--- conflicted
+++ resolved
@@ -82,12 +82,8 @@
 		skBytes, err := sk.Encode()
 		require.Nil(t, err, "the key encoding has failed")
 		skCheck, err := DecodePrivateKey(curve, skBytes)
-<<<<<<< HEAD
 		require.Nil(t, err, "the key decoding has failed")
-=======
 		assert.True(t, sk.Equals(skCheck), "key equality check failed")
-		assert.Nil(t, err, "the key decoding has failed")
->>>>>>> c8abb3f9
 		skCheckBytes, err := skCheck.Encode()
 		require.Nil(t, err, "the key encoding has failed")
 		assert.Equal(t, skBytes, skCheckBytes, "keys should be equal")
@@ -96,12 +92,8 @@
 		pkBytes, err := pk.Encode()
 		require.Nil(t, err, "the key encoding has failed")
 		pkCheck, err := DecodePublicKey(curve, pkBytes)
-<<<<<<< HEAD
 		require.Nil(t, err, "the key decoding has failed")
-=======
 		assert.True(t, pk.Equals(pkCheck), "key equality check failed")
-		assert.Nil(t, err, "the key decoding has failed")
->>>>>>> c8abb3f9
 		pkCheckBytes, err := pkCheck.Encode()
 		require.Nil(t, err, "the key encoding has failed")
 		assert.Equal(t, pkBytes, pkCheckBytes, "keys should be equal")
