# Name of the cover profile
COVER_PROFILE := cover.out

IMAGE_TAG := v0.0.7

ADX_SUPPORT := $(shell if ([ -f "/proc/cpuinfo" ] && grep -q -e '^flags.*\badx\b' /proc/cpuinfo); then echo 1; else echo 0; fi)

.PHONY: setup
setup:
	go generate

.PHONY: test
<<<<<<< HEAD
test: setup
	# test all packages with Relic library enabled
=======
test:
	# test all packages with Relic library disabled
	GO111MODULE=on go test -coverprofile=$(COVER_PROFILE) $(if $(TEST_LONG),,-short) $(if $(JSON_OUTPUT),-json,) $(if $(NUM_RUNS),-count $(NUM_RUNS),) $(if $(VERBOSE),-v,) ./...
	# test BLS-related packages (with Relic library enabled)
>>>>>>> cff34195
ifeq ($(ADX_SUPPORT), 1)
	GO111MODULE=on go test -coverprofile=$(COVER_PROFILE) $(if $(JSON_OUTPUT),-json,) $(if $(NUM_RUNS),-count $(NUM_RUNS),) --tags relic $(if $(VERBOSE),-v,)
else
	CGO_CFLAGS="-D__BLST_PORTABLE__" GO111MODULE=on go test -coverprofile=$(COVER_PROFILE) $(if $(JSON_OUTPUT),-json,) $(if $(NUM_RUNS),-count $(NUM_RUNS),) --tags relic $(if $(VERBOSE),-v,)
endif

.PHONY: docker-build
docker-build:
	docker build -t gcr.io/dl-flow/golang-cmake:latest -t gcr.io/dl-flow/golang-cmake:$(IMAGE_TAG) .

.PHONY: docker-push
docker-push:
	docker push gcr.io/dl-flow/golang-cmake:latest 
	docker push "gcr.io/dl-flow/golang-cmake:$(IMAGE_TAG)"<|MERGE_RESOLUTION|>--- conflicted
+++ resolved
@@ -10,15 +10,10 @@
 	go generate
 
 .PHONY: test
-<<<<<<< HEAD
 test: setup
-	# test all packages with Relic library enabled
-=======
-test:
 	# test all packages with Relic library disabled
 	GO111MODULE=on go test -coverprofile=$(COVER_PROFILE) $(if $(TEST_LONG),,-short) $(if $(JSON_OUTPUT),-json,) $(if $(NUM_RUNS),-count $(NUM_RUNS),) $(if $(VERBOSE),-v,) ./...
 	# test BLS-related packages (with Relic library enabled)
->>>>>>> cff34195
 ifeq ($(ADX_SUPPORT), 1)
 	GO111MODULE=on go test -coverprofile=$(COVER_PROFILE) $(if $(JSON_OUTPUT),-json,) $(if $(NUM_RUNS),-count $(NUM_RUNS),) --tags relic $(if $(VERBOSE),-v,)
 else
