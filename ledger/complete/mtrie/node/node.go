--- conflicted
+++ resolved
@@ -134,14 +134,8 @@
 	n.hashValue = n.computeHash()
 }
 
-<<<<<<< HEAD
 // computeHash returns the hashValue of the node
 func (n *Node) computeHash() hash.Hash {
-=======
-// computeHash computes the node's hash value and
-// stores the result in the provided byte slice
-func (n *Node) computeHash(result *[]byte) {
->>>>>>> e01a7f68
 	if n.lChild == nil && n.rChild == nil {
 		// both ROOT NODE and LEAF NODE have n.lChild == n.rChild == nil
 		if n.payload != nil {
