package integration_test

import (
	"math/rand"
	"os"
	"testing"
	"time"

	"github.com/dgraph-io/badger/v2"
	"github.com/rs/zerolog"
	"github.com/stretchr/testify/mock"
	"github.com/stretchr/testify/require"

	"github.com/onflow/flow-go/consensus"
	"github.com/onflow/flow-go/consensus/hotstuff"
	"github.com/onflow/flow-go/consensus/hotstuff/committee"
	"github.com/onflow/flow-go/consensus/hotstuff/committee/leader"
	"github.com/onflow/flow-go/consensus/hotstuff/helper"
	"github.com/onflow/flow-go/consensus/hotstuff/notifications"
	"github.com/onflow/flow-go/consensus/hotstuff/notifications/pubsub"
	"github.com/onflow/flow-go/consensus/hotstuff/persister"
	synceng "github.com/onflow/flow-go/engine/common/synchronization"
	"github.com/onflow/flow-go/engine/consensus/compliance"
	"github.com/onflow/flow-go/model/flow"
	"github.com/onflow/flow-go/module/buffer"
	builder "github.com/onflow/flow-go/module/builder/consensus"
	finalizer "github.com/onflow/flow-go/module/finalizer/consensus"
	"github.com/onflow/flow-go/module/local"
	"github.com/onflow/flow-go/module/mempool/stdmap"
	"github.com/onflow/flow-go/module/metrics"
	"github.com/onflow/flow-go/module/signature"
	synccore "github.com/onflow/flow-go/module/synchronization"
	"github.com/onflow/flow-go/module/trace"
	networkmock "github.com/onflow/flow-go/network/mock"
	protocol "github.com/onflow/flow-go/state/protocol/badger"
	"github.com/onflow/flow-go/state/protocol/events"
	storage "github.com/onflow/flow-go/storage/badger"
	storagemock "github.com/onflow/flow-go/storage/mock"
	"github.com/onflow/flow-go/utils/unittest"
)

const hotstuffTimeout = 100 * time.Millisecond

type Node struct {
	db         *badger.DB
	dbDir      string
	index      int
	log        zerolog.Logger
	id         *flow.Identity
	compliance *compliance.Engine
	sync       *synceng.Engine
	hot        *hotstuff.EventLoop
	state      *protocol.State
	headers    *storage.Headers
	net        *Network
}

func (n *Node) Shutdown() {
	<-n.sync.Done()
	<-n.compliance.Done()
}

// n - the total number of nodes to be created
// finalizedCount - the number of finalized blocks before stopping the tests
// tolerate - the number of node to tolerate that don't need to reach the finalization count
// 						before stopping the tests
func createNodes(t *testing.T, n int, finalizedCount uint, tolerate int) ([]*Node, *Stopper, *Hub) {

	// create n consensus node participants
	consensus := unittest.IdentityListFixture(n, unittest.WithRole(flow.RoleConsensus))
	// create non-consensus nodes
	others := unittest.IdentityListFixture(4, unittest.WithAllRolesExcept(flow.RoleConsensus))
	// append additional nodes to consensus
	participants := append(consensus, others...)

	root, result, seal := unittest.BootstrapFixture(participants)

	// make root QC
	sig1 := make([]byte, 32)
	rand.Read(sig1[:])
	sig2 := make([]byte, 32)
	rand.Read(sig2[:])
	c := &signature.Combiner{}
	combined, err := c.Join(sig1, sig2)
	require.NoError(t, err)

	// all participants will sign the rootBlock block
	signerIDs := make([]flow.Identifier, 0)
	// only consensus participants can sign root block
	for _, participant := range consensus {
		signerIDs = append(signerIDs, participant.ID())
	}

	rootQC := &flow.QuorumCertificate{
		View:      root.Header.View,
		BlockID:   root.ID(),
		SignerIDs: signerIDs,
		SigData:   combined,
	}

	hub := NewNetworkHub()
	stopper := NewStopper(finalizedCount, tolerate)
	nodes := make([]*Node, 0, len(consensus))
	for i, identity := range consensus {
		node := createNode(t, i, identity, participants, root, result, seal, rootQC, hub, stopper)
		nodes = append(nodes, node)
	}

	return nodes, stopper, hub
}

func createNode(
	t *testing.T,
	index int,
	identity *flow.Identity,
	participants flow.IdentityList,
	root *flow.Block,
	result *flow.ExecutionResult,
	seal *flow.Seal,
	rootQC *flow.QuorumCertificate,
	hub *Hub,
	stopper *Stopper,
) *Node {

	db, dbDir := unittest.TempBadgerDB(t)
	metrics := metrics.NewNoopCollector()
	tracer := trace.NewNoopTracer()

	headersDB := storage.NewHeaders(metrics, db)
	guaranteesDB := storage.NewGuarantees(metrics, db)
	sealsDB := storage.NewSeals(metrics, db)
	indexDB := storage.NewIndex(metrics, db)
	payloadsDB := storage.NewPayloads(db, indexDB, guaranteesDB, sealsDB)
	blocksDB := storage.NewBlocks(db, headersDB, payloadsDB)
	setupsDB := storage.NewEpochSetups(metrics, db)
	commitsDB := storage.NewEpochCommits(metrics, db)
	statusesDB := storage.NewEpochStatuses(metrics, db)
	consumer := events.NewNoop()

	state, err := protocol.NewState(metrics, db, headersDB, sealsDB, indexDB, payloadsDB, blocksDB, setupsDB, commitsDB, statusesDB, consumer)
	require.NoError(t, err)

	err = state.Mutate().Bootstrap(root, result, seal)
	require.NoError(t, err)

	localID := identity.ID()

	node := &Node{
		db:    db,
		dbDir: dbDir,
		index: index,
		id:    identity,
	}

	// log with node index an ID
	zerolog.TimestampFunc = func() time.Time { return time.Now().UTC() }
	log := zerolog.New(os.Stderr).Level(zerolog.DebugLevel).With().Timestamp().Int("index", index).Hex("node_id", localID[:]).Logger()

	stopConsumer := stopper.AddNode(node)

	counterConsumer := &CounterConsumer{
		finalized: func(total uint) {
			stopper.onFinalizedTotal(node.id.ID(), total)
		},
	}

	// log with node index
	notifier := notifications.NewLogConsumer(log)
	dis := pubsub.NewDistributor()
	dis.AddConsumer(stopConsumer)
	dis.AddConsumer(counterConsumer)
	dis.AddConsumer(notifier)

	cleaner := &storagemock.Cleaner{}
	cleaner.On("RunGC")

	// make local
	priv := helper.MakeBLSKey(t)
	local, err := local.New(identity, priv)
	require.NoError(t, err)

	// add a network for this node to the hub
	net := hub.AddNetwork(localID, node)

	guaranteeLimit, sealLimit, receiptLimit := uint(1000), uint(1000), uint(1000)
	guarantees, err := stdmap.NewGuarantees(guaranteeLimit)
	require.NoError(t, err)
	seals, err := stdmap.NewSeals(sealLimit)
	require.NoError(t, err)
	receipts, err := stdmap.NewReceipts(receiptLimit)
	require.NoError(t, err)

	// initialize the block builder
<<<<<<< HEAD
	build := builder.NewBuilder(metrics, db, headersDB, sealsDB, indexDB, blocksDB, guarantees, seals, receipts)
=======
	build := builder.NewBuilder(metrics, db, state, headersDB, sealsDB, indexDB, guarantees, seals)
>>>>>>> a2da92dc

	signer := &Signer{identity.ID()}

	// initialize the pending blocks cache
	cache := buffer.NewPendingBlocks()

	rootHeader := root.Header

	// initialize and pre-generate leader selections from the seed
	selection, err := leader.NewSelectionForConsensus(10000, rootHeader, rootQC, state)
	require.NoError(t, err)

	// selector := filter.HasRole(flow.RoleConsensus)
	com, err := committee.NewMainConsensusCommitteeState(state, localID, selection)
	require.NoError(t, err)

	// initialize the block finalizer
	final := finalizer.NewFinalizer(db, headersDB, state)

	// initialize the persister
	persist := persister.New(db, rootHeader.ChainID)

	prov := &networkmock.Engine{}
	prov.On("SubmitLocal", mock.Anything).Return(nil)

	syncCore, err := synccore.New(log, synccore.DefaultConfig())
	require.NoError(t, err)

	// initialize the compliance engine
	comp, err := compliance.New(log, metrics, tracer, metrics, metrics, net, local, cleaner, headersDB, payloadsDB, state, prov, cache, syncCore)
	require.NoError(t, err)

	// initialize the synchronization engine
	sync, err := synceng.New(log, metrics, net, local, state, blocksDB, comp, syncCore)
	require.NoError(t, err)

	pending := []*flow.Header{}
	// initialize the block finalizer
	hot, err := consensus.NewParticipant(log, dis, metrics, headersDB,
		com, build, final, persist, signer, comp, rootHeader,
		rootQC, rootHeader, pending, consensus.WithInitialTimeout(hotstuffTimeout), consensus.WithMinTimeout(hotstuffTimeout))

	require.NoError(t, err)

	comp = comp.WithConsensus(hot)

	node.compliance = comp
	node.sync = sync
	node.state = state
	node.hot = hot
	node.headers = headersDB
	node.net = net
	node.log = log

	return node
}

func cleanupNodes(nodes []*Node) {
	for _, n := range nodes {
		n.db.Close()
		os.RemoveAll(n.dbDir)
	}
}<|MERGE_RESOLUTION|>--- conflicted
+++ resolved
@@ -191,11 +191,7 @@
 	require.NoError(t, err)
 
 	// initialize the block builder
-<<<<<<< HEAD
-	build := builder.NewBuilder(metrics, db, headersDB, sealsDB, indexDB, blocksDB, guarantees, seals, receipts)
-=======
-	build := builder.NewBuilder(metrics, db, state, headersDB, sealsDB, indexDB, guarantees, seals)
->>>>>>> a2da92dc
+	build := builder.NewBuilder(metrics, db, state, headersDB, sealsDB, indexDB, guarantees, seals, receipts)
 
 	signer := &Signer{identity.ID()}
 
