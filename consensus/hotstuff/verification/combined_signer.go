--- conflicted
+++ resolved
@@ -19,33 +19,33 @@
 // be used to reconstruct a threshold signature.
 type CombinedSigner struct {
 	*CombinedVerifier
-	staking     module.AggregatingSigner
-	merger      module.Merger
-	signerStore module.ThresholdSignerStore
-	signerID    flow.Identifier
+	staking              module.AggregatingSigner
+	merger               module.Merger
+	thresholdSignerStore module.ThresholdSignerStore
+	signerID             flow.Identifier
 }
 
 // NewCombinedSigner creates a new combined signer with the given dependencies:
 // - the hotstuff committee's state is used to retrieve public keys for signers;
-// - the staking signer is used to create aggregatable signatures for the first signature part;
-// - the verifier is used to verify aggregated signatures
+// - the staking signer is used to create and verify aggregatable signatures for the first signature part;
+// - the thresholdVerifier is used to verify threshold signatures
 // - the merger is used to join and split the two signature parts on our models;
-// - the signerStore is used to get threshold-signers by epoch/view;
+// - the thresholdSignerStore is used to get threshold-signers by epoch/view;
 // - the signer ID is used as the identity when creating signatures;
 func NewCombinedSigner(
 	committee hotstuff.Committee,
 	staking module.AggregatingSigner,
-	verifier module.ThresholdVerifier,
+	thresholdVerifier module.ThresholdVerifier,
 	merger module.Merger,
-	signerStore module.ThresholdSignerStore,
+	thresholdSignerStore module.ThresholdSignerStore,
 	signerID flow.Identifier) *CombinedSigner {
 
 	sc := &CombinedSigner{
-		CombinedVerifier: NewCombinedVerifier(committee, staking, verifier, merger),
-		staking:          staking,
-		merger:           merger,
-		signerStore:      signerStore,
-		signerID:         signerID,
+		CombinedVerifier:     NewCombinedVerifier(committee, staking, thresholdVerifier, merger),
+		staking:              staking,
+		merger:               merger,
+		thresholdSignerStore: thresholdSignerStore,
+		signerID:             signerID,
 	}
 	return sc
 }
@@ -153,11 +153,7 @@
 	}
 
 	// construct the threshold signature from the shares
-<<<<<<< HEAD
 	beaconThresSig, err := signature.CombineThresholdShares(dkg.Size(), beaconShares, dkgIndices)
-=======
-	beaconThresSig, err := c.beacon.Reconstruct(dkg.Size(), beaconShares, dkgIndices)
->>>>>>> d78eb06b
 	if err != nil {
 		return nil, fmt.Errorf("could not reconstruct beacon signatures: %w", err)
 	}
@@ -189,7 +185,7 @@
 		return nil, fmt.Errorf("could not generate staking signature: %w", err)
 	}
 
-	beacon, err := c.signerStore.GetThresholdSigner(block.View)
+	beacon, err := c.thresholdSignerStore.GetThresholdSigner(block.View)
 	if err != nil {
 		return nil, fmt.Errorf("could not get threshold signer for view %d: %w", block.View, err)
 	}
