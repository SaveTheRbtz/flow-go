package chunks_test

import (
	"math/rand"
	"testing"
	"time"

	"github.com/onflow/cadence"
	"github.com/stretchr/testify/assert"
	"github.com/stretchr/testify/suite"

	"github.com/dapperlabs/flow-go/engine/execution/computation/virtualmachine"
	"github.com/dapperlabs/flow-go/engine/verification"
	chModels "github.com/dapperlabs/flow-go/model/chunks"
	"github.com/dapperlabs/flow-go/model/flow"
	"github.com/dapperlabs/flow-go/module/chunks"
	"github.com/dapperlabs/flow-go/module/metrics"
	"github.com/dapperlabs/flow-go/storage/ledger"
	"github.com/dapperlabs/flow-go/utils/unittest"
)

type ChunkVerifierTestSuite struct {
	suite.Suite
	verifier *chunks.ChunkVerifier
}

// Make sure variables are set properly
// SetupTest is executed prior to each individual test in this test suite
func (s *ChunkVerifierTestSuite) SetupTest() {
	// seed the RNG
	rand.Seed(time.Now().UnixNano())
	s.verifier = chunks.NewChunkVerifier(&virtualMachineMock{})
}

// TestChunkVerifier invokes all the tests in this test suite
func TestChunkVerifier(t *testing.T) {
	suite.Run(t, new(ChunkVerifierTestSuite))
}

// TestHappyPath tests verification of the baseline verifiable chunk
func (s *ChunkVerifierTestSuite) TestHappyPath() {
	vch := GetBaselineVerifiableChunk(s.T(), []byte{})
	assert.NotNil(s.T(), vch)
	chFaults, err := s.verifier.Verify(vch)
	assert.Nil(s.T(), err)
	assert.Nil(s.T(), chFaults)
}

// TestMissingRegisterTouchForUpdate tests verification given a chunkdatapack missing a register touch (update)
func (s *ChunkVerifierTestSuite) TestMissingRegisterTouchForUpdate() {
	vch := GetBaselineVerifiableChunk(s.T(), []byte(""))
	assert.NotNil(s.T(), vch)
	// remove the second register touch
	vch.ChunkDataPack.RegisterTouches = vch.ChunkDataPack.RegisterTouches[:1]
	chFaults, err := s.verifier.Verify(vch)
	assert.Nil(s.T(), err)
	assert.NotNil(s.T(), chFaults)
	_, ok := chFaults.(*chModels.CFMissingRegisterTouch)
	assert.True(s.T(), ok)
}

// TestMissingRegisterTouchForRead tests verification given a chunkdatapack missing a register touch (read)
func (s *ChunkVerifierTestSuite) TestMissingRegisterTouchForRead() {
	vch := GetBaselineVerifiableChunk(s.T(), []byte(""))
	assert.NotNil(s.T(), vch)
	// remove the second register touch
	vch.ChunkDataPack.RegisterTouches = vch.ChunkDataPack.RegisterTouches[1:]
	chFaults, err := s.verifier.Verify(vch)
	assert.Nil(s.T(), err)
	assert.NotNil(s.T(), chFaults)
	_, ok := chFaults.(*chModels.CFMissingRegisterTouch)
	assert.True(s.T(), ok)
}

// TestWrongEndState tests verification covering the case
// the state commitment computed after updating the partial trie
// doesn't match the one provided by the chunks
func (s *ChunkVerifierTestSuite) TestWrongEndState() {
	vch := GetBaselineVerifiableChunk(s.T(), []byte("wrongEndState"))
	assert.NotNil(s.T(), vch)
	chFaults, err := s.verifier.Verify(vch)
	assert.Nil(s.T(), err)
	assert.NotNil(s.T(), chFaults)
	_, ok := chFaults.(*chModels.CFNonMatchingFinalState)
	assert.True(s.T(), ok)
}

// TestFailedTx tests verification behaviour in case
// of failed transaction. if a transaction fails, it shouldn't
// change the state commitment.
func (s *ChunkVerifierTestSuite) TestFailedTx() {
	vch := GetBaselineVerifiableChunk(s.T(), []byte("failedTx"))
	assert.NotNil(s.T(), vch)
	chFaults, err := s.verifier.Verify(vch)
	assert.Nil(s.T(), err)
	assert.Nil(s.T(), chFaults)
}

// TestEmptyCollection tests verification behaviour if a
// collection doesn't have any transaction.
func (s *ChunkVerifierTestSuite) TestEmptyCollection() {
	vch := GetBaselineVerifiableChunk(s.T(), []byte{})
	assert.NotNil(s.T(), vch)
	col := unittest.CollectionFixture(0)
	vch.Collection = &col
	vch.EndState = vch.ChunkDataPack.StartState
	chFaults, err := s.verifier.Verify(vch)
	assert.Nil(s.T(), err)
	assert.Nil(s.T(), chFaults)
}

// GetBaselineVerifiableChunk returns a verifiable chunk and sets the script
// of a transaction in the middle of the collection to some value to signal the
// mocked vm on what to return as tx exec outcome.
func GetBaselineVerifiableChunk(t *testing.T, script []byte) *verification.VerifiableChunk {
	// Collection setup

	coll := unittest.CollectionFixture(5)
	coll.Transactions[3] = &flow.TransactionBody{Script: script}

	guarantee := coll.Guarantee()

	// Block setup
	payload := flow.Payload{
		Identities: unittest.IdentityListFixture(32),
		Guarantees: []*flow.CollectionGuarantee{&guarantee},
	}
	header := unittest.BlockHeaderFixture()
	header.PayloadHash = payload.Hash()
	block := flow.Block{
		Header:  &header,
		Payload: &payload,
	}

	// registerTouch and State setup
	id1 := make([]byte, 32)
	value1 := []byte{'a'}

	id2 := make([]byte, 32)
	id2[0] = byte(5)
	value2 := []byte{'b'}
	UpdatedValue2 := []byte{'B'}

	ids := make([][]byte, 0)
	values := make([][]byte, 0)
	ids = append(ids, id1, id2)
	values = append(values, value1, value2)

	var verifiableChunk verification.VerifiableChunk

	metricsCollector := &metrics.NoopCollector{}

	unittest.RunWithTempDir(t, func(dbDir string) {
<<<<<<< HEAD
		f, _ := ledger.NewMTrieStorage(dbDir, 1000, nil)
=======
		f, _ := ledger.NewMTrieStorage(dbDir, 100, metricsCollector, nil)
>>>>>>> 519bee6e
		startState, _ := f.UpdateRegisters(ids, values, f.EmptyStateCommitment())
		regTs, _ := f.GetRegisterTouches(ids, startState)

		ids = [][]byte{id2}
		values = [][]byte{UpdatedValue2}
		endState, _ := f.UpdateRegisters(ids, values, startState)

		// Chunk setup
		chunk := flow.Chunk{
			ChunkBody: flow.ChunkBody{
				CollectionIndex: 0,
				StartState:      startState,
			},
			Index: 0,
		}

		chunkDataPack := flow.ChunkDataPack{
			ChunkID:         chunk.ID(),
			StartState:      startState,
			RegisterTouches: regTs,
		}

		// ExecutionResult setup
		result := flow.ExecutionResult{
			ExecutionResultBody: flow.ExecutionResultBody{
				BlockID: block.ID(),
				Chunks:  flow.ChunkList{&chunk},
			},
		}

		receipt := flow.ExecutionReceipt{
			ExecutionResult: result,
		}

		verifiableChunk = verification.VerifiableChunk{
			ChunkIndex:    chunk.Index,
			EndState:      endState,
			Block:         &block,
			Receipt:       &receipt,
			Collection:    &coll,
			ChunkDataPack: &chunkDataPack,
		}
	})

	return &verifiableChunk

}

type blockContextMock struct {
	vm     *virtualMachineMock
	header *flow.Header
}

func (bc *blockContextMock) ExecuteTransaction(
	ledger virtualmachine.Ledger,
	tx *flow.TransactionBody,
	options ...virtualmachine.TransactionContextOption,
) (*virtualmachine.TransactionResult, error) {
	var txRes virtualmachine.TransactionResult
	switch string(tx.Script) {
	case "wrongEndState":
		id1 := make([]byte, 32)
		UpdatedValue1 := []byte{'F'}
		// add updates to the ledger
		ledger.Set(id1, UpdatedValue1)
		txRes = virtualmachine.TransactionResult{
			TransactionID: unittest.IdentifierFixture(),
			Events:        []cadence.Event{},
			Logs:          []string{"log1", "log2"},
			Error:         nil,
			GasUsed:       0,
		}
	case "failedTx":
		id1 := make([]byte, 32)
		UpdatedValue1 := []byte{'F'}
		// add updates to the ledger
		ledger.Set(id1, UpdatedValue1)
		txRes = virtualmachine.TransactionResult{
			TransactionID: unittest.IdentifierFixture(),
			Events:        []cadence.Event{},
			Logs:          nil,
			Error:         &virtualmachine.MissingPayerError{}, // inside the runtime (e.g. div by zero, access account)
			GasUsed:       0,
		}
	default:
		id1 := make([]byte, 32)
		id2 := make([]byte, 32)
		id2[0] = byte(5)
		UpdatedValue2 := []byte{'B'}
		_, _ = ledger.Get(id1)
		ledger.Set(id2, UpdatedValue2)
		txRes = virtualmachine.TransactionResult{
			TransactionID: unittest.IdentifierFixture(),
			Events:        []cadence.Event{},
			Logs:          []string{"log1", "log2"},
			Error:         nil,
			GasUsed:       0,
		}
	}
	return &txRes, nil
}

func (bc *blockContextMock) ExecuteScript(
	ledger virtualmachine.Ledger,
	script []byte,
) (*virtualmachine.ScriptResult, error) {
	return nil, nil
}

func (bc *blockContextMock) GetAccount(ledger virtualmachine.Ledger, address flow.Address) *flow.Account {
	return nil
}

// virtualMachineMock is a mocked virtualMachine
type virtualMachineMock struct {
}

func (vm *virtualMachineMock) NewBlockContext(header *flow.Header) virtualmachine.BlockContext {
	return &blockContextMock{
		vm:     vm,
		header: header,
	}
}

func (vm *virtualMachineMock) ASTCache() virtualmachine.ASTCache {
	cache, err := virtualmachine.NewLRUASTCache(64)
	if err != nil {
		return nil
	}
	return cache
}<|MERGE_RESOLUTION|>--- conflicted
+++ resolved
@@ -151,11 +151,7 @@
 	metricsCollector := &metrics.NoopCollector{}
 
 	unittest.RunWithTempDir(t, func(dbDir string) {
-<<<<<<< HEAD
-		f, _ := ledger.NewMTrieStorage(dbDir, 1000, nil)
-=======
-		f, _ := ledger.NewMTrieStorage(dbDir, 100, metricsCollector, nil)
->>>>>>> 519bee6e
+		f, _ := ledger.NewMTrieStorage(dbDir, 1000, metricsCollector, nil)
 		startState, _ := f.UpdateRegisters(ids, values, f.EmptyStateCommitment())
 		regTs, _ := f.GetRegisterTouches(ids, startState)
 
