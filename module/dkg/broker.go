--- conflicted
+++ resolved
@@ -294,24 +294,4 @@
 		signData[:],
 		NewDKGMessageHasher(),
 	)
-<<<<<<< HEAD
-}
-
-// retry makes maxRetry attempts to executed function f. After the nth attempt,
-// we wait retryMilliseconds*2^n ms before retrying. Returns an error after
-// maxRetry unsuccessful attempts.
-func (b *Broker) retry(f func() error, maxRetry int, retryMilliseconds int) bool {
-	for attempt := 1; attempt <= maxRetry; attempt++ {
-		err := f()
-		if err != nil {
-			b.log.Warn().Err(err).Msgf("attempt %d/%d failed", attempt, maxRetry)
-			wait := time.Duration(retryMilliseconds<<(attempt-1)) * time.Millisecond
-			time.Sleep(wait)
-			continue
-		}
-		return true
-	}
-	return false
-=======
->>>>>>> 814b004e
 }