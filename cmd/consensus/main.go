// (c) 2019 Dapper Labs - ALL RIGHTS RESERVED

package main

import (
	"encoding/json"
	"errors"
	"fmt"
	"path/filepath"
	"time"

	"github.com/onflow/flow-go/cmd/util/cmd/common"

	"github.com/spf13/pflag"

	"github.com/onflow/flow-go-sdk/client"
	"github.com/onflow/flow-go-sdk/crypto"

	"github.com/onflow/flow-go/cmd"
	"github.com/onflow/flow-go/consensus"
	"github.com/onflow/flow-go/consensus/hotstuff"
	"github.com/onflow/flow-go/consensus/hotstuff/blockproducer"
	"github.com/onflow/flow-go/consensus/hotstuff/committees"
	"github.com/onflow/flow-go/consensus/hotstuff/notifications/pubsub"
	"github.com/onflow/flow-go/consensus/hotstuff/pacemaker/timeout"
	"github.com/onflow/flow-go/consensus/hotstuff/persister"
	"github.com/onflow/flow-go/consensus/hotstuff/verification"
	recovery "github.com/onflow/flow-go/consensus/recovery/protocol"
	"github.com/onflow/flow-go/engine"
	"github.com/onflow/flow-go/engine/common/requester"
	synceng "github.com/onflow/flow-go/engine/common/synchronization"
	"github.com/onflow/flow-go/engine/consensus/approvals/tracker"
	"github.com/onflow/flow-go/engine/consensus/compliance"
	dkgeng "github.com/onflow/flow-go/engine/consensus/dkg"
	"github.com/onflow/flow-go/engine/consensus/ingestion"
	"github.com/onflow/flow-go/engine/consensus/matching"
	"github.com/onflow/flow-go/engine/consensus/provider"
	"github.com/onflow/flow-go/engine/consensus/sealing"
	"github.com/onflow/flow-go/fvm/systemcontracts"
	"github.com/onflow/flow-go/model/bootstrap"
	"github.com/onflow/flow-go/model/dkg"
	dkgmodel "github.com/onflow/flow-go/model/dkg"
	"github.com/onflow/flow-go/model/encodable"
	"github.com/onflow/flow-go/model/encoding"
	"github.com/onflow/flow-go/model/flow"
	"github.com/onflow/flow-go/model/flow/filter"
	"github.com/onflow/flow-go/module"
	"github.com/onflow/flow-go/module/buffer"
	builder "github.com/onflow/flow-go/module/builder/consensus"
	chmodule "github.com/onflow/flow-go/module/chunks"
	dkgmodule "github.com/onflow/flow-go/module/dkg"
	"github.com/onflow/flow-go/module/epochs"
	finalizer "github.com/onflow/flow-go/module/finalizer/consensus"
	"github.com/onflow/flow-go/module/mempool"
	consensusMempools "github.com/onflow/flow-go/module/mempool/consensus"
	"github.com/onflow/flow-go/module/mempool/stdmap"
	"github.com/onflow/flow-go/module/metrics"
	"github.com/onflow/flow-go/module/signature"
	"github.com/onflow/flow-go/module/synchronization"
	"github.com/onflow/flow-go/module/validation"
	"github.com/onflow/flow-go/state/protocol"
	badgerState "github.com/onflow/flow-go/state/protocol/badger"
	"github.com/onflow/flow-go/state/protocol/blocktimer"
	"github.com/onflow/flow-go/state/protocol/events/gadgets"
	"github.com/onflow/flow-go/storage"
	"github.com/onflow/flow-go/storage/badger"
	bstorage "github.com/onflow/flow-go/storage/badger"
	"github.com/onflow/flow-go/utils/io"
)

func main() {

	var (
		guaranteeLimit                         uint
		resultLimit                            uint
		approvalLimit                          uint
		sealLimit                              uint
		pendingReceiptsLimit                   uint
		minInterval                            time.Duration
		maxInterval                            time.Duration
		maxSealPerBlock                        uint
		maxGuaranteePerBlock                   uint
		hotstuffTimeout                        time.Duration
		hotstuffMinTimeout                     time.Duration
		hotstuffTimeoutIncreaseFactor          float64
		hotstuffTimeoutDecreaseFactor          float64
		hotstuffTimeoutVoteAggregationFraction float64
		blockRateDelay                         time.Duration
		chunkAlpha                             uint
		requiredApprovalsForSealVerification   uint
		requiredApprovalsForSealConstruction   uint
		emergencySealing                       bool

		// DKG contract client
		machineAccountInfo *bootstrap.NodeMachineAccountInfo
		flowClient         *client.Client
		accessAddress      string
		secureAccessNodeID string
		insecureAccessAPI  bool

		err                     error
		mutableState            protocol.MutableState
		privateDKGData          *dkgmodel.DKGParticipantPriv
		guarantees              mempool.Guarantees
		receipts                mempool.ExecutionTree
		seals                   mempool.IncorporatedResultSeals
		pendingReceipts         mempool.PendingReceipts
		prov                    *provider.Engine
		receiptRequester        *requester.Engine
		syncCore                *synchronization.Core
		comp                    *compliance.Engine
		conMetrics              module.ConsensusMetrics
		mainMetrics             module.HotstuffMetrics
		receiptValidator        module.ReceiptValidator
		chunkAssigner           *chmodule.ChunkAssigner
		finalizationDistributor *pubsub.FinalizationDistributor
		dkgBrokerTunnel         *dkgmodule.BrokerTunnel
		blockTimer              protocol.BlockTimer
		finalizedHeader         *synceng.FinalizedHeaderCache
	)

	nodeBuilder := cmd.FlowNode(flow.RoleConsensus.String())
	nodeBuilder.ExtraFlags(func(flags *pflag.FlagSet) {
		flags.UintVar(&guaranteeLimit, "guarantee-limit", 1000, "maximum number of guarantees in the memory pool")
		flags.UintVar(&resultLimit, "result-limit", 10000, "maximum number of execution results in the memory pool")
		flags.UintVar(&approvalLimit, "approval-limit", 1000, "maximum number of result approvals in the memory pool")
		// the default value is able to buffer as many seals as would be generated over ~12 hours. In case it
		// ever gets full, the node will simply crash instead of employing complex ejection logic.
		flags.UintVar(&sealLimit, "seal-limit", 44200, "maximum number of block seals in the memory pool")
		flags.UintVar(&pendingReceiptsLimit, "pending-receipts-limit", 10000, "maximum number of pending receipts in the mempool")
		flags.DurationVar(&minInterval, "min-interval", time.Millisecond, "the minimum amount of time between two blocks")
		flags.DurationVar(&maxInterval, "max-interval", 90*time.Second, "the maximum amount of time between two blocks")
		flags.UintVar(&maxSealPerBlock, "max-seal-per-block", 100, "the maximum number of seals to be included in a block")
		flags.UintVar(&maxGuaranteePerBlock, "max-guarantee-per-block", 100, "the maximum number of collection guarantees to be included in a block")
		flags.DurationVar(&hotstuffTimeout, "hotstuff-timeout", 60*time.Second, "the initial timeout for the hotstuff pacemaker")
		flags.DurationVar(&hotstuffMinTimeout, "hotstuff-min-timeout", 2500*time.Millisecond, "the lower timeout bound for the hotstuff pacemaker")
		flags.Float64Var(&hotstuffTimeoutIncreaseFactor, "hotstuff-timeout-increase-factor", timeout.DefaultConfig.TimeoutIncrease, "multiplicative increase of timeout value in case of time out event")
		flags.Float64Var(&hotstuffTimeoutDecreaseFactor, "hotstuff-timeout-decrease-factor", timeout.DefaultConfig.TimeoutDecrease, "multiplicative decrease of timeout value in case of progress")
		flags.Float64Var(&hotstuffTimeoutVoteAggregationFraction, "hotstuff-timeout-vote-aggregation-fraction", 0.6, "additional fraction of replica timeout that the primary will wait for votes")
		flags.DurationVar(&blockRateDelay, "block-rate-delay", 500*time.Millisecond, "the delay to broadcast block proposal in order to control block production rate")
		flags.UintVar(&chunkAlpha, "chunk-alpha", chmodule.DefaultChunkAssignmentAlpha, "number of verifiers that should be assigned to each chunk")
		flags.UintVar(&requiredApprovalsForSealVerification, "required-verification-seal-approvals", validation.DefaultRequiredApprovalsForSealValidation, "minimum number of approvals that are required to verify a seal")
		flags.UintVar(&requiredApprovalsForSealConstruction, "required-construction-seal-approvals", sealing.DefaultRequiredApprovalsForSealConstruction, "minimum number of approvals that are required to construct a seal")
		flags.BoolVar(&emergencySealing, "emergency-sealing-active", sealing.DefaultEmergencySealingActive, "(de)activation of emergency sealing")
		flags.StringVar(&accessAddress, "access-address", "", "the address of an access node")
		flags.StringVar(&secureAccessNodeID, "secure-access-node-id", "", "the node ID of the secure access GRPC server")
		flags.BoolVar(&insecureAccessAPI, "insecure-access-api", true, "required if insecure GRPC connection should be used")
	})

	if err = nodeBuilder.Initialize(); err != nil {
		nodeBuilder.Logger.Fatal().Err(err).Send()
	}

	nodeBuilder.
		Module("consensus node metrics", func(builder cmd.NodeBuilder, node *cmd.NodeConfig) error {
			conMetrics = metrics.NewConsensusCollector(node.Tracer, node.MetricsRegisterer)
			return nil
		}).
		Module("mutable follower state", func(builder cmd.NodeBuilder, node *cmd.NodeConfig) error {
			// For now, we only support state implementations from package badger.
			// If we ever support different implementations, the following can be replaced by a type-aware factory
			state, ok := node.State.(*badgerState.State)
			if !ok {
				return fmt.Errorf("only implementations of type badger.State are currently supported but read-only state has type %T", node.State)
			}

			// We need to ensure `requiredApprovalsForSealVerification <= requiredApprovalsForSealConstruction <= chunkAlpha`
			if requiredApprovalsForSealVerification > requiredApprovalsForSealConstruction {
				return fmt.Errorf("invalid consensus parameters: requiredApprovalsForSealVerification > requiredApprovalsForSealConstruction")
			}
			if requiredApprovalsForSealConstruction > chunkAlpha {
				return fmt.Errorf("invalid consensus parameters: requiredApprovalsForSealConstruction > chunkAlpha")
			}

			chunkAssigner, err = chmodule.NewChunkAssigner(chunkAlpha, node.State)
			if err != nil {
				return fmt.Errorf("could not instantiate assignment algorithm for chunk verification: %w", err)
			}

			receiptValidator = validation.NewReceiptValidator(
				node.State,
				node.Storage.Headers,
				node.Storage.Index,
				node.Storage.Results,
				node.Storage.Seals,
				signature.NewAggregationVerifier(encoding.ExecutionReceiptTag))

			resultApprovalSigVerifier := signature.NewAggregationVerifier(encoding.ResultApprovalTag)

			sealValidator, err := validation.NewSealValidator(
				node.State,
				node.Storage.Headers,
				node.Storage.Index,
				node.Storage.Results,
				node.Storage.Seals,
				chunkAssigner,
				resultApprovalSigVerifier,
				requiredApprovalsForSealConstruction,
				requiredApprovalsForSealVerification,
				conMetrics)
			if err != nil {
				return fmt.Errorf("could not instantiate seal validator: %w", err)
			}

			blockTimer, err = blocktimer.NewBlockTimer(minInterval, maxInterval)
			if err != nil {
				return err
			}

			mutableState, err = badgerState.NewFullConsensusState(
				state,
				node.Storage.Index,
				node.Storage.Payloads,
				node.Tracer,
				node.ProtocolEvents,
				blockTimer,
				receiptValidator,
				sealValidator)
			return err
		}).
		Module("random beacon key", func(builder cmd.NodeBuilder, node *cmd.NodeConfig) error {
			// If this node was a participant in a spork, their DKG key for the
			// first epoch was generated during the bootstrapping process and is
			// specified in a private bootstrapping file. We load their key and
			// store it in the db for the initial post-spork epoch for use going
			// forward.
			// If this node was not a participant in a spork, they joined at an
			// epoch boundary, so they have no DKG file (they will generate
			// their first DKG private key through the procedure run during the
			// current epoch setup phase), and we do not need to insert a key at
			// startup.

			// if the node is not part of the current epoch identities, we do
			// not need to load the key
			epoch := node.State.AtBlockID(node.RootBlock.ID()).Epochs().Current()
			initialIdentities, err := epoch.InitialIdentities()
			if err != nil {
				return err
			}
			if _, ok := initialIdentities.ByNodeID(node.NodeID); !ok {
				node.Logger.Info().Msg("node joined at epoch boundary, not reading DKG file")
				return nil
			}

			// otherwise, load and save the key in DB for the current epoch (wrt
			// root block)
			privateDKGData, err = loadDKGPrivateData(node.BaseConfig.BootstrapDir, node.NodeID)
			if err != nil {
				return err
			}
			epochCounter, err := epoch.Counter()
			if err != nil {
				return err
			}
			err = node.Storage.DKGKeys.InsertMyDKGPrivateInfo(epochCounter, privateDKGData)
			if err != nil && !errors.Is(err, storage.ErrAlreadyExists) {
				return err
			}

			// Given an epoch, checkEpochKey returns an error if we are a
			// participant in the epoch and we don't have the corresponding DKG
			// key in the database.
			checkEpochKey := func(protocol.Epoch) error {
				identities, err := epoch.InitialIdentities()
				if err != nil {
					return err
				}
				if _, ok := identities.ByNodeID(node.NodeID); ok {
					counter, err := epoch.Counter()
					if err != nil {
						return err
					}
					_, err = node.Storage.DKGKeys.RetrieveMyDKGPrivateInfo(counter)
					if err != nil {
						return err
					}
				}
				return nil
			}

			// if we are a member of the current epoch, make sure we have the
			// DKG key
			currentEpoch := node.State.Final().Epochs().Current()
			err = checkEpochKey(currentEpoch)
			if err != nil {
				return fmt.Errorf("a random beacon that we are a participant in is currently in use and we don't have our key share for it: %w", err)
			}

			// if we participated in the DKG protocol for the next epoch, and we
			// are in EpochCommitted phase, make sure we have saved the
			// resulting DKG key
			phase, err := node.State.Final().Phase()
			if err != nil {
				return err
			}
			if phase == flow.EpochPhaseCommitted {
				nextEpoch := node.State.Final().Epochs().Next()
				err = checkEpochKey(nextEpoch)
				if err != nil {
					return fmt.Errorf("a random beacon DKG protocol that we were a participant in completed and we didn't store our key share for it: %w", err)
				}
			}

			return nil
		}).
		Module("collection guarantees mempool", func(builder cmd.NodeBuilder, node *cmd.NodeConfig) error {
			guarantees, err = stdmap.NewGuarantees(guaranteeLimit)
			return err
		}).
		Module("execution receipts mempool", func(builder cmd.NodeBuilder, node *cmd.NodeConfig) error {
			receipts = consensusMempools.NewExecutionTree()
			// registers size method of backend for metrics
			err = node.Metrics.Mempool.Register(metrics.ResourceReceipt, receipts.Size)
			if err != nil {
				return fmt.Errorf("could not register backend metric: %w", err)
			}
			return nil
		}).
		Module("block seals mempool", func(builder cmd.NodeBuilder, node *cmd.NodeConfig) error {
			// use a custom ejector so we don't eject seals that would break
			// the chain of seals
			seals, err = consensusMempools.NewExecStateForkSuppressor(consensusMempools.LogForkAndCrash(node.Logger), node.DB, node.Logger, sealLimit)
			if err != nil {
				return fmt.Errorf("failed to wrap seals mempool into ExecStateForkSuppressor: %w", err)
			}
			err = node.Metrics.Mempool.Register(metrics.ResourcePendingIncorporatedSeal, seals.Size)
			return nil
		}).
		Module("pending receipts mempool", func(builder cmd.NodeBuilder, node *cmd.NodeConfig) error {
			pendingReceipts = stdmap.NewPendingReceipts(node.Storage.Headers, pendingReceiptsLimit)
			return nil
		}).
		Module("hotstuff main metrics", func(builder cmd.NodeBuilder, node *cmd.NodeConfig) error {
			mainMetrics = metrics.NewHotstuffCollector(node.RootChainID)
			return nil
		}).
		Module("sync core", func(builder cmd.NodeBuilder, node *cmd.NodeConfig) error {
			syncCore, err = synchronization.New(node.Logger, synchronization.DefaultConfig())
			return err
		}).
		Module("finalization distributor", func(builder cmd.NodeBuilder, node *cmd.NodeConfig) error {
			finalizationDistributor = pubsub.NewFinalizationDistributor()
			return nil
		}).
		Module("machine account config", func(builder cmd.NodeBuilder, node *cmd.NodeConfig) error {
			machineAccountInfo, err = cmd.LoadNodeMachineAccountInfoFile(node.BootstrapDir, node.NodeID)
			return err
		}).
		Module("sdk client", func(builder cmd.NodeBuilder, node *cmd.NodeConfig) error {
			if accessAddress == "" {
				return fmt.Errorf("missing required flag --access-address")
			}
			// create flow client with correct GRPC configuration for QC contract client
			if insecureAccessAPI {
				flowClient, err = common.InsecureFlowClient(accessAddress)
				return err
			} else {
				if secureAccessNodeID == "" {
					return fmt.Errorf("invalid flag --secure-access-node-id required")
				}

				nodeID, err := flow.HexStringToIdentifier(secureAccessNodeID)
				if err != nil {
					return fmt.Errorf("could not get flow identifer from secured access node id: %s", secureAccessNodeID)
				}

				identities, err := node.State.Sealed().Identities(filter.HasNodeID(nodeID))
				if err != nil {
					return fmt.Errorf("could not get identity of secure access node: %s", secureAccessNodeID)
				}

				if len(identities) < 1 {
					return fmt.Errorf("could not find identity of secure access node: %s", secureAccessNodeID)
				}

				flowClient, err = common.SecureFlowClient(accessAddress, identities[0].NetworkPubKey.String()[2:])
				return err
			}
		}).
		Component("machine account config validator", func(builder cmd.NodeBuilder, node *cmd.NodeConfig) (module.ReadyDoneAware, error) {
			validator, err := epochs.NewMachineAccountConfigValidator(
				node.Logger,
				flowClient,
				flow.RoleCollection,
				*machineAccountInfo,
			)
			return validator, err
		}).
		Component("sealing engine", func(builder cmd.NodeBuilder, node *cmd.NodeConfig) (module.ReadyDoneAware, error) {

			resultApprovalSigVerifier := signature.NewAggregationVerifier(encoding.ResultApprovalTag)
			sealingTracker := tracker.NewSealingTracker(node.Logger, node.Storage.Headers, node.Storage.Receipts, seals)

			config := sealing.DefaultConfig()
			config.EmergencySealingActive = emergencySealing
			config.RequiredApprovalsForSealConstruction = requiredApprovalsForSealConstruction

			e, err := sealing.NewEngine(
				node.Logger,
				node.Tracer,
				conMetrics,
				node.Metrics.Engine,
				node.Metrics.Mempool,
				sealingTracker,
				node.Network,
				node.Me,
				node.Storage.Headers,
				node.Storage.Payloads,
				node.Storage.Results,
				node.Storage.Index,
				node.State,
				node.Storage.Seals,
				chunkAssigner,
				resultApprovalSigVerifier,
				seals,
				config,
			)

			// subscribe for finalization events from hotstuff
			finalizationDistributor.AddOnBlockFinalizedConsumer(e.OnFinalizedBlock)
			finalizationDistributor.AddOnBlockIncorporatedConsumer(e.OnBlockIncorporated)

			return e, err
		}).
		Component("matching engine", func(builder cmd.NodeBuilder, node *cmd.NodeConfig) (module.ReadyDoneAware, error) {
			receiptRequester, err = requester.New(
				node.Logger,
				node.Metrics.Engine,
				node.Network,
				node.Me,
				node.State,
				engine.RequestReceiptsByBlockID,
				filter.HasRole(flow.RoleExecution),
				func() flow.Entity { return &flow.ExecutionReceipt{} },
				requester.WithRetryInitial(2*time.Second),
				requester.WithRetryMaximum(30*time.Second),
			)
			if err != nil {
				return nil, err
			}

			core := matching.NewCore(
				node.Logger,
				node.Tracer,
				conMetrics,
				node.Metrics.Mempool,
				node.State,
				node.Storage.Headers,
				node.Storage.Receipts,
				receipts,
				pendingReceipts,
				seals,
				receiptValidator,
				receiptRequester,
				matching.DefaultConfig(),
			)

			e, err := matching.NewEngine(
				node.Logger,
				node.Network,
				node.Me,
				node.Metrics.Engine,
				node.Metrics.Mempool,
				node.State,
				node.Storage.Receipts,
				node.Storage.Index,
				core,
			)
			if err != nil {
				return nil, err
			}

			// subscribe engine to inputs from other node-internal components
			receiptRequester.WithHandle(e.HandleReceipt)
			finalizationDistributor.AddOnBlockFinalizedConsumer(e.OnFinalizedBlock)
			finalizationDistributor.AddOnBlockIncorporatedConsumer(e.OnBlockIncorporated)

			return e, err
		}).
		Component("provider engine", func(builder cmd.NodeBuilder, node *cmd.NodeConfig) (module.ReadyDoneAware, error) {
			prov, err = provider.New(
				node.Logger,
				node.Metrics.Engine,
				node.Tracer,
				node.Network,
				node.State,
				node.Me,
			)
			return prov, err
		}).
		Component("ingestion engine", func(builder cmd.NodeBuilder, node *cmd.NodeConfig) (module.ReadyDoneAware, error) {
			ing, err := ingestion.New(
				node.Logger,
				node.Tracer,
				node.Metrics.Engine,
				conMetrics,
				node.Metrics.Mempool,
				node.Network,
				node.State,
				node.Storage.Headers,
				node.Me,
				guarantees,
			)
			return ing, err
		}).
		Component("consensus components", func(nodebuilder cmd.NodeBuilder, node *cmd.NodeConfig) (module.ReadyDoneAware, error) {

			// TODO: we should probably find a way to initialize mutually dependent engines separately

			// initialize the entity database accessors
			cleaner := bstorage.NewCleaner(node.Logger, node.DB, node.Metrics.CleanCollector, flow.DefaultValueLogGCFrequency)

			// initialize the pending blocks cache
			proposals := buffer.NewPendingBlocks()

			core, err := compliance.NewCore(node.Logger,
				node.Metrics.Engine,
				node.Tracer,
				node.Metrics.Mempool,
				node.Metrics.Compliance,
				cleaner,
				node.Storage.Headers,
				node.Storage.Payloads,
				mutableState,
				proposals,
				syncCore)
			if err != nil {
				return nil, fmt.Errorf("could not initialize compliance core: %w", err)
			}

			// initialize the compliance engine
			comp, err = compliance.NewEngine(node.Logger, node.Network, node.Me, prov, core)
			if err != nil {
				return nil, fmt.Errorf("could not initialize compliance engine: %w", err)
			}

			// initialize the block builder
			var build module.Builder
			build, err = builder.NewBuilder(
				node.Metrics.Mempool,
				node.DB,
				mutableState,
				node.Storage.Headers,
				node.Storage.Seals,
				node.Storage.Index,
				node.Storage.Blocks,
				node.Storage.Results,
				node.Storage.Receipts,
				guarantees,
				consensusMempools.NewIncorporatedResultSeals(seals, node.Storage.Receipts),
				receipts,
				node.Tracer,
				builder.WithBlockTimer(blockTimer),
				builder.WithMaxSealCount(maxSealPerBlock),
				builder.WithMaxGuaranteeCount(maxGuaranteePerBlock),
			)
			if err != nil {
				return nil, fmt.Errorf("could not initialized block builder: %w", err)
			}

			build = blockproducer.NewMetricsWrapper(build, mainMetrics) // wrapper for measuring time spent building block payload component

			// initialize the block finalizer
			finalize := finalizer.NewFinalizer(
				node.DB,
				node.Storage.Headers,
				mutableState,
				node.Tracer,
				finalizer.WithCleanup(finalizer.CleanupMempools(
					node.Metrics.Mempool,
					conMetrics,
					node.Storage.Payloads,
					guarantees,
					seals,
				)),
			)

			// initialize the aggregating signature module for staking signatures
			staking := signature.NewAggregationProvider(encoding.ConsensusVoteTag, node.Me)

			// initialize the verifier used to verify threshold signatures
			thresholdVerifier := signature.NewThresholdVerifier(encoding.RandomBeaconTag)

			// initialize the simple merger to combine staking & beacon signatures
			merger := signature.NewCombiner(encodable.ConsensusVoteSigLen, encodable.RandomBeaconSigLen)

			// initialize Main consensus committee's state
			var committee hotstuff.Committee
			committee, err = committees.NewConsensusCommittee(node.State, node.Me.NodeID())
			if err != nil {
				return nil, fmt.Errorf("could not create Committee state for main consensus: %w", err)
			}
			committee = committees.NewMetricsWrapper(committee, mainMetrics) // wrapper for measuring time spent determining consensus committee relations

			epochLookup := epochs.NewEpochLookup(node.State)

			thresholdSignerStore := signature.NewEpochAwareSignerStore(epochLookup, node.Storage.DKGKeys)

			// initialize the combined signer for hotstuff
			var signer hotstuff.SignerVerifier
			signer = verification.NewCombinedSigner(
				committee,
				staking,
				thresholdVerifier,
				merger,
				thresholdSignerStore,
				node.NodeID,
			)
			signer = verification.NewMetricsWrapper(signer, mainMetrics) // wrapper for measuring time spent with crypto-related operations

			// initialize a logging notifier for hotstuff
			notifier := createNotifier(
				node.Logger,
				mainMetrics,
				node.Tracer,
				node.Storage.Index,
				node.RootChainID,
			)

			notifier.AddConsumer(finalizationDistributor)

			// initialize the persister
			persist := persister.New(node.DB, node.RootChainID)

			// query the last finalized block and pending blocks for recovery
			finalized, pending, err := recovery.FindLatest(node.State, node.Storage.Headers)
			if err != nil {
				return nil, fmt.Errorf("could not find latest finalized block and pending blocks: %w", err)
			}

			// initialize hotstuff consensus algorithm
			hot, err := consensus.NewParticipant(
				node.Logger,
				notifier,
				mainMetrics,
				node.Storage.Headers,
				committee,
				build,
				finalize,
				persist,
				signer,
				comp,
				node.RootBlock.Header,
				node.RootQC,
				finalized,
				pending,
				consensus.WithInitialTimeout(hotstuffTimeout),
				consensus.WithMinTimeout(hotstuffMinTimeout),
				consensus.WithVoteAggregationTimeoutFraction(hotstuffTimeoutVoteAggregationFraction),
				consensus.WithTimeoutIncreaseFactor(hotstuffTimeoutIncreaseFactor),
				consensus.WithTimeoutDecreaseFactor(hotstuffTimeoutDecreaseFactor),
				consensus.WithBlockRateDelay(blockRateDelay),
			)
			if err != nil {
				return nil, fmt.Errorf("could not initialize hotstuff engine: %w", err)
			}

			comp = comp.WithConsensus(hot)
			return comp, nil
		}).
		Component("finalized snapshot", func(builder cmd.NodeBuilder, node *cmd.NodeConfig) (module.ReadyDoneAware, error) {
			finalizedHeader, err = synceng.NewFinalizedHeaderCache(node.Logger, node.State, finalizationDistributor)
			if err != nil {
				return nil, fmt.Errorf("could not create finalized snapshot cache: %w", err)
			}

			return finalizedHeader, nil
		}).
		Component("sync engine", func(builder cmd.NodeBuilder, node *cmd.NodeConfig) (module.ReadyDoneAware, error) {
			sync, err := synceng.New(
				node.Logger,
				node.Metrics.Engine,
				node.Network,
				node.Me,
				node.Storage.Blocks,
				comp,
				syncCore,
				finalizedHeader,
				node.SyncEngineIdentifierProvider,
			)
			if err != nil {
				return nil, fmt.Errorf("could not initialize synchronization engine: %w", err)
			}

			return sync, nil
		}).
		Component("receipt requester engine", func(builder cmd.NodeBuilder, node *cmd.NodeConfig) (module.ReadyDoneAware, error) {
			// created with sealing engine
			return receiptRequester, nil
		}).
		Component("DKG messaging engine", func(builder cmd.NodeBuilder, node *cmd.NodeConfig) (module.ReadyDoneAware, error) {

			// brokerTunnel is used to forward messages between the DKG
			// messaging engine and the DKG broker/controller
			dkgBrokerTunnel = dkgmodule.NewBrokerTunnel()

			// messagingEngine is a network engine that is used by nodes to
			// exchange private DKG messages
			messagingEngine, err := dkgeng.NewMessagingEngine(
				node.Logger,
				node.Network,
				node.Me,
				dkgBrokerTunnel,
			)
			if err != nil {
				return nil, fmt.Errorf("could not initialize DKG messaging engine: %w", err)
			}

			return messagingEngine, nil
		}).
		Component("DKG reactor engine", func(builder cmd.NodeBuilder, node *cmd.NodeConfig) (module.ReadyDoneAware, error) {
			// the viewsObserver is used by the reactor engine to subscribe to
			// new views being finalized
			viewsObserver := gadgets.NewViews()
			node.ProtocolEvents.AddConsumer(viewsObserver)

			// keyDB is used to store the private key resulting from the node's
			// participation in the DKG run
			keyDB := badger.NewDKGKeys(node.Metrics.Cache, node.DB)

<<<<<<< HEAD
			// create flow client with correct GRPC configuration for QC contract client
			var flowClient *client.Client
			if insecureAccessAPI {
				flowClient, err = common.InsecureFlowClient(accessAddress)
				if err != nil {
					return nil, err
				}
			} else {
				if secureAccessNodeID == "" {
					return nil, fmt.Errorf("invalid flag --secure-access-node-id required")
				}

				nodeID, err := flow.HexStringToIdentifier(secureAccessNodeID)
				if err != nil {
					return nil, fmt.Errorf("could not get flow identifier from secured access node id: %s", secureAccessNodeID)
				}

				identities, err := node.State.Sealed().Identities(filter.HasNodeID(nodeID))
				if err != nil {
					return nil, fmt.Errorf("could not get identity of secure access node: %s", secureAccessNodeID)
				}

				if len(identities) < 1 {
					return nil, fmt.Errorf("could not find identity of secure access node: %s", secureAccessNodeID)
				}

				flowClient, err = common.SecureFlowClient(accessAddress, identities[0].NetworkPubKey.String()[2:])
				if err != nil {
					return nil, err
				}
			}

=======
>>>>>>> 449a3b52
			// construct DKG contract client
			dkgContractClient, err := createDKGContractClient(node, machineAccountInfo, flowClient)
			if err != nil {
				return nil, fmt.Errorf("could not create dkg contract client %w", err)
			}

			// the reactor engine reacts to new views being finalized and drives the
			// DKG protocol
			reactorEngine := dkgeng.NewReactorEngine(
				node.Logger,
				node.Me,
				node.State,
				keyDB,
				dkgmodule.NewControllerFactory(
					node.Logger,
					node.Me,
					dkgContractClient,
					dkgBrokerTunnel,
				),
				viewsObserver,
			)

			// reactorEngine consumes the EpochSetupPhaseStarted event
			node.ProtocolEvents.AddConsumer(reactorEngine)

			return reactorEngine, nil
		}).
		Run()
}

func loadDKGPrivateData(dir string, myID flow.Identifier) (*dkg.DKGParticipantPriv, error) {
	path := fmt.Sprintf(bootstrap.PathRandomBeaconPriv, myID)
	data, err := io.ReadFile(filepath.Join(dir, path))
	if err != nil {
		return nil, err
	}

	var priv dkg.DKGParticipantPriv
	err = json.Unmarshal(data, &priv)
	if err != nil {
		return nil, err
	}
	return &priv, nil
}

// createDKGContractClient creates a DKG contract client
func createDKGContractClient(node *cmd.NodeConfig, machineAccountInfo *bootstrap.NodeMachineAccountInfo, flowClient *client.Client) (module.DKGContractClient, error) {

	var dkgClient module.DKGContractClient

	contracts, err := systemcontracts.SystemContractsForChain(node.RootChainID)
	if err != nil {
		return nil, err
	}
	dkgContractAddress := contracts.DKG.Address.Hex()

	// construct signer from private key
	sk, err := crypto.DecodePrivateKey(machineAccountInfo.SigningAlgorithm, machineAccountInfo.EncodedPrivateKey)
	if err != nil {
		return nil, fmt.Errorf("could not decode private key from hex: %w", err)
	}
	txSigner := crypto.NewInMemorySigner(sk, machineAccountInfo.HashAlgorithm)

	// create actual dkg contract client, all flags and machine account info file found
	dkgClient = dkgmodule.NewClient(
		node.Logger,
		flowClient,
		txSigner,
		dkgContractAddress,
		machineAccountInfo.Address,
		machineAccountInfo.KeyIndex,
	)

	return dkgClient, nil
}<|MERGE_RESOLUTION|>--- conflicted
+++ resolved
@@ -718,41 +718,6 @@
 			// participation in the DKG run
 			keyDB := badger.NewDKGKeys(node.Metrics.Cache, node.DB)
 
-<<<<<<< HEAD
-			// create flow client with correct GRPC configuration for QC contract client
-			var flowClient *client.Client
-			if insecureAccessAPI {
-				flowClient, err = common.InsecureFlowClient(accessAddress)
-				if err != nil {
-					return nil, err
-				}
-			} else {
-				if secureAccessNodeID == "" {
-					return nil, fmt.Errorf("invalid flag --secure-access-node-id required")
-				}
-
-				nodeID, err := flow.HexStringToIdentifier(secureAccessNodeID)
-				if err != nil {
-					return nil, fmt.Errorf("could not get flow identifier from secured access node id: %s", secureAccessNodeID)
-				}
-
-				identities, err := node.State.Sealed().Identities(filter.HasNodeID(nodeID))
-				if err != nil {
-					return nil, fmt.Errorf("could not get identity of secure access node: %s", secureAccessNodeID)
-				}
-
-				if len(identities) < 1 {
-					return nil, fmt.Errorf("could not find identity of secure access node: %s", secureAccessNodeID)
-				}
-
-				flowClient, err = common.SecureFlowClient(accessAddress, identities[0].NetworkPubKey.String()[2:])
-				if err != nil {
-					return nil, err
-				}
-			}
-
-=======
->>>>>>> 449a3b52
 			// construct DKG contract client
 			dkgContractClient, err := createDKGContractClient(node, machineAccountInfo, flowClient)
 			if err != nil {
