--- conflicted
+++ resolved
@@ -59,13 +59,10 @@
 	"github.com/onflow/flow-go/module/validation"
 	"github.com/onflow/flow-go/state/protocol"
 	badgerState "github.com/onflow/flow-go/state/protocol/badger"
-<<<<<<< HEAD
+	"github.com/onflow/flow-go/state/protocol/blocktimer"
 	"github.com/onflow/flow-go/state/protocol/events/gadgets"
 	"github.com/onflow/flow-go/storage"
 	"github.com/onflow/flow-go/storage/badger"
-=======
-	"github.com/onflow/flow-go/state/protocol/blocktimer"
->>>>>>> e927c1b1
 	bstorage "github.com/onflow/flow-go/storage/badger"
 	"github.com/onflow/flow-go/utils/io"
 )
@@ -110,11 +107,8 @@
 		receiptValidator        module.ReceiptValidator
 		chunkAssigner           *chmodule.ChunkAssigner
 		finalizationDistributor *pubsub.FinalizationDistributor
-<<<<<<< HEAD
 		dkgBrokerTunnel         *dkgmodule.BrokerTunnel
-=======
 		blockTimer              protocol.BlockTimer
->>>>>>> e927c1b1
 	)
 
 	cmd.FlowNode(flow.RoleConsensus.String()).
