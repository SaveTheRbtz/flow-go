// (c) 2019 Dapper Labs - ALL RIGHTS RESERVED

package main

import (
	"github.com/dapperlabs/flow-go/cmd"
	"github.com/dapperlabs/flow-go/engine/consensus/expulsion"
	"github.com/dapperlabs/flow-go/engine/consensus/ingestion"
	"github.com/dapperlabs/flow-go/engine/consensus/propagation"
	"github.com/dapperlabs/flow-go/engine/simulation/coldstuff"
	"github.com/dapperlabs/flow-go/engine/simulation/generator"
	"github.com/dapperlabs/flow-go/module"
	"github.com/dapperlabs/flow-go/module/mempool"
)

func main() {

<<<<<<< HEAD
	var (
		pool module.CollectionPool
		prop *propagation.Engine
		err  error
	)
=======
	var pool *mempool.CollectionPool
	var prop *propagation.Engine
	var exp *expulsion.Engine
	var err error
>>>>>>> cc6f5549

	cmd.FlowNode("consensus").
		Create(func(node *cmd.FlowNodeBuilder) {
			pool, err = mempool.NewCollectionPool()
			node.MustNot(err).Msg("could not initialize engine mempool")
		}).
<<<<<<< HEAD
		Component("propagation engine", func(node *cmd.FlowNodeBuilder) module.ReadyDoneAware {
			node.Logger.Info().Msg("initializing propagation engine")

=======
		CreateReadDoneAware("expulsion engine", func(node *cmd.FlowNodeBuilder) module.ReadyDoneAware {
			exp, err = expulsion.New(node.Logger, node.Network, node.State, node.Me)
			node.MustNot(err).Msg("could not initialize expulsion engine")
			return exp
		}).
		CreateReadDoneAware("propagation engine", func(node *cmd.FlowNodeBuilder) module.ReadyDoneAware {
>>>>>>> cc6f5549
			prop, err = propagation.New(node.Logger, node.Network, node.State, node.Me, pool)
			node.MustNot(err).Msg("could not initialize propagation engine")
			return prop
		}).
<<<<<<< HEAD
		Component("coldstuff engine", func(node *cmd.FlowNodeBuilder) module.ReadyDoneAware {
			cold, err := coldstuff.New(node.Logger, node.Network, node.State, node.Me, pool)
=======
		CreateReadDoneAware("ingestion engine", func(node *cmd.FlowNodeBuilder) module.ReadyDoneAware {
			ing, err := ingestion.New(node.Logger, node.Network, prop, node.State, node.Me)
			node.MustNot(err).Msg("could not initialize ingestion engine")
			return ing
		}).
		CreateReadDoneAware("coldstuff engine", func(node *cmd.FlowNodeBuilder) module.ReadyDoneAware {
			cold, err := coldstuff.New(node.Logger, node.Network, exp, node.State, node.Me, pool)
>>>>>>> cc6f5549
			node.MustNot(err).Msg("could not initialize coldstuff engine")
			return cold
		}).
		Component("generator engine", func(node *cmd.FlowNodeBuilder) module.ReadyDoneAware {
			gen, err := generator.New(node.Logger, prop)
			node.MustNot(err).Msg("could not initialize generator engine")
			return gen
		}).
		Run()
}<|MERGE_RESOLUTION|>--- conflicted
+++ resolved
@@ -15,54 +15,41 @@
 
 func main() {
 
-<<<<<<< HEAD
 	var (
 		pool module.CollectionPool
 		prop *propagation.Engine
+		exp *expulsion.Engine
 		err  error
 	)
-=======
-	var pool *mempool.CollectionPool
-	var prop *propagation.Engine
-	var exp *expulsion.Engine
-	var err error
->>>>>>> cc6f5549
 
 	cmd.FlowNode("consensus").
 		Create(func(node *cmd.FlowNodeBuilder) {
 			pool, err = mempool.NewCollectionPool()
 			node.MustNot(err).Msg("could not initialize engine mempool")
 		}).
-<<<<<<< HEAD
-		Component("propagation engine", func(node *cmd.FlowNodeBuilder) module.ReadyDoneAware {
-			node.Logger.Info().Msg("initializing propagation engine")
+		Component("expulsion engine", func(node *cmd.FlowNodeBuilder) module.ReadyDoneAware {
+			node.Logger.Info().Msg("initializing expulsion engine")
 
-=======
-		CreateReadDoneAware("expulsion engine", func(node *cmd.FlowNodeBuilder) module.ReadyDoneAware {
 			exp, err = expulsion.New(node.Logger, node.Network, node.State, node.Me)
 			node.MustNot(err).Msg("could not initialize expulsion engine")
 			return exp
 		}).
-		CreateReadDoneAware("propagation engine", func(node *cmd.FlowNodeBuilder) module.ReadyDoneAware {
->>>>>>> cc6f5549
+		Component("propagation engine", func(node *cmd.FlowNodeBuilder) module.ReadyDoneAware {
+			node.Logger.Info().Msg("initializing propagation engine")
+
 			prop, err = propagation.New(node.Logger, node.Network, node.State, node.Me, pool)
 			node.MustNot(err).Msg("could not initialize propagation engine")
 			return prop
 		}).
-<<<<<<< HEAD
 		Component("coldstuff engine", func(node *cmd.FlowNodeBuilder) module.ReadyDoneAware {
-			cold, err := coldstuff.New(node.Logger, node.Network, node.State, node.Me, pool)
-=======
-		CreateReadDoneAware("ingestion engine", func(node *cmd.FlowNodeBuilder) module.ReadyDoneAware {
+			cold, err := coldstuff.New(node.Logger, node.Network, exp, node.State, node.Me, pool)
+			node.MustNot(err).Msg("could not initialize coldstuff engine")
+			return cold
+		}).
+		Component("ingestion engine", func(node *cmd.FlowNodeBuilder) module.ReadyDoneAware {
 			ing, err := ingestion.New(node.Logger, node.Network, prop, node.State, node.Me)
 			node.MustNot(err).Msg("could not initialize ingestion engine")
 			return ing
-		}).
-		CreateReadDoneAware("coldstuff engine", func(node *cmd.FlowNodeBuilder) module.ReadyDoneAware {
-			cold, err := coldstuff.New(node.Logger, node.Network, exp, node.State, node.Me, pool)
->>>>>>> cc6f5549
-			node.MustNot(err).Msg("could not initialize coldstuff engine")
-			return cold
 		}).
 		Component("generator engine", func(node *cmd.FlowNodeBuilder) module.ReadyDoneAware {
 			gen, err := generator.New(node.Logger, prop)
