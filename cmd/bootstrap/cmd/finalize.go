package cmd

import (
	"encoding/hex"
	"fmt"
	"path/filepath"
	"strings"
	"time"

	"github.com/spf13/cobra"

	"github.com/onflow/cadence"

	"github.com/onflow/flow-go/cmd/bootstrap/run"
	model "github.com/onflow/flow-go/model/bootstrap"
	"github.com/onflow/flow-go/model/encodable"
	"github.com/onflow/flow-go/model/flow"
	"github.com/onflow/flow-go/state/protocol/inmem"
)

var (
	flagConfig                      string
	flagInternalNodePrivInfoDir     string
	flagCollectionClusters          uint
	flagPartnerNodeInfoDir          string
	flagPartnerStakes               string
	flagFastKG                      bool
	flagRootChain                   string
	flagRootParent                  string
	flagRootHeight                  uint64
	flagRootTimestamp               string
	flagRootCommit                  string
	flagEpochCounter                uint64
	flagServiceAccountPublicKeyJSON string
	flagGenesisTokenSupply          string
)

// PartnerStakes ...
type PartnerStakes map[flow.Identifier]uint64

// finalizeCmd represents the finalize command
var finalizeCmd = &cobra.Command{
	Use:   "finalize",
	Short: "Finalize the bootstrapping process",
	Long: `Finalize the bootstrapping process, which includes running the DKG for the generation of the random beacon 
	keys and generating the root block, QC, execution result and block seal.`,
	Run: finalize,
}

func init() {
	rootCmd.AddCommand(finalizeCmd)
	addFinalizeCmdFlags()
}

func addFinalizeCmdFlags() {
	// required parameters for network configuration and generation of root node identities
	finalizeCmd.Flags().StringVar(&flagConfig, "config", "",
		"path to a JSON file containing multiple node configurations (fields Role, Address, Stake)")
	finalizeCmd.Flags().StringVar(&flagInternalNodePrivInfoDir, "internal-priv-dir", "", "path to directory "+
		"containing the output from the `keygen` command for internal nodes")
	finalizeCmd.Flags().StringVar(&flagPartnerNodeInfoDir, "partner-dir", "", "path to directory "+
		"containing one JSON file starting with node-info.pub.<NODE_ID>.json for every partner node (fields "+
		" in the JSON file: Role, Address, NodeID, NetworkPubKey, StakingPubKey)")
	finalizeCmd.Flags().StringVar(&flagPartnerStakes, "partner-stakes", "", "path to a JSON file containing "+
		"a map from partner node's NodeID to their stake")

	_ = finalizeCmd.MarkFlagRequired("config")
	_ = finalizeCmd.MarkFlagRequired("internal-priv-dir")
	_ = finalizeCmd.MarkFlagRequired("partner-dir")
	_ = finalizeCmd.MarkFlagRequired("partner-stakes")

	// required parameters for generation of root block, root execution result and root block seal
	finalizeCmd.Flags().StringVar(&flagRootChain, "root-chain", "emulator", "chain ID for the root block (can be \"main\", \"test\" or \"emulator\"")
	finalizeCmd.Flags().StringVar(&flagRootParent, "root-parent", "0000000000000000000000000000000000000000000000000000000000000000", "ID for the parent of the root block")
	finalizeCmd.Flags().Uint64Var(&flagRootHeight, "root-height", 0, "height of the root block")
	finalizeCmd.Flags().StringVar(&flagRootTimestamp, "root-timestamp", time.Now().UTC().Format(time.RFC3339), "timestamp of the root block (RFC3339)")
	finalizeCmd.Flags().StringVar(&flagRootCommit, "root-commit", "0000000000000000000000000000000000000000000000000000000000000000", "state commitment of root execution state")
	finalizeCmd.Flags().Uint64Var(&flagEpochCounter, "epoch-counter", 0, "epoch counter for the epoch beginning with the root block")

	_ = finalizeCmd.MarkFlagRequired("root-chain")
	_ = finalizeCmd.MarkFlagRequired("root-parent")
	_ = finalizeCmd.MarkFlagRequired("root-height")
	_ = finalizeCmd.MarkFlagRequired("root-commit")
	_ = finalizeCmd.MarkFlagRequired("epoch-counter")

	// optional parameters to influence various aspects of identity generation
	finalizeCmd.Flags().UintVar(&flagCollectionClusters, "collection-clusters", 2,
		"number of collection clusters")
	finalizeCmd.Flags().BoolVar(&flagFastKG, "fast-kg", false, "use fast (centralized) random beacon key generation "+
		"instead of DKG")

	// these two flags are only used when setup a network from genesis
	finalizeCmd.Flags().StringVar(&flagServiceAccountPublicKeyJSON, "service-account-public-key-json",
		"{\"PublicKey\":\"ABCDEFGHIJK\",\"SignAlgo\":2,\"HashAlgo\":1,\"SeqNumber\":0,\"Weight\":1000}",
		"encoded json of public key for the service account")
	finalizeCmd.Flags().StringVar(&flagGenesisTokenSupply, "genesis-token-supply", "10000000.00000000",
		"genesis flow token supply")
}

func finalize(cmd *cobra.Command, args []string) {

	log.Info().Msg("collecting partner network and staking keys")
	partnerNodes := assemblePartnerNodes()
	log.Info().Msg("")

	log.Info().Msg("generating internal private networking and staking keys")
	internalNodes := assembleInternalNodes()
	log.Info().Msg("")

	log.Info().Msg("checking constraints on consensus/cluster nodes")
	checkConstraints(partnerNodes, internalNodes)
	log.Info().Msg("")

	log.Info().Msg("assembling network and staking keys")
	stakingNodes := mergeNodeInfos(internalNodes, partnerNodes)
	writeJSON(model.PathNodeInfosPub, model.ToPublicNodeInfoList(stakingNodes))
	log.Info().Msg("")

	log.Info().Msg("running DKG for consensus nodes")
	dkgData := runDKG(model.FilterByRole(stakingNodes, flow.RoleConsensus))
	log.Info().Msg("")

	var commit []byte
	if flagRootCommit == "0000000000000000000000000000000000000000000000000000000000000000" {
		log.Info().Msg("generating empty execution state")

		var err error
		serviceAccountPublicKey := flow.AccountPublicKey{}
		err = serviceAccountPublicKey.UnmarshalJSON([]byte(flagServiceAccountPublicKeyJSON))
		if err != nil {
			log.Fatal().Err(err).Msg("unable to parse the service account public key json")
		}
		value, err := cadence.NewUFix64(flagGenesisTokenSupply)
		if err != nil {
			log.Fatal().Err(err).Msg("invalid genesis token supply")
		}
		commit, err = run.GenerateExecutionState(filepath.Join(flagOutdir, model.DirnameExecutionState), serviceAccountPublicKey, value, parseChainID(flagRootChain).Chain())
		if err != nil {
			log.Fatal().Err(err).Msg("unable to generate execution state")
		}
		flagRootCommit = hex.EncodeToString(commit)
		log.Info().Msg("")
	}

	log.Info().Msg("constructing root block")
	block := constructRootBlock(flagRootChain, flagRootParent, flagRootHeight, flagRootTimestamp)
	log.Info().Msg("")

	log.Info().Msg("constructing root QC")
	rootQC := constructRootQC(
		block,
		model.FilterByRole(stakingNodes, flow.RoleConsensus),
		model.FilterByRole(internalNodes, flow.RoleConsensus),
		dkgData,
	)
	log.Info().Msg("")

	log.Info().Msg("computing collection node clusters")
	assignments, clusters := constructClusterAssignment(partnerNodes, internalNodes)
	log.Info().Msg("")

	log.Info().Msg("constructing root blocks for collection node clusters")
	clusterBlocks := run.GenerateRootClusterBlocks(flagEpochCounter, clusters)
	log.Info().Msg("")

	log.Info().Msg("constructing root QCs for collection node clusters")
	clusterQCs := constructRootQCsForClusters(clusters, internalNodes, clusterBlocks)
	log.Info().Msg("")

	log.Info().Msg("constructing root execution result and block seal")
	result, seal := constructRootResultAndSeal(flagRootCommit, block, stakingNodes, assignments, clusterQCs, dkgData)
	log.Info().Msg("")

	// construct serializable root protocol snapshot
	log.Info().Msg("constructing root procotol snapshot")
	snapshot, err := inmem.SnapshotFromBootstrapState(block, result, seal, rootQC)
	if err != nil {
		log.Fatal().Err(err).Msg("unable to generate root protocol snapshot")
	}
	// write snapshot to disk
<<<<<<< HEAD
	writeJSON(model.PathRootProtocolStateSnapshot, snapshot)
=======
	writeJSON(model.PathRootProtocolStateSnapshot, snapshot.Encodable())
>>>>>>> e0ad3145
	log.Info().Msg("")

	// copy files only if the directories differ
	log.Info().Str("private_dir", flagInternalNodePrivInfoDir).Str("output_dir", flagOutdir).Msg("attempting to copy private key files")
	if flagInternalNodePrivInfoDir != flagOutdir {
		log.Info().Msg("copying internal private keys to output folder")
		err := copyDir(flagInternalNodePrivInfoDir, filepath.Join(flagOutdir, model.DirPrivateRoot))
		if err != nil {
			log.Error().Err(err).Msg("could not copy private key files")
		}
	} else {
		log.Info().Msg("skipping copy of private keys to output dir")
	}
	log.Info().Msg("")

	// print count of all nodes
	roleCounts := nodeCountByRole(stakingNodes)
	for role, count := range roleCounts {
		log.Info().Msg(fmt.Sprintf("created keys for %d %s nodes", count, role.String()))
	}

	log.Info().Msg("🌊 🏄 🤙 Done – ready to flow!")
}

// assemblePartnerNodes returns a list of partner nodes after gathering stake
// and public key information from configuration files
func assemblePartnerNodes() []model.NodeInfo {
	partners := readPartnerNodes()
	log.Info().Msgf("read %v partner node configuration files", len(partners))

	var stakes PartnerStakes
	readJSON(flagPartnerStakes, &stakes)
	log.Info().Msgf("read %v stakes for partner nodes", len(stakes))

	var nodes []model.NodeInfo
	for _, partner := range partners {
		// validate every single partner node
		nodeID := validateNodeID(partner.NodeID)
		networkPubKey := validateNetworkPubKey(partner.NetworkPubKey)
		stakingPubKey := validateStakingPubKey(partner.StakingPubKey)
		stake := validateStake(stakes[partner.NodeID])

		node := model.NewPublicNodeInfo(
			nodeID,
			partner.Role,
			partner.Address,
			stake,
			networkPubKey,
			stakingPubKey,
		)
		nodes = append(nodes, node)
	}

	return nodes
}

// readParnterNodes reads the partner node information
func readPartnerNodes() []model.NodeInfoPub {
	var partners []model.NodeInfoPub
	files, err := filesInDir(flagPartnerNodeInfoDir)
	if err != nil {
		log.Fatal().Err(err).Msg("could not read partner node infos")
	}
	for _, f := range files {
		// skip files that do not include node-infos
		if !strings.Contains(f, model.PathPartnerNodeInfoPrefix) {
			continue
		}

		// read file and append to partners
		var p model.NodeInfoPub
		readJSON(f, &p)
		partners = append(partners, p)
	}
	return partners
}

// assembleInternalNodes returns a list of internal nodes after collecting stakes
// from configuration files
func assembleInternalNodes() []model.NodeInfo {
	privInternals := readInternalNodes()
	log.Info().Msgf("read %v internal private node-info files", len(privInternals))

	stakes := internalStakesByAddress()
	log.Info().Msgf("read %v stakes for internal nodes", len(stakes))

	var nodes []model.NodeInfo
	for _, internal := range privInternals {
		// check if address is valid format
		validateAddressFormat(internal.Address)

		// validate every single internal node
		nodeID := validateNodeID(internal.NodeID)
		stake := validateStake(stakes[internal.Address])

		node := model.NewPrivateNodeInfo(
			nodeID,
			internal.Role,
			internal.Address,
			stake,
			internal.NetworkPrivKey,
			internal.StakingPrivKey,
		)

		nodes = append(nodes, node)
	}

	return nodes
}

// readInternalNodes reads our internal node private infos generated by
// `keygen` command and returns it
func readInternalNodes() []model.NodeInfoPriv {
	var internalPrivInfos []model.NodeInfoPriv

	// get files in internal priv node infos directory
	files, err := filesInDir(flagInternalNodePrivInfoDir)
	if err != nil {
		log.Fatal().Err(err).Msg("could not read partner node infos")
	}

	// for each of the files
	for _, f := range files {
		// skip files that do not include node-infos
		if !strings.Contains(f, model.PathPrivNodeInfoPrefix) {
			continue
		}

		// read file and append to partners
		var p model.NodeInfoPriv
		readJSON(f, &p)
		internalPrivInfos = append(internalPrivInfos, p)
	}

	return internalPrivInfos
}

// internalStakesByAddress returns a mapping of node address by stake for internal nodes
func internalStakesByAddress() map[string]uint64 {
	// read json
	var configs []model.NodeConfig
	readJSON(flagConfig, &configs)
	log.Info().Msgf("read internal %v node configurations", configs)

	stakes := make(map[string]uint64)
	for _, config := range configs {
		if _, ok := stakes[config.Address]; !ok {
			stakes[config.Address] = config.Stake
		} else {
			log.Error().Msgf("duplicate internal node address %s", config.Address)
		}
	}

	return stakes
}

// mergeNodeInfos merges the inernal and partner nodes and checks if there is no
// duplicate addresses or node Ids
func mergeNodeInfos(internalNodes, partnerNodes []model.NodeInfo) []model.NodeInfo {
	nodes := append(internalNodes, partnerNodes...)

	// test for duplicate Addresses
	addressLookup := make(map[string]struct{})
	for _, node := range nodes {
		if _, ok := addressLookup[node.Address]; ok {
			log.Fatal().Str("address", node.Address).Msg("duplicate node address")
		}
	}

	// test for duplicate node IDs
	idLookup := make(map[flow.Identifier]struct{})
	for _, node := range nodes {
		if _, ok := idLookup[node.NodeID]; ok {
			log.Fatal().Str("NodeID", node.NodeID.String()).Msg("duplicate node ID")
		}
	}

	return nodes
}

// Validation utility methods ------------------------------------------------

func validateNodeID(nodeID flow.Identifier) flow.Identifier {
	if nodeID == flow.ZeroID {
		log.Fatal().Msg("NodeID must not be zero")
	}
	return nodeID
}

func validateNetworkPubKey(key encodable.NetworkPubKey) encodable.NetworkPubKey {
	if key.PublicKey == nil {
		log.Fatal().Msg("NetworkPubKey must not be nil")
	}
	return key
}

func validateStakingPubKey(key encodable.StakingPubKey) encodable.StakingPubKey {
	if key.PublicKey == nil {
		log.Fatal().Msg("StakingPubKey must not be nil")
	}
	return key
}

func validateStake(stake uint64) uint64 {
	if stake == 0 {
		log.Fatal().Msg("Stake must be bigger than 0")
	}
	return stake
}<|MERGE_RESOLUTION|>--- conflicted
+++ resolved
@@ -178,11 +178,7 @@
 		log.Fatal().Err(err).Msg("unable to generate root protocol snapshot")
 	}
 	// write snapshot to disk
-<<<<<<< HEAD
-	writeJSON(model.PathRootProtocolStateSnapshot, snapshot)
-=======
 	writeJSON(model.PathRootProtocolStateSnapshot, snapshot.Encodable())
->>>>>>> e0ad3145
 	log.Info().Msg("")
 
 	// copy files only if the directories differ
