package main

import (
	"context"
	"fmt"
	"io"
	"os"
	"path"
	"path/filepath"
	"time"

	awsconfig "github.com/aws/aws-sdk-go-v2/config"
	"github.com/aws/aws-sdk-go-v2/service/s3"
	badger "github.com/ipfs/go-ds-badger2"
	"github.com/spf13/pflag"

	"github.com/onflow/flow-core-contracts/lib/go/templates"

	"github.com/onflow/flow-go/cmd"
	"github.com/onflow/flow-go/consensus"
	"github.com/onflow/flow-go/consensus/hotstuff/committees"
	"github.com/onflow/flow-go/consensus/hotstuff/notifications/pubsub"
	"github.com/onflow/flow-go/consensus/hotstuff/verification"
	recovery "github.com/onflow/flow-go/consensus/recovery/protocol"
	"github.com/onflow/flow-go/engine"
	followereng "github.com/onflow/flow-go/engine/common/follower"
	"github.com/onflow/flow-go/engine/common/provider"
	"github.com/onflow/flow-go/engine/common/requester"
	"github.com/onflow/flow-go/engine/common/synchronization"
	"github.com/onflow/flow-go/engine/execution/checker"
	"github.com/onflow/flow-go/engine/execution/computation"
	"github.com/onflow/flow-go/engine/execution/computation/committer"
	"github.com/onflow/flow-go/engine/execution/computation/computer/uploader"
	"github.com/onflow/flow-go/engine/execution/ingestion"
	exeprovider "github.com/onflow/flow-go/engine/execution/provider"
	"github.com/onflow/flow-go/engine/execution/rpc"
	"github.com/onflow/flow-go/engine/execution/state"
	"github.com/onflow/flow-go/engine/execution/state/bootstrap"
	"github.com/onflow/flow-go/engine/execution/state/delta"
	"github.com/onflow/flow-go/fvm"
	"github.com/onflow/flow-go/fvm/extralog"
	"github.com/onflow/flow-go/fvm/programs"
	"github.com/onflow/flow-go/fvm/systemcontracts"
	"github.com/onflow/flow-go/ledger/common/pathfinder"
	ledger "github.com/onflow/flow-go/ledger/complete"
	"github.com/onflow/flow-go/ledger/complete/wal"
	bootstrapFilenames "github.com/onflow/flow-go/model/bootstrap"
	"github.com/onflow/flow-go/model/encodable"
	"github.com/onflow/flow-go/model/encoding"
	"github.com/onflow/flow-go/model/encoding/cbor"
	"github.com/onflow/flow-go/model/flow"
	"github.com/onflow/flow-go/model/flow/filter"
	"github.com/onflow/flow-go/module"
	"github.com/onflow/flow-go/module/buffer"
	finalizer "github.com/onflow/flow-go/module/finalizer/consensus"
	"github.com/onflow/flow-go/module/metrics"
	"github.com/onflow/flow-go/module/signature"
	"github.com/onflow/flow-go/module/state_synchronization"
	chainsync "github.com/onflow/flow-go/module/synchronization"
	"github.com/onflow/flow-go/network/compressor"
	"github.com/onflow/flow-go/state/protocol"
	badgerState "github.com/onflow/flow-go/state/protocol/badger"
	"github.com/onflow/flow-go/state/protocol/blocktimer"
	storage "github.com/onflow/flow-go/storage/badger"
)

func main() {

	var (
		followerState                 protocol.MutableState
		ledgerStorage                 *ledger.Ledger
		events                        *storage.Events
		serviceEvents                 *storage.ServiceEvents
		txResults                     *storage.TransactionResults
		results                       *storage.ExecutionResults
		myReceipts                    *storage.MyExecutionReceipts
		providerEngine                *exeprovider.Engine
		checkerEng                    *checker.Engine
		syncCore                      *chainsync.Core
		pendingBlocks                 *buffer.PendingBlocks // used in follower engine
		deltas                        *ingestion.Deltas
		syncEngine                    *synchronization.Engine
		followerEng                   *followereng.Engine // to sync blocks from consensus nodes
		computationManager            *computation.Manager
		collectionRequester           *requester.Engine
		ingestionEng                  *ingestion.Engine
		finalizationDistributor       *pubsub.FinalizationDistributor
		finalizedHeader               *synchronization.FinalizedHeaderCache
		rpcConf                       rpc.Config
		err                           error
		executionState                state.ExecutionState
		triedir                       string
		executionDataDir              string
		collector                     module.ExecutionMetrics
		mTrieCacheSize                uint32
		transactionResultsCacheSize   uint
		checkpointDistance            uint
		checkpointsToKeep             uint
		stateDeltasLimit              uint
		cadenceExecutionCache         uint
		chdpCacheSize                 uint
		requestInterval               time.Duration
		preferredExeNodeIDStr         string
		syncByBlocks                  bool
		syncFast                      bool
		syncThreshold                 int
		extensiveLog                  bool
		pauseExecution                bool
		checkStakedAtBlock            func(blockID flow.Identifier) (bool, error)
		diskWAL                       *wal.DiskWAL
		scriptLogThreshold            time.Duration
		chdpQueryTimeout              uint
		chdpDeliveryTimeout           uint
		enableBlockDataUpload         bool
		gcpBucketName                 string
		s3BucketName                  string
		blockDataUploaders            []uploader.Uploader
		blockDataUploaderMaxRetry     uint64 = 5
		blockdataUploaderRetryTimeout        = 1 * time.Second
		eds                           state_synchronization.ExecutionDataService
	)

	nodeBuilder := cmd.FlowNode(flow.RoleExecution.String())
	nodeBuilder.
		ExtraFlags(func(flags *pflag.FlagSet) {
			homedir, _ := os.UserHomeDir()
			datadir := filepath.Join(homedir, ".flow", "execution")

			flags.StringVarP(&rpcConf.ListenAddr, "rpc-addr", "i", "localhost:9000", "the address the gRPC server listens on")
			flags.BoolVar(&rpcConf.RpcMetricsEnabled, "rpc-metrics-enabled", false, "whether to enable the rpc metrics")
			flags.StringVar(&triedir, "triedir", datadir, "directory to store the execution State")
			flags.StringVar(&executionDataDir, "execution-data-dir", filepath.Join(homedir, ".flow", "execution_data"), "directory to use for Execution Data blobstore")
			flags.Uint32Var(&mTrieCacheSize, "mtrie-cache-size", 500, "cache size for MTrie")
			flags.UintVar(&checkpointDistance, "checkpoint-distance", 40, "number of WAL segments between checkpoints")
			flags.UintVar(&checkpointsToKeep, "checkpoints-to-keep", 5, "number of recent checkpoints to keep (0 to keep all)")
			flags.UintVar(&stateDeltasLimit, "state-deltas-limit", 100, "maximum number of state deltas in the memory pool")
			flags.UintVar(&cadenceExecutionCache, "cadence-execution-cache", computation.DefaultProgramsCacheSize, "cache size for Cadence execution")
			flags.UintVar(&chdpCacheSize, "chdp-cache", storage.DefaultCacheSize, "cache size for Chunk Data Packs")
			flags.DurationVar(&requestInterval, "request-interval", 60*time.Second, "the interval between requests for the requester engine")
			flags.DurationVar(&scriptLogThreshold, "script-log-threshold", computation.DefaultScriptLogThreshold, "threshold for logging script execution")
			flags.StringVar(&preferredExeNodeIDStr, "preferred-exe-node-id", "", "node ID for preferred execution node used for state sync")
			flags.UintVar(&transactionResultsCacheSize, "transaction-results-cache-size", 10000, "number of transaction results to be cached")
			flags.BoolVar(&syncByBlocks, "sync-by-blocks", true, "deprecated, sync by blocks instead of execution state deltas")
			flags.BoolVar(&syncFast, "sync-fast", false, "fast sync allows execution node to skip fetching collection during state syncing, and rely on state syncing to catch up")
			flags.IntVar(&syncThreshold, "sync-threshold", 100, "the maximum number of sealed and unexecuted blocks before triggering state syncing")
			flags.BoolVar(&extensiveLog, "extensive-logging", false, "extensive logging logs tx contents and block headers")
			flags.UintVar(&chdpQueryTimeout, "chunk-data-pack-query-timeout-sec", 10, "number of seconds to determine a chunk data pack query being slow")
			flags.UintVar(&chdpDeliveryTimeout, "chunk-data-pack-delivery-timeout-sec", 10, "number of seconds to determine a chunk data pack response delivery being slow")
			flags.BoolVar(&pauseExecution, "pause-execution", false, "pause the execution. when set to true, no block will be executed, but still be able to serve queries")
			flags.BoolVar(&enableBlockDataUpload, "enable-blockdata-upload", false, "enable uploading block data to Cloud Bucket")
			flags.StringVar(&gcpBucketName, "gcp-bucket-name", "", "GCP Bucket name for block data uploader")
			flags.StringVar(&s3BucketName, "s3-bucket-name", "", "S3 Bucket name for block data uploader")
		}).
		ValidateFlags(func() error {
			if enableBlockDataUpload {
				if gcpBucketName == "" && s3BucketName == "" {
					return fmt.Errorf("invalid flag. gcp-bucket-name or s3-bucket-name required when blockdata-uploader is enabled")
				}
			}
			return nil
		})

	if err = nodeBuilder.Initialize(); err != nil {
		nodeBuilder.Logger.Fatal().Err(err).Send()
	}

	nodeBuilder.
		Module("mutable follower state", func(node *cmd.NodeConfig) error {
			// For now, we only support state implementations from package badger.
			// If we ever support different implementations, the following can be replaced by a type-aware factory
			state, ok := node.State.(*badgerState.State)
			if !ok {
				return fmt.Errorf("only implementations of type badger.State are currently supported but read-only state has type %T", node.State)
			}
			followerState, err = badgerState.NewFollowerState(
				state,
				node.Storage.Index,
				node.Storage.Payloads,
				node.Tracer,
				node.ProtocolEvents,
				blocktimer.DefaultBlockTimer,
			)
			return err
		}).
		Module("execution metrics", func(node *cmd.NodeConfig) error {
			collector = metrics.NewExecutionCollector(node.Tracer, node.MetricsRegisterer)
			return nil
		}).
		Module("sync core", func(node *cmd.NodeConfig) error {
			syncCore, err = chainsync.New(node.Logger, chainsync.DefaultConfig())
			return err
		}).
		Module("execution receipts storage", func(node *cmd.NodeConfig) error {
			results = storage.NewExecutionResults(node.Metrics.Cache, node.DB)
			myReceipts = storage.NewMyExecutionReceipts(node.Metrics.Cache, node.DB, node.Storage.Receipts.(*storage.ExecutionReceipts))
			return nil
		}).
		Module("pending block cache", func(node *cmd.NodeConfig) error {
			pendingBlocks = buffer.NewPendingBlocks() // for following main chain consensus
			return nil
		}).
		Component("GCP block data uploader", func(node *cmd.NodeConfig) (module.ReadyDoneAware, error) {
			if enableBlockDataUpload && gcpBucketName != "" {
				logger := node.Logger.With().Str("component_name", "gcp_block_data_uploader").Logger()
				gcpBucketUploader, err := uploader.NewGCPBucketUploader(
					context.Background(),
					gcpBucketName,
					logger,
				)
				if err != nil {
					return nil, fmt.Errorf("cannot create GCP Bucket uploader: %w", err)
				}

				asyncUploader := uploader.NewAsyncUploader(
					gcpBucketUploader,
					blockdataUploaderRetryTimeout,
					blockDataUploaderMaxRetry,
					logger,
					collector,
				)

				blockDataUploaders = append(blockDataUploaders, asyncUploader)

				return asyncUploader, nil
			}

			// Since we don't have conditional component creation, we just use Noop one.
			// It's functions will be once per startup/shutdown - non-measurable performance penalty
			// blockDataUploader will stay nil and disable calling uploader at all
			return &module.NoopReadyDoneAware{}, nil
		}).
		Component("S3 block data uploader", func(node *cmd.NodeConfig) (module.ReadyDoneAware, error) {
			if enableBlockDataUpload && s3BucketName != "" {
				logger := node.Logger.With().Str("component_name", "s3_block_data_uploader").Logger()

				ctx := context.Background()
				config, err := awsconfig.LoadDefaultConfig(ctx)
				if err != nil {
					return nil, fmt.Errorf("failed to load AWS configuration: %w", err)
				}

				client := s3.NewFromConfig(config)
				s3Uploader := uploader.NewS3Uploader(
					ctx,
					client,
					s3BucketName,
					logger,
				)
				asyncUploader := uploader.NewAsyncUploader(
					s3Uploader,
					blockdataUploaderRetryTimeout,
					blockDataUploaderMaxRetry,
					logger,
					collector,
				)
				blockDataUploaders = append(blockDataUploaders, asyncUploader)

				return asyncUploader, nil
			}

			// Since we don't have conditional component creation, we just use Noop one.
			// It's functions will be once per startup/shutdown - non-measurable performance penalty
			// blockDataUploader will stay nil and disable calling uploader at all
			return &module.NoopReadyDoneAware{}, nil
		}).
		Module("state deltas mempool", func(node *cmd.NodeConfig) error {
			deltas, err = ingestion.NewDeltas(stateDeltasLimit)
			return err
		}).
		Module("stake checking function", func(node *cmd.NodeConfig) error {
			checkStakedAtBlock = func(blockID flow.Identifier) (bool, error) {
				return protocol.IsNodeStakedAt(node.State.AtBlockID(blockID), node.Me.NodeID())
			}
			return nil
		}).
		Component("Write-Ahead Log", func(node *cmd.NodeConfig) (module.ReadyDoneAware, error) {
			diskWAL, err = wal.NewDiskWAL(node.Logger.With().Str("subcomponent", "wal").Logger(), node.MetricsRegisterer, collector, triedir, int(mTrieCacheSize), pathfinder.PathByteSize, wal.SegmentSize)
			return diskWAL, err
		}).
		Component("execution state ledger", func(node *cmd.NodeConfig) (module.ReadyDoneAware, error) {

			// check if the execution database already exists
			bootstrapper := bootstrap.NewBootstrapper(node.Logger)

			commit, bootstrapped, err := bootstrapper.IsBootstrapped(node.DB)
			if err != nil {
				return nil, fmt.Errorf("could not query database to know whether database has been bootstrapped: %w", err)
			}

			// if the execution database does not exist, then we need to bootstrap the execution database.
			if !bootstrapped {
				// when bootstrapping, the bootstrap folder must have a checkpoint file
				// we need to cover this file to the trie folder to restore the trie to restore the execution state.
				err = copyBootstrapState(node.BootstrapDir, triedir)
				if err != nil {
					return nil, fmt.Errorf("could not load bootstrap state from checkpoint file: %w", err)
				}

				// TODO: check that the checkpoint file contains the root block's statecommit hash

				err = bootstrapper.BootstrapExecutionDatabase(node.DB, node.RootSeal.FinalState, node.RootBlock.Header)
				if err != nil {
					return nil, fmt.Errorf("could not bootstrap execution database: %w", err)
				}
			} else {
				// if execution database has been bootstrapped, then the root statecommit must equal to the one
				// in the bootstrap folder
				if commit != node.RootSeal.FinalState {
					return nil, fmt.Errorf("mismatching root statecommitment. database has state commitment: %x, "+
						"bootstap has statecommitment: %x",
						commit, node.RootSeal.FinalState)
				}
			}

			ledgerStorage, err = ledger.NewLedger(diskWAL, int(mTrieCacheSize), collector, node.Logger.With().Str("subcomponent", "ledger").Logger(), ledger.DefaultPathFinderVersion)
			return ledgerStorage, err
		}).
		Component("execution state ledger WAL compactor", func(node *cmd.NodeConfig) (module.ReadyDoneAware, error) {

			checkpointer, err := ledgerStorage.Checkpointer()
			if err != nil {
				return nil, fmt.Errorf("cannot create checkpointer: %w", err)
			}
			compactor := wal.NewCompactor(checkpointer, 10*time.Second, checkpointDistance, checkpointsToKeep, node.Logger.With().Str("subcomponent", "checkpointer").Logger())

			return compactor, nil
		}).
<<<<<<< HEAD
		Component("execution data service", func(builder cmd.NodeBuilder, node *cmd.NodeConfig) (module.ReadyDoneAware, error) {
			err := os.MkdirAll(executionDataDir, 0700)

			if err != nil {
				return nil, err
			}

			ds, err := badger.NewDatastore(executionDataDir, &badger.DefaultOptions)

			if err != nil {
				return nil, err
			}

			bs, err := node.Network.RegisterBlobService(engine.ExecutionDataService, ds)

			if err != nil {
				return nil, err
			}

			eds := state_synchronization.NewExecutionDataService(
				&cbor.Codec{},
				compressor.NewLz4Compressor(),
				bs,
				metrics.NewExecutionDataServiceCollector(),
				node.Logger,
			)

			return eds, nil
		}).
		Component("provider engine", func(builder cmd.NodeBuilder, node *cmd.NodeConfig) (module.ReadyDoneAware, error) {
=======
		Component("provider engine", func(node *cmd.NodeConfig) (module.ReadyDoneAware, error) {
>>>>>>> cfda6bc3
			extraLogPath := path.Join(triedir, "extralogs")
			err := os.MkdirAll(extraLogPath, 0777)
			if err != nil {
				return nil, fmt.Errorf("cannot create %s path for extra logs: %w", extraLogPath, err)
			}

			extralog.ExtraLogDumpPath = extraLogPath

			rt := fvm.NewInterpreterRuntime()

			vm := fvm.NewVirtualMachine(rt)
			vmCtx := fvm.NewContext(node.Logger, node.FvmOptions...)

			committer := committer.NewLedgerViewCommitter(ledgerStorage, node.Tracer)
			manager, err := computation.New(
				node.Logger,
				collector,
				node.Tracer,
				node.Me,
				node.State,
				vm,
				vmCtx,
				cadenceExecutionCache,
				committer,
				scriptLogThreshold,
				blockDataUploaders,
				eds,
			)
			if err != nil {
				return nil, err
			}
			computationManager = manager

			chunkDataPacks := storage.NewChunkDataPacks(node.Metrics.Cache, node.DB, node.Storage.Collections, chdpCacheSize)
			stateCommitments := storage.NewCommits(node.Metrics.Cache, node.DB)

			// Needed for gRPC server, make sure to assign to main scoped vars
			events = storage.NewEvents(node.Metrics.Cache, node.DB)
			serviceEvents = storage.NewServiceEvents(node.Metrics.Cache, node.DB)
			txResults = storage.NewTransactionResults(node.Metrics.Cache, node.DB, transactionResultsCacheSize)

			executionState = state.NewExecutionState(
				ledgerStorage,
				stateCommitments,
				node.Storage.Blocks,
				node.Storage.Headers,
				node.Storage.Collections,
				chunkDataPacks,
				results,
				node.Storage.Receipts,
				myReceipts,
				events,
				serviceEvents,
				txResults,
				node.DB,
				node.Tracer,
			)

			providerEngine, err = exeprovider.New(
				node.Logger,
				node.Tracer,
				node.Network,
				node.State,
				node.Me,
				executionState,
				collector,
				checkStakedAtBlock,
				chdpQueryTimeout,
				chdpDeliveryTimeout,
			)
			if err != nil {
				return nil, err
			}

			// Get latest executed block and a view at that block
			ctx := context.Background()
			_, blockID, err := executionState.GetHighestExecutedBlockID(ctx)
			if err != nil {
				return nil, fmt.Errorf("cannot get the latest executed block id: %w", err)
			}
			stateCommit, err := executionState.StateCommitmentByBlockID(ctx, blockID)
			if err != nil {
				return nil, fmt.Errorf("cannot get the state comitment at latest executed block id %s: %w", blockID.String(), err)
			}
			blockView := executionState.NewView(stateCommit)

			// Get the epoch counter from the smart contract at the last executed block.
			contractEpochCounter, err := getContractEpochCounter(vm, vmCtx, blockView)
			// Failing to fetch the epoch counter from the smart contract is a fatal error.
			if err != nil {
				return nil, fmt.Errorf("cannot get epoch counter from the smart contract at block %s: %w", blockID.String(), err)
			}

			// Get the epoch counter form the protocol state, at the same block.
			protocolStateEpochCounter, err := node.State.
				AtBlockID(blockID).
				Epochs().
				Current().
				Counter()
			// Failing to fetch the epoch counter from the protocol state is a fatal error.
			if err != nil {
				return nil, fmt.Errorf("cannot get epoch counter from the protocol state at block %s: %w", blockID.String(), err)
			}

			l := node.Logger.With().
				Str("component", "provider engine").
				Uint64("contractEpochCounter", contractEpochCounter).
				Uint64("protocolStateEpochCounter", protocolStateEpochCounter).
				Str("blockID", blockID.String()).
				Logger()

			if contractEpochCounter != protocolStateEpochCounter {
				// Do not error, because immediately following a spork they will be mismatching,
				// until the resetEpoch transaction is submitted.
				l.Warn().
					Msg("Epoch counter from the FlowEpoch smart contract and from the protocol state mismatch!")
			} else {
				l.Info().
					Msg("Epoch counter from the FlowEpoch smart contract and from the protocol state match.")
			}

			return providerEngine, nil
		}).
		Component("checker engine", func(node *cmd.NodeConfig) (module.ReadyDoneAware, error) {
			checkerEng = checker.New(
				node.Logger,
				node.State,
				executionState,
				node.Storage.Seals,
			)
			return checkerEng, nil
		}).
		Component("ingestion engine", func(node *cmd.NodeConfig) (module.ReadyDoneAware, error) {
			collectionRequester, err = requester.New(node.Logger, node.Metrics.Engine, node.Network, node.Me, node.State,
				engine.RequestCollections,
				filter.Any,
				func() flow.Entity { return &flow.Collection{} },
				// we are manually triggering batches in execution, but lets still send off a batch once a minute, as a safety net for the sake of retries
				requester.WithBatchInterval(requestInterval),
				// consistency of collection can be checked by checking hash, and hash comes from trusted source (blocks from consensus follower)
				// hence we not need to check origin
				requester.WithValidateStaking(false),
			)

			preferredExeFilter := filter.Any
			preferredExeNodeID, err := flow.HexStringToIdentifier(preferredExeNodeIDStr)
			if err == nil {
				node.Logger.Info().Hex("prefered_exe_node_id", preferredExeNodeID[:]).Msg("starting with preferred exe sync node")
				preferredExeFilter = filter.HasNodeID(preferredExeNodeID)
			} else if err != nil && preferredExeNodeIDStr != "" {
				node.Logger.Debug().Str("prefered_exe_node_id_string", preferredExeNodeIDStr).Msg("could not parse exe node id, starting WITHOUT preferred exe sync node")
			}

			ingestionEng, err = ingestion.New(
				node.Logger,
				node.Network,
				node.Me,
				collectionRequester,
				node.State,
				node.Storage.Blocks,
				node.Storage.Collections,
				events,
				serviceEvents,
				txResults,
				computationManager,
				providerEngine,
				executionState,
				collector,
				node.Tracer,
				extensiveLog,
				preferredExeFilter,
				deltas,
				syncThreshold,
				syncFast,
				checkStakedAtBlock,
				pauseExecution,
			)

			// TODO: we should solve these mutual dependencies better
			// => https://github.com/dapperlabs/flow-go/issues/4360
			collectionRequester = collectionRequester.WithHandle(ingestionEng.OnCollection)

			node.ProtocolEvents.AddConsumer(ingestionEng)

			return ingestionEng, err
		}).
		Component("follower engine", func(node *cmd.NodeConfig) (module.ReadyDoneAware, error) {

			// initialize cleaner for DB
			cleaner := storage.NewCleaner(node.Logger, node.DB, node.Metrics.CleanCollector, flow.DefaultValueLogGCFrequency)

			// create a finalizer that handles updating the protocol
			// state when the follower detects newly finalized blocks
			final := finalizer.NewFinalizer(node.DB, node.Storage.Headers, followerState, node.Tracer)

			// initialize the staking & beacon verifiers, signature joiner
			staking := signature.NewAggregationVerifier(encoding.ConsensusVoteTag)
			beacon := signature.NewThresholdVerifier(encoding.RandomBeaconTag)
			merger := signature.NewCombiner(encodable.ConsensusVoteSigLen, encodable.RandomBeaconSigLen)

			// initialize consensus committee's membership state
			// This committee state is for the HotStuff follower, which follows the MAIN CONSENSUS Committee
			// Note: node.Me.NodeID() is not part of the consensus committee
			committee, err := committees.NewConsensusCommittee(node.State, node.Me.NodeID())
			if err != nil {
				return nil, fmt.Errorf("could not create Committee state for main consensus: %w", err)
			}

			// initialize the verifier for the protocol consensus
			verifier := verification.NewCombinedVerifier(committee, staking, beacon, merger)

			finalized, pending, err := recovery.FindLatest(node.State, node.Storage.Headers)
			if err != nil {
				return nil, fmt.Errorf("could not find latest finalized block and pending blocks to recover consensus follower: %w", err)
			}

			finalizationDistributor = pubsub.NewFinalizationDistributor()
			finalizationDistributor.AddConsumer(checkerEng)

			// creates a consensus follower with ingestEngine as the notifier
			// so that it gets notified upon each new finalized block
			followerCore, err := consensus.NewFollower(node.Logger, committee, node.Storage.Headers, final, verifier, finalizationDistributor, node.RootBlock.Header, node.RootQC, finalized, pending)
			if err != nil {
				return nil, fmt.Errorf("could not create follower core logic: %w", err)
			}

			followerEng, err = followereng.New(
				node.Logger,
				node.Network,
				node.Me,
				node.Metrics.Engine,
				node.Metrics.Mempool,
				cleaner,
				node.Storage.Headers,
				node.Storage.Payloads,
				followerState,
				pendingBlocks,
				followerCore,
				syncCore,
				node.Tracer,
			)
			if err != nil {
				return nil, fmt.Errorf("could not create follower engine: %w", err)
			}

			return followerEng, nil
		}).
		Component("collection requester engine", func(node *cmd.NodeConfig) (module.ReadyDoneAware, error) {
			// We initialize the requester engine inside the ingestion engine due to the mutual dependency. However, in
			// order for it to properly start and shut down, we should still return it as its own engine here, so it can
			// be handled by the scaffold.
			return collectionRequester, nil
		}).
		Component("receipt provider engine", func(node *cmd.NodeConfig) (module.ReadyDoneAware, error) {
			retrieve := func(blockID flow.Identifier) (flow.Entity, error) { return myReceipts.MyReceipt(blockID) }
			eng, err := provider.New(
				node.Logger,
				node.Metrics.Engine,
				node.Network,
				node.Me,
				node.State,
				engine.ProvideReceiptsByBlockID,
				filter.HasRole(flow.RoleConsensus),
				retrieve,
			)
			return eng, err
		}).
		Component("finalized snapshot", func(node *cmd.NodeConfig) (module.ReadyDoneAware, error) {
			finalizedHeader, err = synchronization.NewFinalizedHeaderCache(node.Logger, node.State, finalizationDistributor)
			if err != nil {
				return nil, fmt.Errorf("could not create finalized snapshot cache: %w", err)
			}

			return finalizedHeader, nil
		}).
		Component("synchronization engine", func(node *cmd.NodeConfig) (module.ReadyDoneAware, error) {
			// initialize the synchronization engine
			syncEngine, err = synchronization.New(
				node.Logger,
				node.Metrics.Engine,
				node.Network,
				node.Me,
				node.Storage.Blocks,
				followerEng,
				syncCore,
				finalizedHeader,
				node.SyncEngineIdentifierProvider,
			)
			if err != nil {
				return nil, fmt.Errorf("could not initialize synchronization engine: %w", err)
			}

			return syncEngine, nil
		}).
		Component("grpc server", func(node *cmd.NodeConfig) (module.ReadyDoneAware, error) {
			rpcEng := rpc.New(node.Logger, rpcConf, ingestionEng, node.Storage.Blocks, node.Storage.Headers, node.State, events, results, txResults, node.RootChainID)
			return rpcEng, nil
		})

	node, err := nodeBuilder.Build()
	if err != nil {
		nodeBuilder.Logger.Fatal().Err(err).Send()
	}
	node.Run()
}

// getContractEpochCounter Gets the epoch counters from the FlowEpoch smart contract from the view provided.
func getContractEpochCounter(vm *fvm.VirtualMachine, vmCtx fvm.Context, view *delta.View) (uint64, error) {
	// Get the address of the FlowEpoch smart contract
	sc, err := systemcontracts.SystemContractsForChain(vmCtx.Chain.ChainID())
	if err != nil {
		return 0, fmt.Errorf("could not get system contracts: %w", err)
	}
	address := sc.Epoch.Address

	// Generate the script to get the epoch counter from the FlowEpoch smart contract
	scriptCode := templates.GenerateGetCurrentEpochCounterScript(templates.Environment{
		EpochAddress: address.Hex(),
	})
	script := fvm.Script(scriptCode)

	// Create empty programs cache
	p := programs.NewEmptyPrograms()

	// execute the script
	err = vm.Run(vmCtx, script, view, p)
	if err != nil {
		return 0, fmt.Errorf("could not read epoch counter, script internal error: %w", script.Err)
	}
	if script.Err != nil {
		return 0, fmt.Errorf("could not read epoch counter, script error: %w", script.Err)
	}
	if script.Value == nil {
		return 0, fmt.Errorf("could not read epoch counter, script returned no value")
	}

	epochCounter := script.Value.ToGoValue().(uint64)
	return epochCounter, nil
}

// copy the checkpoint files from the bootstrap folder to the execution state folder
// Checkpoint file is required to restore the trie, and has to be placed in the execution
// state folder.
// There are two ways to generate a checkpoint file:
// 1) From a clean state.
// 		Refer to the code in the testcase: TestGenerateExecutionState
// 2) From a previous execution state
// 		This is often used when sporking the network.
//    Use the execution-state-extract util commandline to generate a checkpoint file from
// 		a previous checkpoint file
func copyBootstrapState(dir, trie string) error {
	filename := ""
	firstCheckpointFilename := "00000000"

	fileExists := func(fileName string) bool {
		_, err := os.Stat(filepath.Join(dir, bootstrapFilenames.DirnameExecutionState, fileName))
		return err == nil
	}

	// if there is a root checkpoint file, then copy that file over
	if fileExists(bootstrapFilenames.FilenameWALRootCheckpoint) {
		filename = bootstrapFilenames.FilenameWALRootCheckpoint
	} else if fileExists(firstCheckpointFilename) {
		// else if there is a checkpoint file, then copy that file over
		filename = firstCheckpointFilename
	} else {
		filePath := filepath.Join(dir, bootstrapFilenames.DirnameExecutionState, firstCheckpointFilename)

		// include absolute path of the missing file in the error message
		absPath, err := filepath.Abs(filePath)
		if err != nil {
			absPath = filePath
		}

		return fmt.Errorf("execution state file not found: %v", absPath)
	}

	// copy from the bootstrap folder to the execution state folder
	src := filepath.Join(dir, bootstrapFilenames.DirnameExecutionState, filename)
	dst := filepath.Join(trie, filename)

	in, err := os.Open(src)
	if err != nil {
		return err
	}
	defer in.Close()

	// It's possible that the trie dir does not yet exist. If not this will create the the required path
	err = os.MkdirAll(trie, 0700)
	if err != nil {
		return err
	}

	out, err := os.Create(dst)
	if err != nil {
		return err
	}
	defer out.Close()

	_, err = io.Copy(out, in)
	if err != nil {
		return err
	}

	fmt.Printf("copied bootstrap state file from: %v, to: %v\n", src, dst)

	return out.Close()
}<|MERGE_RESOLUTION|>--- conflicted
+++ resolved
@@ -325,8 +325,7 @@
 
 			return compactor, nil
 		}).
-<<<<<<< HEAD
-		Component("execution data service", func(builder cmd.NodeBuilder, node *cmd.NodeConfig) (module.ReadyDoneAware, error) {
+		Component("execution data service", func(node *cmd.NodeConfig) (module.ReadyDoneAware, error) {
 			err := os.MkdirAll(executionDataDir, 0700)
 
 			if err != nil {
@@ -355,10 +354,7 @@
 
 			return eds, nil
 		}).
-		Component("provider engine", func(builder cmd.NodeBuilder, node *cmd.NodeConfig) (module.ReadyDoneAware, error) {
-=======
 		Component("provider engine", func(node *cmd.NodeConfig) (module.ReadyDoneAware, error) {
->>>>>>> cfda6bc3
 			extraLogPath := path.Join(triedir, "extralogs")
 			err := os.MkdirAll(extraLogPath, 0777)
 			if err != nil {
