package main

import (
	"bytes"
	"fmt"
	"os"
	"path/filepath"
	"time"

	"github.com/onflow/cadence/runtime"
	"github.com/spf13/pflag"

	"github.com/dapperlabs/flow-go/cmd"
	"github.com/dapperlabs/flow-go/engine/execution/computation"
	"github.com/dapperlabs/flow-go/engine/execution/computation/virtualmachine"
	"github.com/dapperlabs/flow-go/engine/execution/ingestion"
	"github.com/dapperlabs/flow-go/engine/execution/provider"
	"github.com/dapperlabs/flow-go/engine/execution/rpc"
	"github.com/dapperlabs/flow-go/engine/execution/state"
	"github.com/dapperlabs/flow-go/engine/execution/state/bootstrap"
	"github.com/dapperlabs/flow-go/engine/execution/sync"
	"github.com/dapperlabs/flow-go/model/flow"
	"github.com/dapperlabs/flow-go/module"
	"github.com/dapperlabs/flow-go/module/metrics"
	"github.com/dapperlabs/flow-go/storage"
	"github.com/dapperlabs/flow-go/storage/badger"
	"github.com/dapperlabs/flow-go/storage/ledger"
)

func main() {

	var (
		ledgerStorage      storage.Ledger
		events             storage.Events
		txResults          storage.TransactionResults
		providerEngine     *provider.Engine
		computationManager *computation.Manager
		ingestionEng       *ingestion.Engine
		rpcConf            rpc.Config
		err                error
		executionState     state.ExecutionState
		triedir            string
		collector          module.ExecutionMetrics
		mTrieCacheSize     uint32
	)

	cmd.FlowNode(flow.RoleExecution.String()).
		ExtraFlags(func(flags *pflag.FlagSet) {
			homedir, _ := os.UserHomeDir()
			datadir := filepath.Join(homedir, ".flow", "execution")

			flags.StringVarP(&rpcConf.ListenAddr, "rpc-addr", "i", "localhost:9000", "the address the gRPC server listens on")
			flags.StringVar(&triedir, "triedir", datadir, "directory to store the execution State")
			flags.Uint32Var(&mTrieCacheSize, "mtrie-cache-size", 1000, "cache size for MTrie")
		}).
		Module("computation manager", func(node *cmd.FlowNodeBuilder) error {
			rt := runtime.NewInterpreterRuntime()
			vm, err := virtualmachine.New(rt)
			if err != nil {
				return err
			}

			computationManager = computation.New(
				node.Logger,
				node.Tracer,
				node.Me,
				node.State,
				vm,
			)

			return nil
		}).
		Module("execution metrics", func(node *cmd.FlowNodeBuilder) error {
			collector = metrics.NewExecutionCollector(node.Tracer, node.MetricsRegisterer)
			return nil
		}).
		// Trie storage is required to bootstrap, but also should be handled while shutting down
		Module("ledger storage", func(node *cmd.FlowNodeBuilder) error {
			ledgerStorage, err = ledger.NewMTrieStorage(triedir, int(mTrieCacheSize), collector, node.MetricsRegisterer)

			return err
		}).
		GenesisHandler(func(node *cmd.FlowNodeBuilder, block *flow.Block) {
			if node.GenesisAccountPublicKey == nil {
				panic(fmt.Sprintf("error while bootstrapping execution state: no root account public key"))
			}
<<<<<<< HEAD
			bootstrappedStateCommitment, err := bootstrap.BootstrapLedger(ledgerStorage, *node.GenesisAccountPublicKey, node.GenesisTokenSupply)
			if err != nil {
				panic(fmt.Sprintf("error while bootstrapping execution state: %s", err))
			}
=======

			bootstrappedStateCommitment, err := bootstrap.BootstrapLedger(ledgerStorage, *node.GenesisAccountPublicKey)
			if err != nil {
				panic(fmt.Sprintf("error while bootstrapping execution state: %s", err))
			}

>>>>>>> 306fc371
			if !bytes.Equal(bootstrappedStateCommitment, node.GenesisCommit) {
				panic(fmt.Sprintf("genesis seal state commitment (%x) different from precalculated (%x)", bootstrappedStateCommitment, node.GenesisCommit))
			}

			err = bootstrap.BootstrapExecutionDatabase(node.DB, bootstrappedStateCommitment, block.Header)
			if err != nil {
				panic(fmt.Sprintf("error while bootstrapping execution state - cannot bootstrap database: %s", err))
			}
		}).
		Component("execution state ledger", func(node *cmd.FlowNodeBuilder) (module.ReadyDoneAware, error) {
			return ledgerStorage, nil
		}).
		Component("provider engine", func(node *cmd.FlowNodeBuilder) (module.ReadyDoneAware, error) {
			chunkDataPacks := badger.NewChunkDataPacks(node.DB)
			executionResults := badger.NewExecutionResults(node.DB)
			stateCommitments := badger.NewCommits(node.Metrics.Cache, node.DB)

			executionState = state.NewExecutionState(
				ledgerStorage,
				stateCommitments,
				node.Storage.Blocks,
				node.Storage.Collections,
				chunkDataPacks,
				executionResults,
				node.DB,
				node.Tracer,
			)

			stateSync := sync.NewStateSynchronizer(executionState)

			providerEngine, err = provider.New(
				node.Logger,
				node.Tracer,
				node.Network,
				node.State,
				node.Me,
				executionState,
				stateSync,
			)

			return providerEngine, err
		}).
		Component("ingestion engine", func(node *cmd.FlowNodeBuilder) (module.ReadyDoneAware, error) {
			// Only needed for ingestion engine
			collections := badger.NewCollections(node.DB)

			// Needed for gRPC server, make sure to assign to main scoped vars
			events = badger.NewEvents(node.DB)
			txResults = badger.NewTransactionResults(node.DB)
			ingestionEng, err = ingestion.New(
				node.Logger,
				node.Network,
				node.Me,
				node.State,
				node.Storage.Blocks,
				node.Storage.Payloads,
				collections,
				events,
				txResults,
				computationManager,
				providerEngine,
				executionState,
				6, // TODO - config param maybe?
				collector,
				node.Tracer,
				true,
				time.Second, //TODO - config param
				10,          // TODO - config param
			)
			return ingestionEng, err
		}).
		Component("grpc server", func(node *cmd.FlowNodeBuilder) (module.ReadyDoneAware, error) {
			rpcEng := rpc.New(node.Logger, rpcConf, ingestionEng, node.Storage.Blocks, events, txResults)
			return rpcEng, nil
		}).Run()

}<|MERGE_RESOLUTION|>--- conflicted
+++ resolved
@@ -84,19 +84,12 @@
 			if node.GenesisAccountPublicKey == nil {
 				panic(fmt.Sprintf("error while bootstrapping execution state: no root account public key"))
 			}
-<<<<<<< HEAD
+
 			bootstrappedStateCommitment, err := bootstrap.BootstrapLedger(ledgerStorage, *node.GenesisAccountPublicKey, node.GenesisTokenSupply)
 			if err != nil {
 				panic(fmt.Sprintf("error while bootstrapping execution state: %s", err))
 			}
-=======
 
-			bootstrappedStateCommitment, err := bootstrap.BootstrapLedger(ledgerStorage, *node.GenesisAccountPublicKey)
-			if err != nil {
-				panic(fmt.Sprintf("error while bootstrapping execution state: %s", err))
-			}
-
->>>>>>> 306fc371
 			if !bytes.Equal(bootstrappedStateCommitment, node.GenesisCommit) {
 				panic(fmt.Sprintf("genesis seal state commitment (%x) different from precalculated (%x)", bootstrappedStateCommitment, node.GenesisCommit))
 			}
