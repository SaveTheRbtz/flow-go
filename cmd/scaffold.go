package cmd

import (
	"context"
	"encoding/json"
	"fmt"
	"math/rand"
	"os"
	"os/signal"
	"path/filepath"
	"strings"
	"syscall"
	"time"

	"github.com/dgraph-io/badger/v2"
	"github.com/prometheus/client_golang/prometheus"
	"github.com/rs/zerolog"
	"github.com/spf13/pflag"

	"github.com/onflow/flow-go/admin"
	"github.com/onflow/flow-go/cmd/build"
	"github.com/onflow/flow-go/fvm"
	"github.com/onflow/flow-go/model/bootstrap"
	"github.com/onflow/flow-go/model/flow"
	"github.com/onflow/flow-go/model/flow/filter"
	"github.com/onflow/flow-go/module"
	"github.com/onflow/flow-go/module/id"
	"github.com/onflow/flow-go/module/lifecycle"
	"github.com/onflow/flow-go/module/local"
	"github.com/onflow/flow-go/module/metrics"
	"github.com/onflow/flow-go/module/trace"
	cborcodec "github.com/onflow/flow-go/network/codec/cbor"
	"github.com/onflow/flow-go/network/p2p"
	"github.com/onflow/flow-go/network/p2p/dns"
	"github.com/onflow/flow-go/network/topology"
	badgerState "github.com/onflow/flow-go/state/protocol/badger"
	"github.com/onflow/flow-go/state/protocol/events"
	"github.com/onflow/flow-go/state/protocol/events/gadgets"
	"github.com/onflow/flow-go/state/protocol/inmem"
	"github.com/onflow/flow-go/storage"
	bstorage "github.com/onflow/flow-go/storage/badger"
	"github.com/onflow/flow-go/storage/badger/operation"
	sutil "github.com/onflow/flow-go/storage/util"
	"github.com/onflow/flow-go/utils/debug"
	"github.com/onflow/flow-go/utils/io"
	"github.com/onflow/flow-go/utils/logging"
)

type Metrics struct {
	Network        module.NetworkMetrics
	Engine         module.EngineMetrics
	Compliance     module.ComplianceMetrics
	Cache          module.CacheMetrics
	Mempool        module.MempoolMetrics
	CleanCollector module.CleanerMetrics
}

type Storage struct {
	Headers      storage.Headers
	Index        storage.Index
	Identities   storage.Identities
	Guarantees   storage.Guarantees
	Receipts     *bstorage.ExecutionReceipts
	Results      storage.ExecutionResults
	Seals        storage.Seals
	Payloads     storage.Payloads
	Blocks       storage.Blocks
	Transactions storage.Transactions
	Collections  storage.Collections
	Setups       storage.EpochSetups
	Commits      storage.EpochCommits
	Statuses     storage.EpochStatuses
	DKGKeys      storage.DKGKeys
}

type namedModuleFunc struct {
	fn   func(builder NodeBuilder, nodeConfig *NodeConfig) error
	name string
}

type namedComponentFunc struct {
	fn   func(builder NodeBuilder, nodeConfig *NodeConfig) (module.ReadyDoneAware, error)
	name string
}

type namedDoneObject struct {
	ob   module.ReadyDoneAware
	name string
}

// FlowNodeBuilder is the default builder struct used for all flow nodes
// It runs a node process with following structure, in sequential order
// Base inits (network, storage, state, logger)
//   PostInit handlers, if any
// Components handlers, if any, wait sequentially
// Run() <- main loop
// Components destructors, if any
// The initialization can be proceeded and succeeded with  PreInit and PostInit functions that allow customization
// of the process in case of nodes such as the unstaked access node where the NodeInfo is not part of the genesis data
type FlowNodeBuilder struct {
	*NodeConfig
<<<<<<< HEAD
	flags                    *pflag.FlagSet
	modules                  []namedModuleFunc
	components               []namedComponentFunc
	doneObject               []namedDoneObject
	sig                      chan os.Signal
	preInitFns               []func(NodeBuilder, *NodeConfig)
	postInitFns              []func(NodeBuilder, *NodeConfig)
	lm                       *lifecycle.LifecycleManager
	adminCommandBootstrapper *admin.CommandRunnerBootstrapper
=======
	flags          *pflag.FlagSet
	modules        []namedModuleFunc
	components     []namedComponentFunc
	doneObject     []namedDoneObject
	sig            chan os.Signal
	preInitFns     []func(NodeBuilder, *NodeConfig)
	postInitFns    []func(NodeBuilder, *NodeConfig)
	lm             *lifecycle.LifecycleManager
	extraFlagCheck func() error
>>>>>>> 8a733c6c
}

func (fnb *FlowNodeBuilder) BaseFlags() {
	defaultConfig := DefaultBaseConfig()

	// bind configuration parameters
	fnb.flags.StringVar(&fnb.BaseConfig.nodeIDHex, "nodeid", defaultConfig.nodeIDHex, "identity of our node")
	fnb.flags.StringVar(&fnb.BaseConfig.BindAddr, "bind", defaultConfig.BindAddr, "address to bind on")
	fnb.flags.StringVarP(&fnb.BaseConfig.BootstrapDir, "bootstrapdir", "b", defaultConfig.BootstrapDir, "path to the bootstrap directory")
	fnb.flags.DurationVarP(&fnb.BaseConfig.timeout, "timeout", "t", defaultConfig.timeout, "node startup / shutdown timeout")
	fnb.flags.StringVarP(&fnb.BaseConfig.datadir, "datadir", "d", defaultConfig.datadir, "directory to store the protocol state")
	fnb.flags.StringVarP(&fnb.BaseConfig.level, "loglevel", "l", defaultConfig.level, "level for logging output")
	fnb.flags.DurationVar(&fnb.BaseConfig.PeerUpdateInterval, "peerupdate-interval", defaultConfig.PeerUpdateInterval, "how often to refresh the peer connections for the node")
	fnb.flags.DurationVar(&fnb.BaseConfig.UnicastMessageTimeout, "unicast-timeout", defaultConfig.UnicastMessageTimeout, "how long a unicast transmission can take to complete")
	fnb.flags.UintVarP(&fnb.BaseConfig.metricsPort, "metricport", "m", defaultConfig.metricsPort, "port for /metrics endpoint")
	fnb.flags.BoolVar(&fnb.BaseConfig.profilerEnabled, "profiler-enabled", defaultConfig.profilerEnabled, "whether to enable the auto-profiler")
	fnb.flags.StringVar(&fnb.BaseConfig.profilerDir, "profiler-dir", defaultConfig.profilerDir, "directory to create auto-profiler profiles")
	fnb.flags.DurationVar(&fnb.BaseConfig.profilerInterval, "profiler-interval", defaultConfig.profilerInterval,
		"the interval between auto-profiler runs")
	fnb.flags.DurationVar(&fnb.BaseConfig.profilerDuration, "profiler-duration", defaultConfig.profilerDuration,
		"the duration to run the auto-profile for")
	fnb.flags.BoolVar(&fnb.BaseConfig.tracerEnabled, "tracer-enabled", defaultConfig.tracerEnabled,
		"whether to enable tracer")
<<<<<<< HEAD
	fnb.flags.StringVar(&fnb.BaseConfig.adminAddr, "admin-addr", defaultConfig.adminAddr, "address to bind on for admin gRPC service")
	fnb.flags.StringVar(&fnb.BaseConfig.adminHttpAddr, "admin-http-addr", defaultConfig.adminHttpAddr, "address to bind on for admin HTTP server")
=======
	fnb.flags.DurationVar(&fnb.BaseConfig.DNSCacheTTL, "dns-cache-ttl", dns.DefaultTimeToLive, "time-to-live for dns cache")
>>>>>>> 8a733c6c

	fnb.flags.UintVar(&fnb.BaseConfig.guaranteesCacheSize, "guarantees-cache-size", bstorage.DefaultCacheSize, "collection guarantees cache size")
	fnb.flags.UintVar(&fnb.BaseConfig.receiptsCacheSize, "receipts-cache-size", bstorage.DefaultCacheSize, "receipts cache size")
}

func (fnb *FlowNodeBuilder) EnqueueNetworkInit(ctx context.Context) {
	fnb.Component("network", func(builder NodeBuilder, node *NodeConfig) (module.ReadyDoneAware, error) {

		codec := cborcodec.NewCodec()

		myAddr := fnb.NodeConfig.Me.Address()
		if fnb.BaseConfig.BindAddr != NotSet {
			myAddr = fnb.BaseConfig.BindAddr
		}

		// setup the Ping provider to return the software version and the sealed block height
		pingProvider := p2p.PingInfoProviderImpl{
			SoftwareVersionFun: func() string {
				return build.Semver()
			},
			SealedBlockHeightFun: func() (uint64, error) {
				head, err := fnb.State.Sealed().Head()
				if err != nil {
					return 0, err
				}
				return head.Height, nil
			},
		}

		libP2PNodeFactory, err := p2p.DefaultLibP2PNodeFactory(ctx,
			fnb.Logger.Level(zerolog.ErrorLevel),
			fnb.Me.NodeID(),
			myAddr,
			fnb.NetworkKey,
			fnb.RootBlock.ID().String(),
			p2p.DefaultMaxPubSubMsgSize,
			fnb.Metrics.Network,
			pingProvider,
			fnb.BaseConfig.DNSCacheTTL)

		if err != nil {
			return nil, fmt.Errorf("could not generate libp2p node factory: %w", err)
		}

		mwOpts := []p2p.MiddlewareOption{
			p2p.WithIdentifierProvider(fnb.NetworkingIdentifierProvider),
		}
		if len(fnb.MsgValidators) > 0 {
			mwOpts = append(mwOpts, p2p.WithMessageValidators(fnb.MsgValidators...))
		}

		// run peer manager with the specified interval and let is also prune connections
		peerManagerFactory := p2p.PeerManagerFactory([]p2p.Option{p2p.WithInterval(fnb.PeerUpdateInterval)})
		mwOpts = append(mwOpts, p2p.WithPeerManager(peerManagerFactory))

		fnb.Middleware = p2p.NewMiddleware(
			fnb.Logger.Level(zerolog.ErrorLevel),
			libP2PNodeFactory,
			fnb.Me.NodeID(),
			fnb.Metrics.Network,
			fnb.RootBlock.ID().String(),
			fnb.BaseConfig.UnicastMessageTimeout,
			true,
			fnb.IDTranslator,
			mwOpts...,
		)

		subscriptionManager := p2p.NewChannelSubscriptionManager(fnb.Middleware)

		top, err := topology.NewTopicBasedTopology(
			fnb.NodeID,
			fnb.Logger,
			fnb.State,
		)
		if err != nil {
			return nil, fmt.Errorf("could not create topology: %w", err)
		}
		topologyCache := topology.NewCache(fnb.Logger, top)

		// creates network instance
		net, err := p2p.NewNetwork(fnb.Logger,
			codec,
			fnb.Me,
			fnb.Middleware,
			p2p.DefaultCacheSize,
			topologyCache,
			subscriptionManager,
			fnb.Metrics.Network,
			fnb.IdentityProvider,
		)
		if err != nil {
			return nil, fmt.Errorf("could not initialize network: %w", err)
		}

		fnb.Network = net

		idEvents := gadgets.NewIdentityDeltas(func() {
			fnb.Middleware.UpdateNodeAddresses()
			fnb.Middleware.UpdateAllowList()
		})
		fnb.ProtocolEvents.AddConsumer(idEvents)

		return net, err
	})
}

func (fnb *FlowNodeBuilder) EnqueueMetricsServerInit() {
	fnb.Component("metrics server", func(builder NodeBuilder, node *NodeConfig) (module.ReadyDoneAware, error) {
		server := metrics.NewServer(fnb.Logger, fnb.BaseConfig.metricsPort, fnb.BaseConfig.profilerEnabled)
		return server, nil
	})
}

func (fnb *FlowNodeBuilder) EnqueueAdminServerInit(ctx context.Context) {
	fnb.Component("admin server", func(builder NodeBuilder, node *NodeConfig) (module.ReadyDoneAware, error) {
		var opts []admin.CommandRunnerOption
		if fnb.adminHttpAddr != NotSet {
			opts = append(opts, admin.WithHTTPServer(fnb.adminHttpAddr))
		}

		command_runner := fnb.adminCommandBootstrapper.Bootstrap(fnb.Logger, fnb.adminAddr, opts...)
		if err := command_runner.Start(ctx); err != nil {
			return nil, err
		}

		return command_runner, nil
	})
}

func (fnb *FlowNodeBuilder) RegisterBadgerMetrics() {
	metrics.RegisterBadgerMetrics()
}

func (fnb *FlowNodeBuilder) EnqueueTracer() {
	fnb.Component("tracer", func(builder NodeBuilder, node *NodeConfig) (module.ReadyDoneAware, error) {
		return fnb.Tracer, nil
	})
}

func (fnb *FlowNodeBuilder) ParseAndPrintFlags() {
	// parse configuration parameters
	pflag.Parse()

	// print all flags
	log := fnb.Logger.Info()

	pflag.VisitAll(func(flag *pflag.Flag) {
		log = log.Str(flag.Name, flag.Value.String())
	})

	log.Msg("flags loaded")
}

func (fnb *FlowNodeBuilder) ValidateFlags(f func() error) NodeBuilder {
	fnb.extraFlagCheck = f
	return fnb
}

func (fnb *FlowNodeBuilder) PrintBuildVersionDetails() {
	fnb.Logger.Info().Str("version", build.Semver()).Str("commit", build.Commit()).Msg("build details")
}

func (fnb *FlowNodeBuilder) initNodeInfo() {
	if fnb.BaseConfig.nodeIDHex == NotSet {
		fnb.Logger.Fatal().Msg("cannot start without node ID")
	}

	nodeID, err := flow.HexStringToIdentifier(fnb.BaseConfig.nodeIDHex)
	if err != nil {
		fnb.Logger.Fatal().Err(err).Msgf("could not parse node ID from string: %v", fnb.BaseConfig.nodeIDHex)
	}

	info, err := loadPrivateNodeInfo(fnb.BaseConfig.BootstrapDir, nodeID)
	if err != nil {
		fnb.Logger.Fatal().Err(err).Msg("failed to load private node info")
	}

	fnb.NodeID = nodeID
	fnb.NetworkKey = info.NetworkPrivKey.PrivateKey
	fnb.StakingKey = info.StakingPrivKey.PrivateKey
}

func (fnb *FlowNodeBuilder) initLogger() {
	// configure logger with standard level, node ID and UTC timestamp
	zerolog.TimestampFunc = func() time.Time { return time.Now().UTC() }
	log := fnb.Logger.With().
		Timestamp().
		Str("node_role", fnb.BaseConfig.NodeRole).
		Str("node_id", fnb.BaseConfig.nodeIDHex).
		Logger()

	log.Info().Msgf("flow %s node starting up", fnb.BaseConfig.NodeRole)

	// parse config log level and apply to logger
	lvl, err := zerolog.ParseLevel(strings.ToLower(fnb.BaseConfig.level))
	if err != nil {
		log.Fatal().Err(err).Msg("invalid log level")
	}
	log = log.Level(lvl)

	fnb.Logger = log
}

func (fnb *FlowNodeBuilder) initMetrics() {

	fnb.Tracer = trace.NewNoopTracer()
	if fnb.BaseConfig.tracerEnabled {
		tracer, err := trace.NewTracer(fnb.Logger, fnb.BaseConfig.NodeRole)
		fnb.MustNot(err).Msg("could not initialize tracer")
		fnb.Logger.Info().Msg("Tracer Started")
		fnb.Tracer = tracer
	}

	fnb.Metrics = Metrics{
		Network:        metrics.NewNoopCollector(),
		Engine:         metrics.NewNoopCollector(),
		Compliance:     metrics.NewNoopCollector(),
		Cache:          metrics.NewNoopCollector(),
		Mempool:        metrics.NewNoopCollector(),
		CleanCollector: metrics.NewNoopCollector(),
	}
	if fnb.BaseConfig.metricsEnabled {
		fnb.MetricsRegisterer = prometheus.DefaultRegisterer

		mempools := metrics.NewMempoolCollector(5 * time.Second)

		fnb.Metrics = Metrics{
			Network:        metrics.NewNetworkCollector(),
			Engine:         metrics.NewEngineCollector(),
			Compliance:     metrics.NewComplianceCollector(),
			Cache:          metrics.NewCacheCollector(fnb.RootChainID),
			CleanCollector: metrics.NewCleanerCollector(),
			Mempool:        mempools,
		}

		// registers mempools as a Component so that its Ready method is invoked upon startup
		fnb.Component("mempools metrics", func(builder NodeBuilder, node *NodeConfig) (module.ReadyDoneAware, error) {
			return mempools, nil
		})
	}
}

func (fnb *FlowNodeBuilder) initProfiler() {
	if !fnb.BaseConfig.profilerEnabled {
		return
	}
	profiler, err := debug.NewAutoProfiler(
		fnb.Logger,
		fnb.BaseConfig.profilerDir,
		fnb.BaseConfig.profilerInterval,
		fnb.BaseConfig.profilerDuration,
	)
	fnb.MustNot(err).Msg("could not initialize profiler")
	fnb.Component("profiler", func(node NodeBuilder, nodeConfig *NodeConfig) (module.ReadyDoneAware, error) {
		return profiler, nil
	})
}

func (fnb *FlowNodeBuilder) initDB() {

	// if a db has been passed in, use that instead of creating one
	if fnb.BaseConfig.db != nil {
		fnb.DB = fnb.BaseConfig.db
		return
	}

	// Pre-create DB path (Badger creates only one-level dirs)
	err := os.MkdirAll(fnb.BaseConfig.datadir, 0700)
	fnb.MustNot(err).Str("dir", fnb.BaseConfig.datadir).Msg("could not create datadir")

	log := sutil.NewLogger(fnb.Logger)

	// we initialize the database with options that allow us to keep the maximum
	// item size in the trie itself (up to 1MB) and where we keep all level zero
	// tables in-memory as well; this slows down compaction and increases memory
	// usage, but it improves overall performance and disk i/o
	opts := badger.
		DefaultOptions(fnb.BaseConfig.datadir).
		WithKeepL0InMemory(true).
		WithLogger(log).

		// the ValueLogFileSize option specifies how big the value of a
		// key-value pair is allowed to be saved into badger.
		// exceeding this limit, will fail with an error like this:
		// could not store data: Value with size <xxxx> exceeded 1073741824 limit
		// Maximum value size is 10G, needed by execution node
		// TODO: finding a better max value for each node type
		WithValueLogFileSize(128 << 23).
		WithValueLogMaxEntries(100000) // Default is 1000000

	db, err := badger.Open(opts)
	fnb.MustNot(err).Msg("could not open key-value store")
	fnb.DB = db
}

func (fnb *FlowNodeBuilder) initStorage() {

	// in order to void long iterations with big keys when initializing with an
	// already populated database, we bootstrap the initial maximum key size
	// upon starting
	err := operation.RetryOnConflict(fnb.DB.Update, func(tx *badger.Txn) error {
		return operation.InitMax(tx)
	})
	fnb.MustNot(err).Msg("could not initialize max tracker")

	headers := bstorage.NewHeaders(fnb.Metrics.Cache, fnb.DB)
	guarantees := bstorage.NewGuarantees(fnb.Metrics.Cache, fnb.DB, fnb.BaseConfig.guaranteesCacheSize)
	seals := bstorage.NewSeals(fnb.Metrics.Cache, fnb.DB)
	results := bstorage.NewExecutionResults(fnb.Metrics.Cache, fnb.DB)
	receipts := bstorage.NewExecutionReceipts(fnb.Metrics.Cache, fnb.DB, results, fnb.BaseConfig.receiptsCacheSize)
	index := bstorage.NewIndex(fnb.Metrics.Cache, fnb.DB)
	payloads := bstorage.NewPayloads(fnb.DB, index, guarantees, seals, receipts, results)
	blocks := bstorage.NewBlocks(fnb.DB, headers, payloads)
	transactions := bstorage.NewTransactions(fnb.Metrics.Cache, fnb.DB)
	collections := bstorage.NewCollections(fnb.DB, transactions)
	setups := bstorage.NewEpochSetups(fnb.Metrics.Cache, fnb.DB)
	commits := bstorage.NewEpochCommits(fnb.Metrics.Cache, fnb.DB)
	statuses := bstorage.NewEpochStatuses(fnb.Metrics.Cache, fnb.DB)
	dkgKeys := bstorage.NewDKGKeys(fnb.Metrics.Cache, fnb.DB)

	fnb.Storage = Storage{
		Headers:      headers,
		Guarantees:   guarantees,
		Receipts:     receipts,
		Results:      results,
		Seals:        seals,
		Index:        index,
		Payloads:     payloads,
		Blocks:       blocks,
		Transactions: transactions,
		Collections:  collections,
		Setups:       setups,
		Commits:      commits,
		Statuses:     statuses,
		DKGKeys:      dkgKeys,
	}
}

func (fnb *FlowNodeBuilder) InitIDProviders() {
	fnb.Module("id providers", func(builder NodeBuilder, node *NodeConfig) error {
		idCache, err := p2p.NewProtocolStateIDCache(node.Logger, node.State, node.ProtocolEvents)
		if err != nil {
			return err
		}

		node.IdentityProvider = idCache
		node.IDTranslator = idCache
		node.NetworkingIdentifierProvider = id.NewFilteredIdentifierProvider(p2p.NotEjectedFilter, idCache)
		node.SyncEngineIdentifierProvider = id.NewFilteredIdentifierProvider(
			filter.And(
				filter.HasRole(flow.RoleConsensus),
				filter.Not(filter.HasNodeID(node.Me.NodeID())),
				p2p.NotEjectedFilter,
			),
			idCache,
		)
		return nil
	})
}

func (fnb *FlowNodeBuilder) initState() {
	fnb.ProtocolEvents = events.NewDistributor()

	// load the root protocol state snapshot from disk
	rootSnapshot, err := loadRootProtocolSnapshot(fnb.BaseConfig.BootstrapDir)
	fnb.MustNot(err).Msg("failed to read protocol snapshot from disk")

	fnb.RootResult, fnb.RootSeal, err = rootSnapshot.SealedResult()
	fnb.MustNot(err).Msg("failed to read root sealed result")
	sealingSegment, err := rootSnapshot.SealingSegment()
	fnb.MustNot(err).Msg("failed to read root sealing segment")
	fnb.RootBlock = sealingSegment[len(sealingSegment)-1]
	fnb.RootQC, err = rootSnapshot.QuorumCertificate()
	fnb.MustNot(err).Msg("failed to read root qc")
	// set the chain ID based on the root header
	// TODO: as the root header can now be loaded from protocol state, we should
	// not use a global variable for chain ID anymore, but rely on the protocol
	// state as final authority on what the chain ID is
	// => https://github.com/dapperlabs/flow-go/issues/4167
	fnb.RootChainID = fnb.RootBlock.Header.ChainID

	isBootStrapped, err := badgerState.IsBootstrapped(fnb.DB)
	fnb.MustNot(err).Msg("failed to determine whether database contains bootstrapped state")
	if isBootStrapped {
		state, err := badgerState.OpenState(
			fnb.Metrics.Compliance,
			fnb.DB,
			fnb.Storage.Headers,
			fnb.Storage.Seals,
			fnb.Storage.Results,
			fnb.Storage.Blocks,
			fnb.Storage.Setups,
			fnb.Storage.Commits,
			fnb.Storage.Statuses,
		)
		fnb.MustNot(err).Msg("could not open flow state")
		fnb.State = state

		// Verify root block in protocol state is consistent with bootstrap information stored on-disk.
		// Inconsistencies can happen when the bootstrap root block is updated (because of new spork),
		// but the protocol state is not updated, so they don't match
		// when this happens during a spork, we could try deleting the protocol state database.
		// TODO: revisit this check when implementing Epoch
		rootBlockFromState, err := state.Params().Root()
		fnb.MustNot(err).Msg("could not load root block from protocol state")
		if fnb.RootBlock.ID() != rootBlockFromState.ID() {
			fnb.Logger.Fatal().Msgf("mismatching root block ID, protocol state block ID: %v, bootstrap root block ID: %v",
				rootBlockFromState.ID(),
				fnb.RootBlock.ID(),
			)
		}
	} else {
		// Bootstrap!
		fnb.Logger.Info().Msg("bootstrapping empty protocol state")

		// generate bootstrap config options as per NodeConfig
		var options []badgerState.BootstrapConfigOptions
		if fnb.SkipNwAddressBasedValidations {
			options = append(options, badgerState.SkipNetworkAddressValidation)
		}

		fnb.State, err = badgerState.Bootstrap(
			fnb.Metrics.Compliance,
			fnb.DB,
			fnb.Storage.Headers,
			fnb.Storage.Seals,
			fnb.Storage.Results,
			fnb.Storage.Blocks,
			fnb.Storage.Setups,
			fnb.Storage.Commits,
			fnb.Storage.Statuses,
			rootSnapshot,
			options...,
		)
		fnb.MustNot(err).Msg("could not bootstrap protocol state")

		fnb.Logger.Info().
			Hex("root_result_id", logging.Entity(fnb.RootResult)).
			Hex("root_state_commitment", fnb.RootSeal.FinalState[:]).
			Hex("root_block_id", logging.Entity(fnb.RootBlock)).
			Uint64("root_block_height", fnb.RootBlock.Header.Height).
			Msg("genesis state bootstrapped")
	}

	// initialize local if it hasn't been initialized yet
	if fnb.Me == nil {
		fnb.initLocal()
	}

	lastFinalized, err := fnb.State.Final().Head()
	fnb.MustNot(err).Msg("could not get last finalized block header")
	fnb.Logger.Info().
		Hex("block_id", logging.Entity(lastFinalized)).
		Uint64("height", lastFinalized.Height).
		Msg("last finalized block")
}

func (fnb *FlowNodeBuilder) initLocal() {
	// Verify that my ID (as given in the configuration) is known to the network
	// (i.e. protocol state). There are two cases that will cause the following error:
	// 1) used the wrong node id, which is not part of the identity list of the finalized state
	// 2) the node id is a new one for a new spork, but the bootstrap data has not been updated.
	myID, err := flow.HexStringToIdentifier(fnb.BaseConfig.nodeIDHex)
	fnb.MustNot(err).Msg("could not parse node identifier")

	self, err := fnb.State.Final().Identity(myID)
	fnb.MustNot(err).Msgf("node identity not found in the identity list of the finalized state: %v", myID)

	// Verify that my role (as given in the configuration) is consistent with the protocol state.
	// We enforce this strictly for MainNet. For other networks (e.g. TestNet or BenchNet), we
	// are lenient, to allow ghost node to run as any role.
	if self.Role.String() != fnb.BaseConfig.NodeRole {
		rootBlockHeader, err := fnb.State.Params().Root()
		fnb.MustNot(err).Msg("could not get root block from protocol state")
		if rootBlockHeader.ChainID == flow.Mainnet {
			fnb.Logger.Fatal().Msgf("running as incorrect role, expected: %v, actual: %v, exiting",
				self.Role.String(),
				fnb.BaseConfig.NodeRole)
		} else {
			fnb.Logger.Warn().Msgf("running as incorrect role, expected: %v, actual: %v, continuing",
				self.Role.String(),
				fnb.BaseConfig.NodeRole)
		}
	}

	// ensure that the configured staking/network keys are consistent with the protocol state
	if !self.NetworkPubKey.Equals(fnb.NetworkKey.PublicKey()) {
		fnb.Logger.Fatal().Msg("configured networking key does not match protocol state")
	}
	if !self.StakingPubKey.Equals(fnb.StakingKey.PublicKey()) {
		fnb.Logger.Fatal().Msg("configured staking key does not match protocol state")
	}

	fnb.Me, err = local.New(self, fnb.StakingKey)
	fnb.MustNot(err).Msg("could not initialize local")
}

func (fnb *FlowNodeBuilder) initFvmOptions() {
	blockFinder := fvm.NewBlockFinder(fnb.Storage.Headers)
	vmOpts := []fvm.Option{
		fvm.WithChain(fnb.RootChainID.Chain()),
		fvm.WithBlocks(blockFinder),
		fvm.WithAccountStorageLimit(true),
	}
	if fnb.RootChainID == flow.Testnet || fnb.RootChainID == flow.Canary {
		vmOpts = append(vmOpts,
			fvm.WithRestrictedDeployment(false),
			fvm.WithTransactionFeesEnabled(true),
		)
	}
	fnb.FvmOptions = vmOpts
}

func (fnb *FlowNodeBuilder) handleModule(v namedModuleFunc) {
	err := v.fn(fnb, fnb.NodeConfig)
	if err != nil {
		fnb.Logger.Fatal().Err(err).Str("module", v.name).Msg("module initialization failed")
	} else {
		fnb.Logger.Info().Str("module", v.name).Msg("module initialization complete")
	}
}

func (fnb *FlowNodeBuilder) handleComponent(v namedComponentFunc) {

	log := fnb.Logger.With().Str("component", v.name).Logger()

	readyAware, err := v.fn(fnb, fnb.NodeConfig)
	if err != nil {
		log.Fatal().Err(err).Msg("component initialization failed")
	} else {
		log.Info().Msg("component initialization complete")
	}

	select {
	case <-readyAware.Ready():
		log.Info().Msg("component startup complete")
	case <-fnb.sig:
		log.Warn().Msg("component startup aborted")
		return
	}

	fnb.doneObject = append(fnb.doneObject, namedDoneObject{
		readyAware, v.name,
	})
}

func (fnb *FlowNodeBuilder) handleDoneObject(v namedDoneObject) {

	log := fnb.Logger.With().Str("component", v.name).Logger()

	select {
	case <-v.ob.Done():
		log.Info().Msg("component shutdown complete")
	case <-fnb.sig:
		log.Warn().Msg("component shutdown aborted")
		return
	}
}

// ExtraFlags enables binding additional flags beyond those defined in BaseConfig.
func (fnb *FlowNodeBuilder) ExtraFlags(f func(*pflag.FlagSet)) NodeBuilder {
	f(fnb.flags)
	return fnb
}

// Module enables setting up dependencies of the engine with the builder context.
func (fnb *FlowNodeBuilder) Module(name string, f func(builder NodeBuilder, node *NodeConfig) error) NodeBuilder {
	fnb.modules = append(fnb.modules, namedModuleFunc{
		fn:   f,
		name: name,
	})
	return fnb
}

// AdminCommand registers a new admin command with the admin server
func (fnb *FlowNodeBuilder) AdminCommand(command string, handler admin.CommandHandler, validator admin.CommandValidator) NodeBuilder {
	fnb.adminCommandBootstrapper.RegisterHandler(command, handler)
	fnb.adminCommandBootstrapper.RegisterValidator(command, validator)
	return fnb
}

// MustNot asserts that the given error must not occur.
//
// If the error is nil, returns a nil log event (which acts as a no-op).
// If the error is not nil, returns a fatal log event containing the error.
func (fnb *FlowNodeBuilder) MustNot(err error) *zerolog.Event {
	if err != nil {
		return fnb.Logger.Fatal().Err(err)
	}
	return nil
}

// Component adds a new component to the node that conforms to the ReadyDone
// interface.
//
// When the node is run, this component will be started with `Ready`. When the
// node is stopped, we will wait for the component to exit gracefully with
// `Done`.
func (fnb *FlowNodeBuilder) Component(name string, f func(builder NodeBuilder, node *NodeConfig) (module.ReadyDoneAware, error)) NodeBuilder {
	fnb.components = append(fnb.components, namedComponentFunc{
		fn:   f,
		name: name,
	})

	return fnb
}

func (fnb *FlowNodeBuilder) PreInit(f func(builder NodeBuilder, node *NodeConfig)) NodeBuilder {
	fnb.preInitFns = append(fnb.preInitFns, f)
	return fnb
}

func (fnb *FlowNodeBuilder) PostInit(f func(builder NodeBuilder, node *NodeConfig)) NodeBuilder {
	fnb.postInitFns = append(fnb.postInitFns, f)
	return fnb
}

type Option func(*BaseConfig)

func WithBootstrapDir(bootstrapDir string) Option {
	return func(config *BaseConfig) {
		config.BootstrapDir = bootstrapDir
	}
}

func WithBindAddress(bindAddress string) Option {
	return func(config *BaseConfig) {
		config.BindAddr = bindAddress
	}
}

func WithDataDir(dataDir string) Option {
	return func(config *BaseConfig) {
		if config.db == nil {
			config.datadir = dataDir
		}
	}
}

func WithMetricsEnabled(enabled bool) Option {
	return func(config *BaseConfig) {
		config.metricsEnabled = enabled
	}
}

func WithLogLevel(level string) Option {
	return func(config *BaseConfig) {
		config.level = level
	}
}

// WithDB takes precedence over WithDataDir and datadir will be set to empty if DB is set using this option
func WithDB(db *badger.DB) Option {
	return func(config *BaseConfig) {
		config.db = db
		config.datadir = ""
	}
}

// FlowNode creates a new Flow node builder with the given name.
func FlowNode(role string, opts ...Option) *FlowNodeBuilder {
	config := DefaultBaseConfig()
	config.NodeRole = role
	for _, opt := range opts {
		opt(config)
	}

	builder := &FlowNodeBuilder{
		NodeConfig: &NodeConfig{
			BaseConfig: *config,
			Logger:     zerolog.New(os.Stderr),
		},
		flags:                    pflag.CommandLine,
		lm:                       lifecycle.NewLifecycleManager(),
		adminCommandBootstrapper: admin.NewCommandRunnerBootstrapper(),
	}
	return builder
}

func (fnb *FlowNodeBuilder) Initialize() NodeBuilder {

	ctx, cancel := context.WithCancel(context.Background())
	fnb.Cancel = cancel

	fnb.PrintBuildVersionDetails()

	fnb.BaseFlags()

	fnb.ParseAndPrintFlags()

	fnb.extraFlagsValidation()

	// ID providers must be initialized before the network
	fnb.InitIDProviders()

	fnb.EnqueueNetworkInit(ctx)

	if fnb.metricsEnabled {
		fnb.EnqueueMetricsServerInit()
		fnb.RegisterBadgerMetrics()
	}

	if fnb.adminAddr != NotSet {
		fnb.EnqueueAdminServerInit(ctx)
	}

	fnb.EnqueueTracer()

	return fnb
}

// Run calls Ready() to start all the node modules and components. It also sets up a channel to gracefully shut
// down each component if a SIGINT is received. Until a SIGINT is received, Run will block.
// Since, Run is a blocking call it should only be used when running a node as it's own independent process.
func (fnb *FlowNodeBuilder) Run() {

	// initialize signal catcher
	fnb.sig = make(chan os.Signal, 1)
	signal.Notify(fnb.sig, os.Interrupt, syscall.SIGTERM)

	select {
	case <-fnb.Ready():
		fnb.Logger.Info().Msgf("%s node startup complete", fnb.BaseConfig.NodeRole)
	case <-time.After(fnb.BaseConfig.timeout):
		fnb.Logger.Fatal().Msg("node startup timed out")
	case <-fnb.sig:
		fnb.Logger.Warn().Msg("node startup aborted")
		os.Exit(1)
	}

	// block till a SIGINT is received
	<-fnb.sig

	fnb.Logger.Info().Msgf("%s node shutting down", fnb.BaseConfig.NodeRole)

	select {
	case <-fnb.Done():
		fnb.Logger.Info().Msgf("%s node shutdown complete", fnb.BaseConfig.NodeRole)
	case <-time.After(fnb.BaseConfig.timeout):
		fnb.Logger.Fatal().Msg("node shutdown timed out")
	case <-fnb.sig:
		fnb.Logger.Warn().Msg("node shutdown aborted")
		os.Exit(1)
	}

	os.Exit(0)
}

// Ready returns a channel that closes after initiating all common components (logger, database, protocol state etc.)
// and then starting all modules and components.
func (fnb *FlowNodeBuilder) Ready() <-chan struct{} {
	fnb.lm.OnStart(func() {
		// seed random generator
		rand.Seed(time.Now().UnixNano())

		// init nodeinfo by reading the private bootstrap file if not already set
		if fnb.NodeID == flow.ZeroID {
			fnb.initNodeInfo()
		}

		fnb.initLogger()

		fnb.initProfiler()

		fnb.initDB()

		fnb.initMetrics()

		fnb.initStorage()

		for _, f := range fnb.preInitFns {
			fnb.handlePreInit(f)
		}

		fnb.initState()

		fnb.initFvmOptions()

		for _, f := range fnb.postInitFns {
			fnb.handlePostInit(f)
		}

		// set up all modules
		for _, f := range fnb.modules {
			fnb.handleModule(f)
		}

		// initialize all components
		for _, f := range fnb.components {
			fnb.handleComponent(f)
		}
	})
	return fnb.lm.Started()
}

// Done returns a channel that closes after all registered components are stopped
func (fnb *FlowNodeBuilder) Done() <-chan struct{} {
	fnb.lm.OnStop(func() {
		for i := len(fnb.doneObject) - 1; i >= 0; i-- {
			doneObject := fnb.doneObject[i]

			fnb.handleDoneObject(doneObject)
		}

		fnb.closeDatabase()
	})
	// cancel the context used by the networking layer
	if fnb.Cancel != nil {
		fnb.Cancel()
	}
	return fnb.lm.Stopped()
}

func (fnb *FlowNodeBuilder) handlePreInit(f func(builder NodeBuilder, node *NodeConfig)) {
	f(fnb, fnb.NodeConfig)
}

func (fnb *FlowNodeBuilder) handlePostInit(f func(builder NodeBuilder, node *NodeConfig)) {
	f(fnb, fnb.NodeConfig)
}

func (fnb *FlowNodeBuilder) closeDatabase() {
	err := fnb.DB.Close()
	if err != nil {
		fnb.Logger.Error().
			Err(err).
			Msg("could not close database")
	}
}

func (fnb *FlowNodeBuilder) extraFlagsValidation() {
	if fnb.extraFlagCheck != nil {
		err := fnb.extraFlagCheck()
		if err != nil {
			fnb.Logger.Fatal().Err(err).Msg("invalid flags")
		}
	}
}

// loadRootProtocolSnapshot loads the root protocol snapshot from disk
func loadRootProtocolSnapshot(dir string) (*inmem.Snapshot, error) {
	data, err := io.ReadFile(filepath.Join(dir, bootstrap.PathRootProtocolStateSnapshot))
	if err != nil {
		return nil, err
	}

	var snapshot inmem.EncodableSnapshot
	err = json.Unmarshal(data, &snapshot)
	if err != nil {
		return nil, err
	}

	return inmem.SnapshotFromEncodable(snapshot), nil
}

// Loads the private info for this node from disk (eg. private staking/network keys).
func loadPrivateNodeInfo(dir string, myID flow.Identifier) (*bootstrap.NodeInfoPriv, error) {
	data, err := io.ReadFile(filepath.Join(dir, fmt.Sprintf(bootstrap.PathNodeInfoPriv, myID)))
	if err != nil {
		return nil, err
	}
	var info bootstrap.NodeInfoPriv
	err = json.Unmarshal(data, &info)
	return &info, err
}<|MERGE_RESOLUTION|>--- conflicted
+++ resolved
@@ -99,7 +99,6 @@
 // of the process in case of nodes such as the unstaked access node where the NodeInfo is not part of the genesis data
 type FlowNodeBuilder struct {
 	*NodeConfig
-<<<<<<< HEAD
 	flags                    *pflag.FlagSet
 	modules                  []namedModuleFunc
 	components               []namedComponentFunc
@@ -108,18 +107,8 @@
 	preInitFns               []func(NodeBuilder, *NodeConfig)
 	postInitFns              []func(NodeBuilder, *NodeConfig)
 	lm                       *lifecycle.LifecycleManager
+	extraFlagCheck           func() error
 	adminCommandBootstrapper *admin.CommandRunnerBootstrapper
-=======
-	flags          *pflag.FlagSet
-	modules        []namedModuleFunc
-	components     []namedComponentFunc
-	doneObject     []namedDoneObject
-	sig            chan os.Signal
-	preInitFns     []func(NodeBuilder, *NodeConfig)
-	postInitFns    []func(NodeBuilder, *NodeConfig)
-	lm             *lifecycle.LifecycleManager
-	extraFlagCheck func() error
->>>>>>> 8a733c6c
 }
 
 func (fnb *FlowNodeBuilder) BaseFlags() {
@@ -143,12 +132,9 @@
 		"the duration to run the auto-profile for")
 	fnb.flags.BoolVar(&fnb.BaseConfig.tracerEnabled, "tracer-enabled", defaultConfig.tracerEnabled,
 		"whether to enable tracer")
-<<<<<<< HEAD
 	fnb.flags.StringVar(&fnb.BaseConfig.adminAddr, "admin-addr", defaultConfig.adminAddr, "address to bind on for admin gRPC service")
 	fnb.flags.StringVar(&fnb.BaseConfig.adminHttpAddr, "admin-http-addr", defaultConfig.adminHttpAddr, "address to bind on for admin HTTP server")
-=======
 	fnb.flags.DurationVar(&fnb.BaseConfig.DNSCacheTTL, "dns-cache-ttl", dns.DefaultTimeToLive, "time-to-live for dns cache")
->>>>>>> 8a733c6c
 
 	fnb.flags.UintVar(&fnb.BaseConfig.guaranteesCacheSize, "guarantees-cache-size", bstorage.DefaultCacheSize, "collection guarantees cache size")
 	fnb.flags.UintVar(&fnb.BaseConfig.receiptsCacheSize, "receipts-cache-size", bstorage.DefaultCacheSize, "receipts cache size")
