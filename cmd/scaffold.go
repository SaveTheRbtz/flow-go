package cmd

import (
	"encoding/json"
	"fmt"
	"math/rand"
	"os"
	"os/signal"
	"path/filepath"
	"strings"
	"syscall"
	"time"

	"github.com/dgraph-io/badger/v2"
	"github.com/prometheus/client_golang/prometheus"
	"github.com/rs/zerolog"
	"github.com/spf13/pflag"

	"github.com/onflow/flow-go/cmd/build"
	"github.com/onflow/flow-go/crypto"
	"github.com/onflow/flow-go/fvm"
	"github.com/onflow/flow-go/model/bootstrap"
	"github.com/onflow/flow-go/model/flow"
	"github.com/onflow/flow-go/module"
	"github.com/onflow/flow-go/module/local"
	"github.com/onflow/flow-go/module/metrics"
	"github.com/onflow/flow-go/module/trace"
	"github.com/onflow/flow-go/network"
	jsoncodec "github.com/onflow/flow-go/network/codec/json"
	"github.com/onflow/flow-go/network/p2p"
	"github.com/onflow/flow-go/network/topology"
	"github.com/onflow/flow-go/state/protocol"
	badgerState "github.com/onflow/flow-go/state/protocol/badger"
	"github.com/onflow/flow-go/state/protocol/events"
	"github.com/onflow/flow-go/state/protocol/events/gadgets"
	"github.com/onflow/flow-go/state/protocol/inmem"
	"github.com/onflow/flow-go/storage"
	bstorage "github.com/onflow/flow-go/storage/badger"
	"github.com/onflow/flow-go/storage/badger/operation"
	sutil "github.com/onflow/flow-go/storage/util"
	"github.com/onflow/flow-go/utils/debug"
	"github.com/onflow/flow-go/utils/io"
	"github.com/onflow/flow-go/utils/logging"
)

const NotSet = "not set"
<<<<<<< HEAD

// BaseConfig is the general config for the FlowNodeBuilder
type BaseConfig struct {
	nodeIDHex             string
	bindAddr              string
	NodeRole              string
	timeout               time.Duration
	datadir               string
	level                 string
	metricsPort           uint
	BootstrapDir          string
	peerUpdateInterval    time.Duration
	unicastMessageTimeout time.Duration
	profilerEnabled       bool
	profilerDir           string
	profilerInterval      time.Duration
	profilerDuration      time.Duration
	tracerEnabled         bool
}
=======
>>>>>>> 0a4b0294

type Metrics struct {
	Network    module.NetworkMetrics
	Engine     module.EngineMetrics
	Compliance module.ComplianceMetrics
	Cache      module.CacheMetrics
	Mempool    module.MempoolMetrics
}

type Storage struct {
	Headers      storage.Headers
	Index        storage.Index
	Identities   storage.Identities
	Guarantees   storage.Guarantees
	Receipts     storage.ExecutionReceipts
	Results      storage.ExecutionResults
	Seals        storage.Seals
	Payloads     storage.Payloads
	Blocks       storage.Blocks
	Transactions storage.Transactions
	Collections  storage.Collections
	Setups       storage.EpochSetups
	Commits      storage.EpochCommits
	Statuses     storage.EpochStatuses
}

type namedModuleFunc struct {
	fn   func(NodeBuilder) error
	name string
}

type namedComponentFunc struct {
	fn   func(NodeBuilder) (module.ReadyDoneAware, error)
	name string
}

type namedDoneObject struct {
	ob   module.ReadyDoneAware
	name string
}

// FlowNodeBuilder is the default builder struct used for all flow nodes
// It runs a node process with following structure, in sequential order
// Base inits (network, storage, state, logger)
//   PostInit handlers, if any
// Components handlers, if any, wait sequentially
// Run() <- main loop
// Components destructors, if any
// The initialization can be proceeded and succeeded with  PreInit and PostInit functions that allow customization
// of the process in case of nodes such as the unstaked access node where the NodeInfo is not part of the genesis data
type FlowNodeBuilder struct {
	BaseConfig        BaseConfig
	nodeID            flow.Identifier
	flags             *pflag.FlagSet
	logger            zerolog.Logger
	me                *local.Local
	tracer            module.Tracer
	metricsRegisterer prometheus.Registerer
	metrics           Metrics
	db                *badger.DB
	storage           Storage
	protocolEvents    *events.Distributor
	state             protocol.State
	middleware        *p2p.Middleware
	network           *p2p.Network
	msgValidators     []network.MessageValidator
	fvmOptions        []fvm.Option
	modules           []namedModuleFunc
	components        []namedComponentFunc
	doneObject        []namedDoneObject
	sig               chan os.Signal
<<<<<<< HEAD
	postInitFns       []func(*FlowNodeBuilder)
	preInitFns        []func(*FlowNodeBuilder)
=======
	preInitFns        []func(NodeBuilder)
	postInitFns       []func(NodeBuilder)
>>>>>>> 0a4b0294
	stakingKey        crypto.PrivateKey
	NetworkKey        crypto.PrivateKey

	// root state information
	rootBlock   *flow.Block
	rootQC      *flow.QuorumCertificate
	rootResult  *flow.ExecutionResult
	rootSeal    *flow.Seal
	rootChainID flow.ChainID
}

func (fnb *FlowNodeBuilder) Config() BaseConfig {
	return fnb.BaseConfig
}

func (fnb *FlowNodeBuilder) NodeID() flow.Identifier {
	return fnb.nodeID
}

func (fnb *FlowNodeBuilder) Logger() zerolog.Logger {
	return fnb.logger
}

func (fnb *FlowNodeBuilder) Me() *local.Local {
	return fnb.me
}

func (fnb *FlowNodeBuilder) SetMe(me *local.Local) {
	fnb.me = me
}

func (fnb *FlowNodeBuilder) Tracer() module.Tracer {
	return fnb.tracer
}

func (fnb *FlowNodeBuilder) MetricsRegisterer() prometheus.Registerer {
	return fnb.metricsRegisterer
}

func (fnb *FlowNodeBuilder) Metrics() Metrics {
	return fnb.metrics
}

func (fnb *FlowNodeBuilder) DB() *badger.DB {
	return fnb.db
}

func (fnb *FlowNodeBuilder) Storage() Storage {
	return fnb.storage
}

func (fnb *FlowNodeBuilder) ProtocolEvents() *events.Distributor {
	return fnb.protocolEvents
}

func (fnb *FlowNodeBuilder) ProtocolState() protocol.State {
	return fnb.state
}

func (fnb *FlowNodeBuilder) Middleware() *p2p.Middleware {
	return fnb.middleware
}

func (fnb *FlowNodeBuilder) SetMiddleware(m *p2p.Middleware) {
	fnb.middleware = m
}

func (fnb *FlowNodeBuilder) Network() *p2p.Network {
	return fnb.network
}

func (fnb *FlowNodeBuilder) SetNetwork(n *p2p.Network) {
	fnb.network = n
}

func (fnb *FlowNodeBuilder) MsgValidators() []network.MessageValidator {
	return fnb.msgValidators
}

func (fnb *FlowNodeBuilder) SetMsgValidators(validators []network.MessageValidator) {
	fnb.msgValidators = validators
}

func (fnb *FlowNodeBuilder) FvmOptions() []fvm.Option {
	return fnb.fvmOptions
}

func (fnb *FlowNodeBuilder) NetworkKey() crypto.PrivateKey {
	return fnb.networkKey
}

func (fnb *FlowNodeBuilder) RootBlock() *flow.Block {
	return fnb.rootBlock
}

func (fnb *FlowNodeBuilder) RootQC() *flow.QuorumCertificate {
	return fnb.rootQC
}

<<<<<<< HEAD
=======
func (fnb *FlowNodeBuilder) RootSeal() *flow.Seal {
	return fnb.rootSeal
}

func (fnb *FlowNodeBuilder) RootChainID() flow.ChainID {
	return fnb.rootChainID
}

>>>>>>> 0a4b0294
func (fnb *FlowNodeBuilder) BaseFlags() {
	homedir, _ := os.UserHomeDir()
	datadir := filepath.Join(homedir, ".flow", "database")
	// bind configuration parameters
	fnb.flags.StringVar(&fnb.BaseConfig.nodeIDHex, "nodeid", NotSet, "identity of our node")
	fnb.flags.StringVar(&fnb.BaseConfig.bindAddr, "bind", NotSet, "address to bind on")
	fnb.flags.StringVarP(&fnb.BaseConfig.BootstrapDir, "bootstrapdir", "b", "bootstrap", "path to the bootstrap directory")
	fnb.flags.DurationVarP(&fnb.BaseConfig.timeout, "timeout", "t", 1*time.Minute, "how long to try connecting to the network")
	fnb.flags.StringVarP(&fnb.BaseConfig.datadir, "datadir", "d", datadir, "directory to store the protocol state")
	fnb.flags.StringVarP(&fnb.BaseConfig.level, "loglevel", "l", "info", "level for logging output")
	fnb.flags.DurationVar(&fnb.BaseConfig.peerUpdateInterval, "peerupdate-interval", p2p.DefaultPeerUpdateInterval, "how often to refresh the peer connections for the node")
	fnb.flags.DurationVar(&fnb.BaseConfig.unicastMessageTimeout, "unicast-timeout", p2p.DefaultUnicastTimeout, "how long a unicast transmission can take to complete")
	fnb.flags.UintVarP(&fnb.BaseConfig.metricsPort, "metricport", "m", 8080, "port for /metrics endpoint")
	fnb.flags.BoolVar(&fnb.BaseConfig.profilerEnabled, "profiler-enabled", false, "whether to enable the auto-profiler")
	fnb.flags.StringVar(&fnb.BaseConfig.profilerDir, "profiler-dir", "profiler", "directory to create auto-profiler profiles")
	fnb.flags.DurationVar(&fnb.BaseConfig.profilerInterval, "profiler-interval", 15*time.Minute,
		"the interval between auto-profiler runs")
	fnb.flags.DurationVar(&fnb.BaseConfig.profilerDuration, "profiler-duration", 10*time.Second,
		"the duration to run the auto-profile for")
	fnb.flags.BoolVar(&fnb.BaseConfig.tracerEnabled, "tracer-enabled", false,
		"whether to enable tracer")
}

func (fnb *FlowNodeBuilder) EnqueueNetworkInit() {
<<<<<<< HEAD
	fnb.Component("network", func(builder *FlowNodeBuilder) (module.ReadyDoneAware, error) {

		codec := jsoncodec.NewCodec()

		myAddr := fnb.Me.Address()
=======
	fnb.Component("network", func(builder NodeBuilder) (module.ReadyDoneAware, error) {

		codec := jsoncodec.NewCodec()

		myAddr := fnb.me.Address()
>>>>>>> 0a4b0294
		if fnb.BaseConfig.bindAddr != NotSet {
			myAddr = fnb.BaseConfig.bindAddr
		}

		// setup the Ping provider to return the software version and the finalized block height
		pingProvider := p2p.PingInfoProviderImpl{
			SoftwareVersionFun: func() string {
				return build.Semver()
			},
			SealedBlockHeightFun: func() (uint64, error) {
				head, err := fnb.state.Sealed().Head()
				if err != nil {
					return 0, err
				}
				return head.Height, nil
			},
		}

		libP2PNodeFactory, err := p2p.DefaultLibP2PNodeFactory(fnb.logger.Level(zerolog.ErrorLevel),
			fnb.me.NodeID(),
			myAddr,
<<<<<<< HEAD
			fnb.NetworkKey,
			fnb.RootBlock.ID().String(),
=======
			fnb.networkKey,
			fnb.rootBlock.ID().String(),
>>>>>>> 0a4b0294
			p2p.DefaultMaxPubSubMsgSize,
			fnb.metrics.Network,
			pingProvider)
		if err != nil {
			return nil, fmt.Errorf("could not generate libp2p node factory: %w", err)
		}

		fnb.middleware = p2p.NewMiddleware(fnb.logger.Level(zerolog.ErrorLevel),
			libP2PNodeFactory,
			fnb.me.NodeID(),
			fnb.metrics.Network,
			fnb.rootBlock.ID().String(),
			fnb.BaseConfig.peerUpdateInterval,
			fnb.BaseConfig.unicastMessageTimeout,
			fnb.msgValidators...)

		participants, err := fnb.state.Final().Identities(p2p.NetworkingSetFilter)
		if err != nil {
			return nil, fmt.Errorf("could not get network identities: %w", err)
		}

		subscriptionManager := p2p.NewChannelSubscriptionManager(fnb.middleware)
		top, err := topology.NewTopicBasedTopology(fnb.nodeID, fnb.logger, fnb.state)
		if err != nil {
			return nil, fmt.Errorf("could not create topology: %w", err)
		}
		topologyCache := topology.NewCache(fnb.logger, top)

		// creates network instance
		net, err := p2p.NewNetwork(fnb.logger,
			codec,
			participants,
			fnb.me,
			fnb.middleware,
			p2p.DefaultCacheSize,
			topologyCache,
			subscriptionManager,
			fnb.metrics.Network)
		if err != nil {
			return nil, fmt.Errorf("could not initialize network: %w", err)
		}

		fnb.network = net

		idRefresher := p2p.NewNodeIDRefresher(fnb.logger, fnb.state, net.SetIDs)
		idEvents := gadgets.NewIdentityDeltas(idRefresher.OnIdentityTableChanged)
		fnb.protocolEvents.AddConsumer(idEvents)

		return net, err
	})
}

func (fnb *FlowNodeBuilder) EnqueueMetricsServerInit() {
<<<<<<< HEAD
	fnb.Component("metrics server", func(builder *FlowNodeBuilder) (module.ReadyDoneAware, error) {
		server := metrics.NewServer(fnb.Logger, fnb.BaseConfig.metricsPort, fnb.BaseConfig.profilerEnabled)
=======
	fnb.Component("metrics server", func(builder NodeBuilder) (module.ReadyDoneAware, error) {
		server := metrics.NewServer(fnb.logger, fnb.BaseConfig.metricsPort, fnb.BaseConfig.profilerEnabled)
>>>>>>> 0a4b0294
		return server, nil
	})
}

func (fnb *FlowNodeBuilder) RegisterBadgerMetrics() {
	metrics.RegisterBadgerMetrics()
}

func (fnb *FlowNodeBuilder) EnqueueTracer() {
<<<<<<< HEAD
	fnb.Component("tracer", func(builder *FlowNodeBuilder) (module.ReadyDoneAware, error) {
		return fnb.Tracer, nil
=======
	fnb.Component("tracer", func(builder NodeBuilder) (module.ReadyDoneAware, error) {
		return fnb.tracer, nil
>>>>>>> 0a4b0294
	})
}

func (fnb *FlowNodeBuilder) ParseAndPrintFlags() {
	// parse configuration parameters
	pflag.Parse()

	// print all flags
	log := fnb.logger.Info()

	pflag.VisitAll(func(flag *pflag.Flag) {
		log = log.Str(flag.Name, flag.Value.String())
	})

	log.Msg("flags loaded")
}

func (fnb *FlowNodeBuilder) PrintBuildVersionDetails() {
<<<<<<< HEAD
	fnb.Logger.Info().Str("version", build.Semver()).Str("commit", build.Commit()).Msg("build details")
=======
	fnb.logger.Info().Str("version", build.Semver()).Str("commit", build.Commit()).Msg("build details")
>>>>>>> 0a4b0294
}

func (fnb *FlowNodeBuilder) initNodeInfo() {
	if fnb.BaseConfig.nodeIDHex == NotSet {
<<<<<<< HEAD
		fnb.Logger.Fatal().Msg("cannot start without node ID")
=======
		fnb.logger.Fatal().Msg("cannot start without node ID")
>>>>>>> 0a4b0294
	}

	nodeID, err := flow.HexStringToIdentifier(fnb.BaseConfig.nodeIDHex)
	if err != nil {
		fnb.logger.Fatal().Err(err).Msgf("could not parse node ID from string: %v", fnb.BaseConfig.nodeIDHex)
	}

	info, err := loadPrivateNodeInfo(fnb.BaseConfig.BootstrapDir, nodeID)
	if err != nil {
		fnb.logger.Fatal().Err(err).Msg("failed to load private node info")
	}

<<<<<<< HEAD
	fnb.NodeID = nodeID
	fnb.NetworkKey = info.NetworkPrivKey.PrivateKey
=======
	fnb.nodeID = nodeID
	fnb.networkKey = info.NetworkPrivKey.PrivateKey
>>>>>>> 0a4b0294
	fnb.stakingKey = info.StakingPrivKey.PrivateKey
}

func (fnb *FlowNodeBuilder) initLogger() {
	// configure logger with standard level, node ID and UTC timestamp
	zerolog.TimestampFunc = func() time.Time { return time.Now().UTC() }
	log := fnb.logger.With().
		Timestamp().
		Str("node_role", fnb.BaseConfig.NodeRole).
		Str("node_id", fnb.BaseConfig.nodeIDHex).
		Logger()

	log.Info().Msgf("flow %s node starting up", fnb.BaseConfig.NodeRole)

	// parse config log level and apply to logger
	lvl, err := zerolog.ParseLevel(strings.ToLower(fnb.BaseConfig.level))
	if err != nil {
		log.Fatal().Err(err).Msg("invalid log level")
	}
	log = log.Level(lvl)

	fnb.logger = log
}

func (fnb *FlowNodeBuilder) initMetrics() {

	fnb.tracer = trace.NewNoopTracer()
	if fnb.BaseConfig.tracerEnabled {
<<<<<<< HEAD
		tracer, err := trace.NewTracer(fnb.Logger, fnb.BaseConfig.NodeRole)
=======
		tracer, err := trace.NewTracer(fnb.logger, fnb.BaseConfig.NodeRole)
>>>>>>> 0a4b0294
		fnb.MustNot(err).Msg("could not initialize tracer")
		fnb.logger.Info().Msg("Tracer Started")
		fnb.tracer = tracer
	}
	fnb.metricsRegisterer = prometheus.DefaultRegisterer

	mempools := metrics.NewMempoolCollector(5 * time.Second)

	fnb.metrics = Metrics{
		Network:    metrics.NewNetworkCollector(),
		Engine:     metrics.NewEngineCollector(),
		Compliance: metrics.NewComplianceCollector(),
		Cache:      metrics.NewCacheCollector(fnb.rootChainID),
		Mempool:    mempools,
	}

	// registers mempools as a Component so that its Ready method is invoked upon startup
	fnb.Component("mempools metrics", func(builder NodeBuilder) (module.ReadyDoneAware, error) {
		return mempools, nil
	})
}

func (fnb *FlowNodeBuilder) initProfiler() {
	if !fnb.BaseConfig.profilerEnabled {
		return
	}
	profiler, err := debug.NewAutoProfiler(
		fnb.logger,
		fnb.BaseConfig.profilerDir,
		fnb.BaseConfig.profilerInterval,
		fnb.BaseConfig.profilerDuration,
	)
	fnb.MustNot(err).Msg("could not initialize profiler")
	fnb.Component("profiler", func(node NodeBuilder) (module.ReadyDoneAware, error) {
		return profiler, nil
	})
}

func (fnb *FlowNodeBuilder) initDB() {
	// Pre-create DB path (Badger creates only one-level dirs)
	err := os.MkdirAll(fnb.BaseConfig.datadir, 0700)
	fnb.MustNot(err).Str("dir", fnb.BaseConfig.datadir).Msg("could not create datadir")

	log := sutil.NewLogger(fnb.logger)

	// we initialize the database with options that allow us to keep the maximum
	// item size in the trie itself (up to 1MB) and where we keep all level zero
	// tables in-memory as well; this slows down compaction and increases memory
	// usage, but it improves overall performance and disk i/o
	opts := badger.
		DefaultOptions(fnb.BaseConfig.datadir).
		WithKeepL0InMemory(true).
		WithLogger(log).

		// the ValueLogFileSize option specifies how big the value of a
		// key-value pair is allowed to be saved into badger.
		// exceeding this limit, will fail with an error like this:
		// could not store data: Value with size <xxxx> exceeded 1073741824 limit
		// Maximum value size is 10G, needed by execution node
		// TODO: finding a better max value for each node type
		WithValueLogFileSize(128 << 23).
		WithValueLogMaxEntries(100000) // Default is 1000000

	db, err := badger.Open(opts)
	fnb.MustNot(err).Msg("could not open key-value store")
	fnb.db = db
}

func (fnb *FlowNodeBuilder) initStorage() {

	// in order to void long iterations with big keys when initializing with an
	// already populated database, we bootstrap the initial maximum key size
	// upon starting
	err := operation.RetryOnConflict(fnb.db.Update, func(tx *badger.Txn) error {
		return operation.InitMax(tx)
	})
	fnb.MustNot(err).Msg("could not initialize max tracker")

	headers := bstorage.NewHeaders(fnb.metrics.Cache, fnb.db)
	guarantees := bstorage.NewGuarantees(fnb.metrics.Cache, fnb.db)
	seals := bstorage.NewSeals(fnb.metrics.Cache, fnb.db)
	results := bstorage.NewExecutionResults(fnb.metrics.Cache, fnb.db)
	receipts := bstorage.NewExecutionReceipts(fnb.metrics.Cache, fnb.db, results)
	index := bstorage.NewIndex(fnb.metrics.Cache, fnb.db)
	payloads := bstorage.NewPayloads(fnb.db, index, guarantees, seals, receipts, results)
	blocks := bstorage.NewBlocks(fnb.db, headers, payloads)
	transactions := bstorage.NewTransactions(fnb.metrics.Cache, fnb.db)
	collections := bstorage.NewCollections(fnb.db, transactions)
	setups := bstorage.NewEpochSetups(fnb.metrics.Cache, fnb.db)
	commits := bstorage.NewEpochCommits(fnb.metrics.Cache, fnb.db)
	statuses := bstorage.NewEpochStatuses(fnb.metrics.Cache, fnb.db)

	fnb.storage = Storage{
		Headers:      headers,
		Guarantees:   guarantees,
		Receipts:     receipts,
		Results:      results,
		Seals:        seals,
		Index:        index,
		Payloads:     payloads,
		Blocks:       blocks,
		Transactions: transactions,
		Collections:  collections,
		Setups:       setups,
		Commits:      commits,
		Statuses:     statuses,
	}
}

func (fnb *FlowNodeBuilder) initState() {
	fnb.protocolEvents = events.NewDistributor()

	// load the root protocol state snapshot from disk
	rootSnapshot, err := loadRootProtocolSnapshot(fnb.BaseConfig.BootstrapDir)
	fnb.MustNot(err).Msg("failed to read protocol snapshot from disk")

	fnb.rootResult, fnb.rootSeal, err = rootSnapshot.SealedResult()
	fnb.MustNot(err).Msg("failed to read root sealed result")
	sealingSegment, err := rootSnapshot.SealingSegment()
	fnb.MustNot(err).Msg("failed to read root sealing segment")
	fnb.rootBlock = sealingSegment[len(sealingSegment)-1]
	fnb.rootQC, err = rootSnapshot.QuorumCertificate()
	fnb.MustNot(err).Msg("failed to read root qc")
	// set the chain ID based on the root header
	// TODO: as the root header can now be loaded from protocol state, we should
	// not use a global variable for chain ID anymore, but rely on the protocol
	// state as final authority on what the chain ID is
	// => https://github.com/dapperlabs/flow-go/issues/4167
	fnb.rootChainID = fnb.rootBlock.Header.ChainID

	isBootStrapped, err := badgerState.IsBootstrapped(fnb.db)
	fnb.MustNot(err).Msg("failed to determine whether database contains bootstrapped state")
	if isBootStrapped {
		state, err := badgerState.OpenState(
			fnb.metrics.Compliance,
			fnb.db,
			fnb.storage.Headers,
			fnb.storage.Seals,
			fnb.storage.Results,
			fnb.storage.Blocks,
			fnb.storage.Setups,
			fnb.storage.Commits,
			fnb.storage.Statuses,
		)
		fnb.MustNot(err).Msg("could not open flow state")
		fnb.state = state

		// Verify root block in protocol state is consistent with bootstrap information stored on-disk.
		// Inconsistencies can happen when the bootstrap root block is updated (because of new spork),
		// but the protocol state is not updated, so they don't match
		// when this happens during a spork, we could try deleting the protocol state database.
		// TODO: revisit this check when implementing Epoch
		rootBlockFromState, err := state.Params().Root()
		fnb.MustNot(err).Msg("could not load root block from protocol state")
		if fnb.rootBlock.ID() != rootBlockFromState.ID() {
			fnb.logger.Fatal().Msgf("mismatching root block ID, protocol state block ID: %v, bootstrap root block ID: %v",
				rootBlockFromState.ID(),
				fnb.rootBlock.ID(),
			)
		}
	} else {
		// Bootstrap!
		fnb.logger.Info().Msg("bootstrapping empty protocol state")

		fnb.state, err = badgerState.Bootstrap(
			fnb.metrics.Compliance,
			fnb.db,
			fnb.storage.Headers,
			fnb.storage.Seals,
			fnb.storage.Results,
			fnb.storage.Blocks,
			fnb.storage.Setups,
			fnb.storage.Commits,
			fnb.storage.Statuses,
			rootSnapshot,
		)
		fnb.MustNot(err).Msg("could not bootstrap protocol state")

		fnb.logger.Info().
			Hex("root_result_id", logging.Entity(fnb.rootResult)).
			Hex("root_state_commitment", fnb.rootSeal.FinalState[:]).
			Hex("root_block_id", logging.Entity(fnb.rootBlock)).
			Uint64("root_block_height", fnb.rootBlock.Header.Height).
			Msg("genesis state bootstrapped")
	}

<<<<<<< HEAD
	// skip initializing Local if already set
	if fnb.Me == nil {
		fnb.InitLocal()
	}

	lastFinalized, err := fnb.State.Final().Head()
	fnb.MustNot(err).Msg("could not get last finalized block header")
	fnb.Logger.Info().
=======
	// initialize local if it hasn't been initialized yet
	if fnb.Me() == nil {
		fnb.initLocal()
	}

	lastFinalized, err := fnb.state.Final().Head()
	fnb.MustNot(err).Msg("could not get last finalized block header")
	fnb.logger.Info().
>>>>>>> 0a4b0294
		Hex("block_id", logging.Entity(lastFinalized)).
		Uint64("height", lastFinalized.Height).
		Msg("last finalized block")
}

<<<<<<< HEAD
func (fnb *FlowNodeBuilder) InitLocal() {
=======
func (fnb *FlowNodeBuilder) initLocal() {
>>>>>>> 0a4b0294
	// Verify that my ID (as given in the configuration) is known to the network
	// (i.e. protocol state). There are two cases that will cause the following error:
	// 1) used the wrong node id, which is not part of the identity list of the finalized state
	// 2) the node id is a new one for a new spork, but the bootstrap data has not been updated.
	myID, err := flow.HexStringToIdentifier(fnb.BaseConfig.nodeIDHex)
	fnb.MustNot(err).Msg("could not parse node identifier")

<<<<<<< HEAD
	self, err := fnb.State.Final().Identity(myID)
=======
	self, err := fnb.state.Final().Identity(myID)
>>>>>>> 0a4b0294
	fnb.MustNot(err).Msgf("node identity not found in the identity list of the finalized state: %v", myID)

	// Verify that my role (as given in the configuration) is consistent with the protocol state.
	// We enforce this strictly for MainNet. For other networks (e.g. TestNet or BenchNet), we
	// are lenient, to allow ghost node to run as any role.
	if self.Role.String() != fnb.BaseConfig.NodeRole {
<<<<<<< HEAD
		rootBlockHeader, err := fnb.State.Params().Root()
=======
		rootBlockHeader, err := fnb.state.Params().Root()
>>>>>>> 0a4b0294
		fnb.MustNot(err).Msg("could not get root block from protocol state")
		if rootBlockHeader.ChainID == flow.Mainnet {
			fnb.logger.Fatal().Msgf("running as incorrect role, expected: %v, actual: %v, exiting",
				self.Role.String(),
				fnb.BaseConfig.NodeRole)
		} else {
			fnb.logger.Warn().Msgf("running as incorrect role, expected: %v, actual: %v, continuing",
				self.Role.String(),
				fnb.BaseConfig.NodeRole)
		}
	}

	// ensure that the configured staking/network keys are consistent with the protocol state
<<<<<<< HEAD
	if !self.NetworkPubKey.Equals(fnb.NetworkKey.PublicKey()) {
		fnb.Logger.Fatal().Msg("configured networking key does not match protocol state")
=======
	if !self.NetworkPubKey.Equals(fnb.networkKey.PublicKey()) {
		fnb.logger.Fatal().Msg("configured networking key does not match protocol state")
>>>>>>> 0a4b0294
	}
	if !self.StakingPubKey.Equals(fnb.stakingKey.PublicKey()) {
		fnb.logger.Fatal().Msg("configured staking key does not match protocol state")
	}

	fnb.me, err = local.New(self, fnb.stakingKey)
	fnb.MustNot(err).Msg("could not initialize local")
}

func (fnb *FlowNodeBuilder) initFvmOptions() {
	blockFinder := fvm.NewBlockFinder(fnb.storage.Headers)
	vmOpts := []fvm.Option{
		fvm.WithChain(fnb.rootChainID.Chain()),
		fvm.WithBlocks(blockFinder),
		fvm.WithAccountStorageLimit(true),
	}
	if fnb.rootChainID == flow.Testnet {
		vmOpts = append(vmOpts,
			fvm.WithRestrictedDeployment(false),
			fvm.WithTransactionFeesEnabled(true),
		)
	}
	fnb.fvmOptions = vmOpts
}

func (fnb *FlowNodeBuilder) handleModule(v namedModuleFunc) {
	err := v.fn(fnb)
	if err != nil {
		fnb.logger.Fatal().Err(err).Str("module", v.name).Msg("module initialization failed")
	} else {
		fnb.logger.Info().Str("module", v.name).Msg("module initialization complete")
	}
}

func (fnb *FlowNodeBuilder) handleComponent(v namedComponentFunc) {

	log := fnb.logger.With().Str("component", v.name).Logger()

	readyAware, err := v.fn(fnb)
	if err != nil {
		log.Fatal().Err(err).Msg("component initialization failed")
	} else {
		log.Info().Msg("component initialization complete")
	}

	select {
	case <-readyAware.Ready():
		log.Info().Msg("component startup complete")
	case <-time.After(fnb.BaseConfig.timeout):
		log.Fatal().Msg("component startup timed out")
	case <-fnb.sig:
		log.Warn().Msg("component startup aborted")
		os.Exit(1)
	}

	fnb.doneObject = append(fnb.doneObject, namedDoneObject{
		readyAware, v.name,
	})
}

func (fnb *FlowNodeBuilder) handleDoneObject(v namedDoneObject) {

	log := fnb.logger.With().Str("component", v.name).Logger()

	select {
	case <-v.ob.Done():
		log.Info().Msg("component shutdown complete")
	case <-time.After(fnb.BaseConfig.timeout):
		log.Fatal().Msg("component shutdown timed out")
	case <-fnb.sig:
		log.Warn().Msg("component shutdown aborted")
		os.Exit(1)
	}
}

// ExtraFlags enables binding additional flags beyond those defined in BaseConfig.
func (fnb *FlowNodeBuilder) ExtraFlags(f func(*pflag.FlagSet)) NodeBuilder {
	f(fnb.flags)
	return fnb
}

// Module enables setting up dependencies of the engine with the builder context.
func (fnb *FlowNodeBuilder) Module(name string, f func(builder NodeBuilder) error) NodeBuilder {
	fnb.modules = append(fnb.modules, namedModuleFunc{
		fn:   f,
		name: name,
	})
	return fnb
}

// MustNot asserts that the given error must not occur.
//
// If the error is nil, returns a nil log event (which acts as a no-op).
// If the error is not nil, returns a fatal log event containing the error.
func (fnb *FlowNodeBuilder) MustNot(err error) *zerolog.Event {
	if err != nil {
		return fnb.logger.Fatal().Err(err)
	}
	return nil
}

// Component adds a new component to the node that conforms to the ReadyDone
// interface.
//
// When the node is run, this component will be started with `Ready`. When the
// node is stopped, we will wait for the component to exit gracefully with
// `Done`.
func (fnb *FlowNodeBuilder) Component(name string, f func(NodeBuilder) (module.ReadyDoneAware, error)) NodeBuilder {
	fnb.components = append(fnb.components, namedComponentFunc{
		fn:   f,
		name: name,
	})

	return fnb
}

<<<<<<< HEAD
func (fnb *FlowNodeBuilder) PreInit(f func(node *FlowNodeBuilder)) *FlowNodeBuilder {
=======
func (fnb *FlowNodeBuilder) PreInit(f func(node NodeBuilder)) NodeBuilder {
>>>>>>> 0a4b0294
	fnb.preInitFns = append(fnb.preInitFns, f)
	return fnb
}

<<<<<<< HEAD
func (fnb *FlowNodeBuilder) PostInit(f func(node *FlowNodeBuilder)) *FlowNodeBuilder {
=======
func (fnb *FlowNodeBuilder) PostInit(f func(node NodeBuilder)) NodeBuilder {
>>>>>>> 0a4b0294
	fnb.postInitFns = append(fnb.postInitFns, f)
	return fnb
}

// FlowNode creates a new Flow node builder with the given name.
func FlowNode(role string) *FlowNodeBuilder {

	builder := &FlowNodeBuilder{
		BaseConfig: BaseConfig{
			NodeRole: role,
		},
		logger: zerolog.New(os.Stderr),
		flags:  pflag.CommandLine,
	}

	return builder
}

<<<<<<< HEAD
func (fnb *FlowNodeBuilder) Initialize() *FlowNodeBuilder {
=======
func (fnb *FlowNodeBuilder) Initialize() NodeBuilder {
>>>>>>> 0a4b0294

	fnb.PrintBuildVersionDetails()

	fnb.BaseFlags()

	fnb.ParseAndPrintFlags()

	fnb.EnqueueNetworkInit()

	fnb.EnqueueMetricsServerInit()

	fnb.RegisterBadgerMetrics()

	fnb.EnqueueTracer()

	return fnb
}

// Run initiates all common components (logger, database, protocol state etc.)
// then starts each component. It also sets up a channel to gracefully shut
// down each component if a SIGINT is received.
func (fnb *FlowNodeBuilder) Run() {

	// initialize signal catcher
	fnb.sig = make(chan os.Signal, 1)
	signal.Notify(fnb.sig, os.Interrupt, syscall.SIGTERM)

	// seed random generator
	rand.Seed(time.Now().UnixNano())

	fnb.initNodeInfo()

	fnb.initLogger()

	fnb.initProfiler()

	fnb.initDB()

	fnb.initMetrics()

	fnb.initStorage()

	for _, f := range fnb.preInitFns {
		fnb.handlePreInit(f)
	}

	fnb.initState()

	fnb.initFvmOptions()

	for _, f := range fnb.postInitFns {
		fnb.handlePostInit(f)
	}

	// set up all modules
	for _, f := range fnb.modules {
		fnb.handleModule(f)
	}

	// initialize all components
	for _, f := range fnb.components {
		fnb.handleComponent(f)
	}

<<<<<<< HEAD
	fnb.Logger.Info().Msgf("%s node startup complete", fnb.BaseConfig.NodeRole)

	<-fnb.sig

	fnb.Logger.Info().Msgf("%s node shutting down", fnb.BaseConfig.NodeRole)
=======
	fnb.logger.Info().Msgf("%s node startup complete", fnb.BaseConfig.NodeRole)

	<-fnb.sig

	fnb.logger.Info().Msgf("%s node shutting down", fnb.BaseConfig.NodeRole)
>>>>>>> 0a4b0294

	for i := len(fnb.doneObject) - 1; i >= 0; i-- {
		doneObject := fnb.doneObject[i]

		fnb.handleDoneObject(doneObject)
	}

	fnb.closeDatabase()

<<<<<<< HEAD
	fnb.Logger.Info().Msgf("%s node shutdown complete", fnb.BaseConfig.NodeRole)
=======
	fnb.logger.Info().Msgf("%s node shutdown complete", fnb.BaseConfig.NodeRole)
>>>>>>> 0a4b0294

	os.Exit(0)
}

func (fnb *FlowNodeBuilder) handlePreInit(f func(node NodeBuilder)) {
	f(fnb)
}

func (fnb *FlowNodeBuilder) handlePostInit(f func(node NodeBuilder)) {
	f(fnb)
}

func (fnb *FlowNodeBuilder) handlePreInit(f func(node *FlowNodeBuilder)) {
	f(fnb)
}

func (fnb *FlowNodeBuilder) closeDatabase() {
	err := fnb.db.Close()
	if err != nil {
		fnb.logger.Error().
			Err(err).
			Msg("could not close database")
	}
}

// loadRootProtocolSnapshot loads the root protocol snapshot from disk
func loadRootProtocolSnapshot(dir string) (*inmem.Snapshot, error) {
	data, err := io.ReadFile(filepath.Join(dir, bootstrap.PathRootProtocolStateSnapshot))
	if err != nil {
		return nil, err
	}

	var snapshot inmem.EncodableSnapshot
	err = json.Unmarshal(data, &snapshot)
	if err != nil {
		return nil, err
	}

	return inmem.SnapshotFromEncodable(snapshot), nil
}

// Loads the private info for this node from disk (eg. private staking/network keys).
func loadPrivateNodeInfo(dir string, myID flow.Identifier) (*bootstrap.NodeInfoPriv, error) {
	data, err := io.ReadFile(filepath.Join(dir, fmt.Sprintf(bootstrap.PathNodeInfoPriv, myID)))
	if err != nil {
		return nil, err
	}
	var info bootstrap.NodeInfoPriv
	err = json.Unmarshal(data, &info)
	return &info, err
}<|MERGE_RESOLUTION|>--- conflicted
+++ resolved
@@ -44,28 +44,6 @@
 )
 
 const NotSet = "not set"
-<<<<<<< HEAD
-
-// BaseConfig is the general config for the FlowNodeBuilder
-type BaseConfig struct {
-	nodeIDHex             string
-	bindAddr              string
-	NodeRole              string
-	timeout               time.Duration
-	datadir               string
-	level                 string
-	metricsPort           uint
-	BootstrapDir          string
-	peerUpdateInterval    time.Duration
-	unicastMessageTimeout time.Duration
-	profilerEnabled       bool
-	profilerDir           string
-	profilerInterval      time.Duration
-	profilerDuration      time.Duration
-	tracerEnabled         bool
-}
-=======
->>>>>>> 0a4b0294
 
 type Metrics struct {
 	Network    module.NetworkMetrics
@@ -137,15 +115,10 @@
 	components        []namedComponentFunc
 	doneObject        []namedDoneObject
 	sig               chan os.Signal
-<<<<<<< HEAD
-	postInitFns       []func(*FlowNodeBuilder)
-	preInitFns        []func(*FlowNodeBuilder)
-=======
 	preInitFns        []func(NodeBuilder)
 	postInitFns       []func(NodeBuilder)
->>>>>>> 0a4b0294
 	stakingKey        crypto.PrivateKey
-	NetworkKey        crypto.PrivateKey
+	networkKey        crypto.PrivateKey
 
 	// root state information
 	rootBlock   *flow.Block
@@ -243,8 +216,6 @@
 	return fnb.rootQC
 }
 
-<<<<<<< HEAD
-=======
 func (fnb *FlowNodeBuilder) RootSeal() *flow.Seal {
 	return fnb.rootSeal
 }
@@ -253,7 +224,6 @@
 	return fnb.rootChainID
 }
 
->>>>>>> 0a4b0294
 func (fnb *FlowNodeBuilder) BaseFlags() {
 	homedir, _ := os.UserHomeDir()
 	datadir := filepath.Join(homedir, ".flow", "database")
@@ -278,19 +248,11 @@
 }
 
 func (fnb *FlowNodeBuilder) EnqueueNetworkInit() {
-<<<<<<< HEAD
-	fnb.Component("network", func(builder *FlowNodeBuilder) (module.ReadyDoneAware, error) {
+	fnb.Component("network", func(builder NodeBuilder) (module.ReadyDoneAware, error) {
 
 		codec := jsoncodec.NewCodec()
 
-		myAddr := fnb.Me.Address()
-=======
-	fnb.Component("network", func(builder NodeBuilder) (module.ReadyDoneAware, error) {
-
-		codec := jsoncodec.NewCodec()
-
 		myAddr := fnb.me.Address()
->>>>>>> 0a4b0294
 		if fnb.BaseConfig.bindAddr != NotSet {
 			myAddr = fnb.BaseConfig.bindAddr
 		}
@@ -312,13 +274,8 @@
 		libP2PNodeFactory, err := p2p.DefaultLibP2PNodeFactory(fnb.logger.Level(zerolog.ErrorLevel),
 			fnb.me.NodeID(),
 			myAddr,
-<<<<<<< HEAD
-			fnb.NetworkKey,
-			fnb.RootBlock.ID().String(),
-=======
 			fnb.networkKey,
 			fnb.rootBlock.ID().String(),
->>>>>>> 0a4b0294
 			p2p.DefaultMaxPubSubMsgSize,
 			fnb.metrics.Network,
 			pingProvider)
@@ -372,13 +329,8 @@
 }
 
 func (fnb *FlowNodeBuilder) EnqueueMetricsServerInit() {
-<<<<<<< HEAD
-	fnb.Component("metrics server", func(builder *FlowNodeBuilder) (module.ReadyDoneAware, error) {
-		server := metrics.NewServer(fnb.Logger, fnb.BaseConfig.metricsPort, fnb.BaseConfig.profilerEnabled)
-=======
 	fnb.Component("metrics server", func(builder NodeBuilder) (module.ReadyDoneAware, error) {
 		server := metrics.NewServer(fnb.logger, fnb.BaseConfig.metricsPort, fnb.BaseConfig.profilerEnabled)
->>>>>>> 0a4b0294
 		return server, nil
 	})
 }
@@ -388,13 +340,8 @@
 }
 
 func (fnb *FlowNodeBuilder) EnqueueTracer() {
-<<<<<<< HEAD
-	fnb.Component("tracer", func(builder *FlowNodeBuilder) (module.ReadyDoneAware, error) {
-		return fnb.Tracer, nil
-=======
 	fnb.Component("tracer", func(builder NodeBuilder) (module.ReadyDoneAware, error) {
 		return fnb.tracer, nil
->>>>>>> 0a4b0294
 	})
 }
 
@@ -413,20 +360,12 @@
 }
 
 func (fnb *FlowNodeBuilder) PrintBuildVersionDetails() {
-<<<<<<< HEAD
-	fnb.Logger.Info().Str("version", build.Semver()).Str("commit", build.Commit()).Msg("build details")
-=======
 	fnb.logger.Info().Str("version", build.Semver()).Str("commit", build.Commit()).Msg("build details")
->>>>>>> 0a4b0294
 }
 
 func (fnb *FlowNodeBuilder) initNodeInfo() {
 	if fnb.BaseConfig.nodeIDHex == NotSet {
-<<<<<<< HEAD
-		fnb.Logger.Fatal().Msg("cannot start without node ID")
-=======
 		fnb.logger.Fatal().Msg("cannot start without node ID")
->>>>>>> 0a4b0294
 	}
 
 	nodeID, err := flow.HexStringToIdentifier(fnb.BaseConfig.nodeIDHex)
@@ -439,13 +378,8 @@
 		fnb.logger.Fatal().Err(err).Msg("failed to load private node info")
 	}
 
-<<<<<<< HEAD
-	fnb.NodeID = nodeID
-	fnb.NetworkKey = info.NetworkPrivKey.PrivateKey
-=======
 	fnb.nodeID = nodeID
 	fnb.networkKey = info.NetworkPrivKey.PrivateKey
->>>>>>> 0a4b0294
 	fnb.stakingKey = info.StakingPrivKey.PrivateKey
 }
 
@@ -474,11 +408,7 @@
 
 	fnb.tracer = trace.NewNoopTracer()
 	if fnb.BaseConfig.tracerEnabled {
-<<<<<<< HEAD
-		tracer, err := trace.NewTracer(fnb.Logger, fnb.BaseConfig.NodeRole)
-=======
 		tracer, err := trace.NewTracer(fnb.logger, fnb.BaseConfig.NodeRole)
->>>>>>> 0a4b0294
 		fnb.MustNot(err).Msg("could not initialize tracer")
 		fnb.logger.Info().Msg("Tracer Started")
 		fnb.tracer = tracer
@@ -665,16 +595,6 @@
 			Msg("genesis state bootstrapped")
 	}
 
-<<<<<<< HEAD
-	// skip initializing Local if already set
-	if fnb.Me == nil {
-		fnb.InitLocal()
-	}
-
-	lastFinalized, err := fnb.State.Final().Head()
-	fnb.MustNot(err).Msg("could not get last finalized block header")
-	fnb.Logger.Info().
-=======
 	// initialize local if it hasn't been initialized yet
 	if fnb.Me() == nil {
 		fnb.initLocal()
@@ -683,17 +603,12 @@
 	lastFinalized, err := fnb.state.Final().Head()
 	fnb.MustNot(err).Msg("could not get last finalized block header")
 	fnb.logger.Info().
->>>>>>> 0a4b0294
 		Hex("block_id", logging.Entity(lastFinalized)).
 		Uint64("height", lastFinalized.Height).
 		Msg("last finalized block")
 }
 
-<<<<<<< HEAD
-func (fnb *FlowNodeBuilder) InitLocal() {
-=======
 func (fnb *FlowNodeBuilder) initLocal() {
->>>>>>> 0a4b0294
 	// Verify that my ID (as given in the configuration) is known to the network
 	// (i.e. protocol state). There are two cases that will cause the following error:
 	// 1) used the wrong node id, which is not part of the identity list of the finalized state
@@ -701,22 +616,14 @@
 	myID, err := flow.HexStringToIdentifier(fnb.BaseConfig.nodeIDHex)
 	fnb.MustNot(err).Msg("could not parse node identifier")
 
-<<<<<<< HEAD
-	self, err := fnb.State.Final().Identity(myID)
-=======
 	self, err := fnb.state.Final().Identity(myID)
->>>>>>> 0a4b0294
 	fnb.MustNot(err).Msgf("node identity not found in the identity list of the finalized state: %v", myID)
 
 	// Verify that my role (as given in the configuration) is consistent with the protocol state.
 	// We enforce this strictly for MainNet. For other networks (e.g. TestNet or BenchNet), we
 	// are lenient, to allow ghost node to run as any role.
 	if self.Role.String() != fnb.BaseConfig.NodeRole {
-<<<<<<< HEAD
-		rootBlockHeader, err := fnb.State.Params().Root()
-=======
 		rootBlockHeader, err := fnb.state.Params().Root()
->>>>>>> 0a4b0294
 		fnb.MustNot(err).Msg("could not get root block from protocol state")
 		if rootBlockHeader.ChainID == flow.Mainnet {
 			fnb.logger.Fatal().Msgf("running as incorrect role, expected: %v, actual: %v, exiting",
@@ -730,13 +637,8 @@
 	}
 
 	// ensure that the configured staking/network keys are consistent with the protocol state
-<<<<<<< HEAD
-	if !self.NetworkPubKey.Equals(fnb.NetworkKey.PublicKey()) {
-		fnb.Logger.Fatal().Msg("configured networking key does not match protocol state")
-=======
 	if !self.NetworkPubKey.Equals(fnb.networkKey.PublicKey()) {
 		fnb.logger.Fatal().Msg("configured networking key does not match protocol state")
->>>>>>> 0a4b0294
 	}
 	if !self.StakingPubKey.Equals(fnb.stakingKey.PublicKey()) {
 		fnb.logger.Fatal().Msg("configured staking key does not match protocol state")
@@ -853,20 +755,12 @@
 	return fnb
 }
 
-<<<<<<< HEAD
-func (fnb *FlowNodeBuilder) PreInit(f func(node *FlowNodeBuilder)) *FlowNodeBuilder {
-=======
 func (fnb *FlowNodeBuilder) PreInit(f func(node NodeBuilder)) NodeBuilder {
->>>>>>> 0a4b0294
 	fnb.preInitFns = append(fnb.preInitFns, f)
 	return fnb
 }
 
-<<<<<<< HEAD
-func (fnb *FlowNodeBuilder) PostInit(f func(node *FlowNodeBuilder)) *FlowNodeBuilder {
-=======
 func (fnb *FlowNodeBuilder) PostInit(f func(node NodeBuilder)) NodeBuilder {
->>>>>>> 0a4b0294
 	fnb.postInitFns = append(fnb.postInitFns, f)
 	return fnb
 }
@@ -885,11 +779,7 @@
 	return builder
 }
 
-<<<<<<< HEAD
-func (fnb *FlowNodeBuilder) Initialize() *FlowNodeBuilder {
-=======
 func (fnb *FlowNodeBuilder) Initialize() NodeBuilder {
->>>>>>> 0a4b0294
 
 	fnb.PrintBuildVersionDetails()
 
@@ -954,19 +844,11 @@
 		fnb.handleComponent(f)
 	}
 
-<<<<<<< HEAD
-	fnb.Logger.Info().Msgf("%s node startup complete", fnb.BaseConfig.NodeRole)
+	fnb.logger.Info().Msgf("%s node startup complete", fnb.BaseConfig.NodeRole)
 
 	<-fnb.sig
 
-	fnb.Logger.Info().Msgf("%s node shutting down", fnb.BaseConfig.NodeRole)
-=======
-	fnb.logger.Info().Msgf("%s node startup complete", fnb.BaseConfig.NodeRole)
-
-	<-fnb.sig
-
 	fnb.logger.Info().Msgf("%s node shutting down", fnb.BaseConfig.NodeRole)
->>>>>>> 0a4b0294
 
 	for i := len(fnb.doneObject) - 1; i >= 0; i-- {
 		doneObject := fnb.doneObject[i]
@@ -976,11 +858,7 @@
 
 	fnb.closeDatabase()
 
-<<<<<<< HEAD
-	fnb.Logger.Info().Msgf("%s node shutdown complete", fnb.BaseConfig.NodeRole)
-=======
 	fnb.logger.Info().Msgf("%s node shutdown complete", fnb.BaseConfig.NodeRole)
->>>>>>> 0a4b0294
 
 	os.Exit(0)
 }
@@ -990,10 +868,6 @@
 }
 
 func (fnb *FlowNodeBuilder) handlePostInit(f func(node NodeBuilder)) {
-	f(fnb)
-}
-
-func (fnb *FlowNodeBuilder) handlePreInit(f func(node *FlowNodeBuilder)) {
 	f(fnb)
 }
 
