package cmd

import (
	"encoding/json"
	"fmt"
	"math/rand"
	"os"
	"os/signal"
	"path/filepath"
	"strings"
	"syscall"
	"time"

	"github.com/dgraph-io/badger/v2"
	"github.com/prometheus/client_golang/prometheus"
	"github.com/rs/zerolog"
	"github.com/spf13/pflag"

	"github.com/onflow/flow-go/cmd/build"
	"github.com/onflow/flow-go/crypto"
	"github.com/onflow/flow-go/fvm"
	"github.com/onflow/flow-go/model/bootstrap"
	"github.com/onflow/flow-go/model/flow"
	"github.com/onflow/flow-go/module"
	"github.com/onflow/flow-go/module/local"
	"github.com/onflow/flow-go/module/metrics"
	"github.com/onflow/flow-go/module/trace"
	"github.com/onflow/flow-go/network"
	jsoncodec "github.com/onflow/flow-go/network/codec/json"
	"github.com/onflow/flow-go/network/p2p"
	"github.com/onflow/flow-go/network/topology"
	"github.com/onflow/flow-go/state/protocol"
	badgerState "github.com/onflow/flow-go/state/protocol/badger"
	"github.com/onflow/flow-go/state/protocol/events"
	"github.com/onflow/flow-go/state/protocol/events/gadgets"
	"github.com/onflow/flow-go/state/protocol/inmem"
	"github.com/onflow/flow-go/storage"
	bstorage "github.com/onflow/flow-go/storage/badger"
	"github.com/onflow/flow-go/storage/badger/operation"
	sutil "github.com/onflow/flow-go/storage/util"
	"github.com/onflow/flow-go/utils/debug"
	"github.com/onflow/flow-go/utils/io"
	"github.com/onflow/flow-go/utils/logging"
)

const notSet = "not set"

// BaseConfig is the general config for the FlowNodeBuilder
type BaseConfig struct {
	nodeIDHex        string
	bindAddr         string
	nodeRole         string
	timeout          time.Duration
	datadir          string
	level            string
	metricsPort      uint
	BootstrapDir     string
	profilerEnabled  bool
	profilerDir      string
	profilerInterval time.Duration
	profilerDuration time.Duration
	tracerEnabled    bool
}

type Metrics struct {
	Network    module.NetworkMetrics
	Engine     module.EngineMetrics
	Compliance module.ComplianceMetrics
	Cache      module.CacheMetrics
	Mempool    module.MempoolMetrics
}

type Storage struct {
	Headers      storage.Headers
	Index        storage.Index
	Identities   storage.Identities
	Guarantees   storage.Guarantees
	Receipts     storage.ExecutionReceipts
	Results      storage.ExecutionResults
	Seals        storage.Seals
	Payloads     storage.Payloads
	Blocks       storage.Blocks
	Transactions storage.Transactions
	Collections  storage.Collections
	Setups       storage.EpochSetups
	Commits      storage.EpochCommits
	Statuses     storage.EpochStatuses
	DKGKeys      storage.DKGKeys
}

type namedModuleFunc struct {
	fn   func(*FlowNodeBuilder) error
	name string
}

type namedComponentFunc struct {
	fn   func(*FlowNodeBuilder) (module.ReadyDoneAware, error)
	name string
}

type namedDoneObject struct {
	ob   module.ReadyDoneAware
	name string
}

// FlowNodeBuilder is the builder struct used for all flow nodes
// It runs a node process with following structure, in sequential order
// Base inits (network, storage, state, logger)
//   PostInit handlers, if any
// Components handlers, if any, wait sequentially
// Run() <- main loop
// Components destructors, if any
type FlowNodeBuilder struct {
	BaseConfig        BaseConfig
	NodeID            flow.Identifier
	flags             *pflag.FlagSet
	Logger            zerolog.Logger
	Me                *local.Local
	Tracer            module.Tracer
	MetricsRegisterer prometheus.Registerer
	Metrics           Metrics
	DB                *badger.DB
	Storage           Storage
	ProtocolEvents    *events.Distributor
	State             protocol.State
	Middleware        *p2p.Middleware
	Network           *p2p.Network
	MsgValidators     []network.MessageValidator
	FvmOptions        []fvm.Option
	modules           []namedModuleFunc
	components        []namedComponentFunc
	doneObject        []namedDoneObject
	sig               chan os.Signal
	postInitFns       []func(*FlowNodeBuilder)
	stakingKey        crypto.PrivateKey
	networkKey        crypto.PrivateKey

	// root state information
	RootBlock   *flow.Block
	RootQC      *flow.QuorumCertificate
	RootResult  *flow.ExecutionResult
	RootSeal    *flow.Seal
	RootChainID flow.ChainID
}

func (fnb *FlowNodeBuilder) baseFlags() {
	homedir, _ := os.UserHomeDir()
	datadir := filepath.Join(homedir, ".flow", "database")
	// bind configuration parameters
	fnb.flags.StringVar(&fnb.BaseConfig.nodeIDHex, "nodeid", notSet, "identity of our node")
	fnb.flags.StringVar(&fnb.BaseConfig.bindAddr, "bind", notSet, "address to bind on")
	fnb.flags.StringVarP(&fnb.BaseConfig.BootstrapDir, "bootstrapdir", "b", "bootstrap", "path to the bootstrap directory")
	fnb.flags.DurationVarP(&fnb.BaseConfig.timeout, "timeout", "t", 1*time.Minute, "how long to try connecting to the network")
	fnb.flags.StringVarP(&fnb.BaseConfig.datadir, "datadir", "d", datadir, "directory to store the protocol state")
	fnb.flags.StringVarP(&fnb.BaseConfig.level, "loglevel", "l", "info", "level for logging output")
	fnb.flags.UintVarP(&fnb.BaseConfig.metricsPort, "metricport", "m", 8080, "port for /metrics endpoint")
	fnb.flags.BoolVar(&fnb.BaseConfig.profilerEnabled, "profiler-enabled", false, "whether to enable the auto-profiler")
	fnb.flags.StringVar(&fnb.BaseConfig.profilerDir, "profiler-dir", "profiler", "directory to create auto-profiler profiles")
	fnb.flags.DurationVar(&fnb.BaseConfig.profilerInterval, "profiler-interval", 15*time.Minute,
		"the interval between auto-profiler runs")
	fnb.flags.DurationVar(&fnb.BaseConfig.profilerDuration, "profiler-duration", 10*time.Second,
		"the duration to run the auto-profile for")
	fnb.flags.BoolVar(&fnb.BaseConfig.tracerEnabled, "tracer-enabled", false,
		"whether to enable tracer")

}

func (fnb *FlowNodeBuilder) enqueueNetworkInit() {
	fnb.Component("network", func(builder *FlowNodeBuilder) (module.ReadyDoneAware, error) {

		codec := jsoncodec.NewCodec()

		myAddr := fnb.Me.Address()
		if fnb.BaseConfig.bindAddr != notSet {
			myAddr = fnb.BaseConfig.bindAddr
		}

		// setup the Ping provider to return the software version and the finalized block height
		pingProvider := p2p.PingInfoProviderImpl{
			SoftwareVersionFun: func() string {
				return build.Semver()
			},
			SealedBlockHeightFun: func() (uint64, error) {
				head, err := fnb.State.Sealed().Head()
				if err != nil {
					return 0, err
				}
				return head.Height, nil
			},
		}

		libP2PNodeFactory, err := p2p.DefaultLibP2PNodeFactory(fnb.Logger.Level(zerolog.ErrorLevel),
			fnb.Me.NodeID(),
			myAddr,
			fnb.networkKey,
			fnb.RootBlock.ID().String(),
			p2p.DefaultMaxPubSubMsgSize,
			fnb.Metrics.Network,
			pingProvider)
		if err != nil {
			return nil, fmt.Errorf("could not generate libp2p node factory: %w", err)
		}

		fnb.Middleware = p2p.NewMiddleware(fnb.Logger.Level(zerolog.ErrorLevel),
			libP2PNodeFactory,
			fnb.Me.NodeID(),
			fnb.Metrics.Network,
			fnb.RootBlock.ID().String(),
			fnb.MsgValidators...)

		participants, err := fnb.State.Final().Identities(p2p.NetworkingSetFilter)
		if err != nil {
			return nil, fmt.Errorf("could not get network identities: %w", err)
		}

		// creates topology, topology manager, and subscription managers
		//
		// topology
		// subscription manager
		subscriptionManager := p2p.NewChannelSubscriptionManager(fnb.Middleware)
		top, err := topology.NewTopicBasedTopology(fnb.NodeID, fnb.Logger, fnb.State)
		if err != nil {
			return nil, fmt.Errorf("could not create topology: %w", err)
		}
		topologyCache := topology.NewCache(fnb.Logger, top)

		// creates network instance
		net, err := p2p.NewNetwork(fnb.Logger,
			codec,
			participants,
			fnb.Me,
			fnb.Middleware,
			10e6,
			topologyCache,
			subscriptionManager,
			fnb.Metrics.Network)
		if err != nil {
			return nil, fmt.Errorf("could not initialize network: %w", err)
		}

		fnb.Network = net

		idRefresher := p2p.NewNodeIDRefresher(fnb.Logger, fnb.State, net.SetIDs)
		idEvents := gadgets.NewIdentityDeltas(idRefresher.OnIdentityTableChanged)
		fnb.ProtocolEvents.AddConsumer(idEvents)

		return net, err
	})
}

func (fnb *FlowNodeBuilder) enqueueMetricsServerInit() {
	fnb.Component("metrics server", func(builder *FlowNodeBuilder) (module.ReadyDoneAware, error) {
		server := metrics.NewServer(fnb.Logger, fnb.BaseConfig.metricsPort, fnb.BaseConfig.profilerEnabled)
		return server, nil
	})
}

func (fnb *FlowNodeBuilder) registerBadgerMetrics() {
	metrics.RegisterBadgerMetrics()
}

func (fnb *FlowNodeBuilder) enqueueTracer() {
	fnb.Component("tracer", func(builder *FlowNodeBuilder) (module.ReadyDoneAware, error) {
		return fnb.Tracer, nil
	})
}

func (fnb *FlowNodeBuilder) parseAndPrintFlags() {
	// parse configuration parameters
	pflag.Parse()

	// print all flags
	log := fnb.Logger.Info()

	pflag.VisitAll(func(flag *pflag.Flag) {
		log = log.Str(flag.Name, flag.Value.String())
	})

	log.Msg("flags loaded")
}

func (fnb *FlowNodeBuilder) printBuildVersionDetails() {
	fnb.Logger.Info().Str("version", build.Semver()).Str("commit", build.Commit()).Msg("build details")
}

func (fnb *FlowNodeBuilder) initNodeInfo() {
	if fnb.BaseConfig.nodeIDHex == notSet {
		fnb.Logger.Fatal().Msg("cannot start without node ID")
	}

	nodeID, err := flow.HexStringToIdentifier(fnb.BaseConfig.nodeIDHex)
	if err != nil {
		fnb.Logger.Fatal().Err(err).Msgf("could not parse node ID from string: %v", fnb.BaseConfig.nodeIDHex)
	}

	info, err := loadPrivateNodeInfo(fnb.BaseConfig.BootstrapDir, nodeID)
	if err != nil {
		fnb.Logger.Fatal().Err(err).Msg("failed to load private node info")
	}

	fnb.NodeID = nodeID
	fnb.stakingKey = info.StakingPrivKey.PrivateKey
	fnb.networkKey = info.NetworkPrivKey.PrivateKey
}

func (fnb *FlowNodeBuilder) initLogger() {
	// configure logger with standard level, node ID and UTC timestamp
	zerolog.TimestampFunc = func() time.Time { return time.Now().UTC() }
	log := fnb.Logger.With().
		Timestamp().
		Str("node_role", fnb.BaseConfig.nodeRole).
		Str("node_id", fnb.BaseConfig.nodeIDHex).
		Logger()

	log.Info().Msgf("flow %s node starting up", fnb.BaseConfig.nodeRole)

	// parse config log level and apply to logger
	lvl, err := zerolog.ParseLevel(strings.ToLower(fnb.BaseConfig.level))
	if err != nil {
		log.Fatal().Err(err).Msg("invalid log level")
	}
	log = log.Level(lvl)

	fnb.Logger = log
}

func (fnb *FlowNodeBuilder) initMetrics() {

	fnb.Tracer = trace.NewNoopTracer()
	if fnb.BaseConfig.tracerEnabled {
		tracer, err := trace.NewTracer(fnb.Logger, fnb.BaseConfig.nodeRole)
		fnb.MustNot(err).Msg("could not initialize tracer")
		fnb.Logger.Info().Msg("Tracer Started")
		fnb.Tracer = tracer
	}
	fnb.MetricsRegisterer = prometheus.DefaultRegisterer

	mempools := metrics.NewMempoolCollector(5 * time.Second)

	fnb.Metrics = Metrics{
		Network:    metrics.NewNetworkCollector(),
		Engine:     metrics.NewEngineCollector(),
		Compliance: metrics.NewComplianceCollector(),
		Cache:      metrics.NewCacheCollector(fnb.RootChainID),
		Mempool:    mempools,
	}

	// registers mempools as a Component so that its Ready method is invoked upon startup
	fnb.Component("mempools metrics", func(builder *FlowNodeBuilder) (module.ReadyDoneAware, error) {
		return mempools, nil
	})
}

func (fnb *FlowNodeBuilder) initProfiler() {
	if !fnb.BaseConfig.profilerEnabled {
		return
	}
	profiler, err := debug.NewAutoProfiler(
		fnb.Logger,
		fnb.BaseConfig.profilerDir,
		fnb.BaseConfig.profilerInterval,
		fnb.BaseConfig.profilerDuration,
	)
	fnb.MustNot(err).Msg("could not initialize profiler")
	fnb.Component("profiler", func(node *FlowNodeBuilder) (module.ReadyDoneAware, error) {
		return profiler, nil
	})
}

func (fnb *FlowNodeBuilder) initDB() {
	// Pre-create DB path (Badger creates only one-level dirs)
	err := os.MkdirAll(fnb.BaseConfig.datadir, 0700)
	fnb.MustNot(err).Str("dir", fnb.BaseConfig.datadir).Msg("could not create datadir")

	log := sutil.NewLogger(fnb.Logger)

	// we initialize the database with options that allow us to keep the maximum
	// item size in the trie itself (up to 1MB) and where we keep all level zero
	// tables in-memory as well; this slows down compaction and increases memory
	// usage, but it improves overall performance and disk i/o
	opts := badger.
		DefaultOptions(fnb.BaseConfig.datadir).
		WithKeepL0InMemory(true).
		WithLogger(log).

		// the ValueLogFileSize option specifies how big the value of a
		// key-value pair is allowed to be saved into badger.
		// exceeding this limit, will fail with an error like this:
		// could not store data: Value with size <xxxx> exceeded 1073741824 limit
		// Maximum value size is 10G, needed by execution node
		// TODO: finding a better max value for each node type
		WithValueLogFileSize(128 << 23).
		WithValueLogMaxEntries(100000) // Default is 1000000

	db, err := badger.Open(opts)
	fnb.MustNot(err).Msg("could not open key-value store")
	fnb.DB = db
}

func (fnb *FlowNodeBuilder) initStorage() {

	// in order to void long iterations with big keys when initializing with an
	// already populated database, we bootstrap the initial maximum key size
	// upon starting
	err := operation.RetryOnConflict(fnb.DB.Update, func(tx *badger.Txn) error {
		return operation.InitMax(tx)
	})
	fnb.MustNot(err).Msg("could not initialize max tracker")

	headers := bstorage.NewHeaders(fnb.Metrics.Cache, fnb.DB)
	guarantees := bstorage.NewGuarantees(fnb.Metrics.Cache, fnb.DB)
	seals := bstorage.NewSeals(fnb.Metrics.Cache, fnb.DB)
	results := bstorage.NewExecutionResults(fnb.Metrics.Cache, fnb.DB)
	receipts := bstorage.NewExecutionReceipts(fnb.Metrics.Cache, fnb.DB, results)
	index := bstorage.NewIndex(fnb.Metrics.Cache, fnb.DB)
	payloads := bstorage.NewPayloads(fnb.DB, index, guarantees, seals, receipts, results)
	blocks := bstorage.NewBlocks(fnb.DB, headers, payloads)
	transactions := bstorage.NewTransactions(fnb.Metrics.Cache, fnb.DB)
	collections := bstorage.NewCollections(fnb.DB, transactions)
	setups := bstorage.NewEpochSetups(fnb.Metrics.Cache, fnb.DB)
	commits := bstorage.NewEpochCommits(fnb.Metrics.Cache, fnb.DB)
	statuses := bstorage.NewEpochStatuses(fnb.Metrics.Cache, fnb.DB)
	dkgKeys := bstorage.NewDKGKeys(fnb.Metrics.Cache, fnb.DB)

	fnb.Storage = Storage{
		Headers:      headers,
		Guarantees:   guarantees,
		Receipts:     receipts,
		Results:      results,
		Seals:        seals,
		Index:        index,
		Payloads:     payloads,
		Blocks:       blocks,
		Transactions: transactions,
		Collections:  collections,
		Setups:       setups,
		Commits:      commits,
		Statuses:     statuses,
		DKGKeys:      dkgKeys,
	}
}

func (fnb *FlowNodeBuilder) initState() {
	fnb.ProtocolEvents = events.NewDistributor()

	// load the root protocol state snapshot from disk
	rootSnapshot, err := loadRootProtocolSnapshot(fnb.BaseConfig.BootstrapDir)
	fnb.MustNot(err).Msg("failed to read protocol snapshot from disk")

	fnb.RootResult, fnb.RootSeal, err = rootSnapshot.SealedResult()
	fnb.MustNot(err).Msg("failed to read root sealed result")
	sealingSegment, err := rootSnapshot.SealingSegment()
	fnb.MustNot(err).Msg("failed to read root sealing segment")
	fnb.RootBlock = sealingSegment[len(sealingSegment)-1]
	fnb.RootQC, err = rootSnapshot.QuorumCertificate()
	fnb.MustNot(err).Msg("failed to read root qc")
	// set the chain ID based on the root header
	// TODO: as the root header can now be loaded from protocol state, we should
	// not use a global variable for chain ID anymore, but rely on the protocol
	// state as final authority on what the chain ID is
	// => https://github.com/dapperlabs/flow-go/issues/4167
	fnb.RootChainID = fnb.RootBlock.Header.ChainID

	isBootStrapped, err := badgerState.IsBootstrapped(fnb.DB)
	fnb.MustNot(err).Msg("failed to determine whether database contains bootstrapped state")
	if isBootStrapped {
		state, err := badgerState.OpenState(
			fnb.Metrics.Compliance,
			fnb.DB,
			fnb.Storage.Headers,
			fnb.Storage.Seals,
			fnb.Storage.Results,
			fnb.Storage.Blocks,
			fnb.Storage.Setups,
			fnb.Storage.Commits,
			fnb.Storage.Statuses,
		)
		fnb.MustNot(err).Msg("could not open flow state")
		fnb.State = state

		// Verify root block in protocol state is consistent with bootstrap information stored on-disk.
		// Inconsistencies can happen when the bootstrap root block is updated (because of new spork),
		// but the protocol state is not updated, so they don't match
		// when this happens during a spork, we could try deleting the protocol state database.
		// TODO: revisit this check when implementing Epoch
		rootBlockFromState, err := state.Params().Root()
		fnb.MustNot(err).Msg("could not load root block from protocol state")
		if fnb.RootBlock.ID() != rootBlockFromState.ID() {
			fnb.Logger.Fatal().Msgf("mismatching root block ID, protocol state block ID: %v, bootstrap root block ID: %v",
				rootBlockFromState.ID(),
				fnb.RootBlock.ID(),
			)
		}
	} else {
		// Bootstrap!
		fnb.Logger.Info().Msg("bootstrapping empty protocol state")

		fnb.State, err = badgerState.Bootstrap(
			fnb.Metrics.Compliance,
			fnb.DB,
			fnb.Storage.Headers,
			fnb.Storage.Seals,
			fnb.Storage.Results,
			fnb.Storage.Blocks,
			fnb.Storage.Setups,
			fnb.Storage.Commits,
			fnb.Storage.Statuses,
			rootSnapshot,
		)
		fnb.MustNot(err).Msg("could not bootstrap protocol state")

		fnb.Logger.Info().
			Hex("root_result_id", logging.Entity(fnb.RootResult)).
			Hex("root_state_commitment", fnb.RootSeal.FinalState[:]).
			Hex("root_block_id", logging.Entity(fnb.RootBlock)).
			Uint64("root_block_height", fnb.RootBlock.Header.Height).
			Msg("genesis state bootstrapped")
	}

	// Verify that my ID (as given in the configuration) is known to the network
	// (i.e. protocol state). There are two cases that will cause the following error:
	// 1) used the wrong node id, which is not part of the identity list of the finalized state
	// 2) the node id is a new one for a new spork, but the bootstrap data has not been updated.
	myID, err := flow.HexStringToIdentifier(fnb.BaseConfig.nodeIDHex)
	fnb.MustNot(err).Msg("could not parse node identifier")
	self, err := fnb.State.Final().Identity(myID)
	fnb.MustNot(err).Msgf("node identity not found in the identity list of the finalized state: %v", myID)

	// Verify that my role (as given in the configuration) is consistent with the protocol state.
	// We enforce this strictly for MainNet. For other networks (e.g. TestNet or BenchNet), we
	// are lenient, to allow ghost node to run as any role.
	if self.Role.String() != fnb.BaseConfig.nodeRole {
		rootBlockHeader, err := fnb.State.Params().Root()
		fnb.MustNot(err).Msg("could not get root block from protocol state")
		if rootBlockHeader.ChainID == flow.Mainnet {
			fnb.Logger.Fatal().Msgf("running as incorrect role, expected: %v, actual: %v, exiting",
				self.Role.String(),
				fnb.BaseConfig.nodeRole)
		} else {
			fnb.Logger.Warn().Msgf("running as incorrect role, expected: %v, actual: %v, continuing",
				self.Role.String(),
				fnb.BaseConfig.nodeRole)
		}
	}

	// ensure that the configured staking/network keys are consistent with the protocol state
	if !self.NetworkPubKey.Equals(fnb.networkKey.PublicKey()) {
		fnb.Logger.Fatal().Msg("configured networking key does not match protocol state")
	}
	if !self.StakingPubKey.Equals(fnb.stakingKey.PublicKey()) {
		fnb.Logger.Fatal().Msg("configured staking key does not match protocol state")
	}

	fnb.Me, err = local.New(self, fnb.stakingKey)
	fnb.MustNot(err).Msg("could not initialize local")

	lastFinalized, err := fnb.State.Final().Head()
	fnb.MustNot(err).Msg("could not get last finalized block header")
	fnb.Logger.Info().
		Hex("block_id", logging.Entity(lastFinalized)).
		Uint64("height", lastFinalized.Height).
		Msg("last finalized block")
}

func (fnb *FlowNodeBuilder) initFvmOptions() {
	blockFinder := fvm.NewBlockFinder(fnb.Storage.Headers)
	vmOpts := []fvm.Option{
		fvm.WithChain(fnb.RootChainID.Chain()),
		fvm.WithBlocks(blockFinder),
		fvm.WithAccountStorageLimit(true),
	}
	if fnb.RootChainID == flow.Testnet {
		vmOpts = append(vmOpts,
			fvm.WithRestrictedAccountCreation(false),
			fvm.WithRestrictedDeployment(false),
<<<<<<< HEAD
			fvm.WithAccountStorageLimit(false), // XXX make this configurable, should be true by default
=======
>>>>>>> 98718987
			fvm.WithTransactionFeesEnabled(true),
		)
	}
	fnb.FvmOptions = vmOpts
}

func (fnb *FlowNodeBuilder) handleModule(v namedModuleFunc) {
	err := v.fn(fnb)
	if err != nil {
		fnb.Logger.Fatal().Err(err).Str("module", v.name).Msg("module initialization failed")
	} else {
		fnb.Logger.Info().Str("module", v.name).Msg("module initialization complete")
	}
}

func (fnb *FlowNodeBuilder) handleComponent(v namedComponentFunc) {

	log := fnb.Logger.With().Str("component", v.name).Logger()

	readyAware, err := v.fn(fnb)
	if err != nil {
		log.Fatal().Err(err).Msg("component initialization failed")
	} else {
		log.Info().Msg("component initialization complete")
	}

	select {
	case <-readyAware.Ready():
		log.Info().Msg("component startup complete")
	case <-time.After(fnb.BaseConfig.timeout):
		log.Fatal().Msg("component startup timed out")
	case <-fnb.sig:
		log.Warn().Msg("component startup aborted")
		os.Exit(1)
	}

	fnb.doneObject = append(fnb.doneObject, namedDoneObject{
		readyAware, v.name,
	})
}

func (fnb *FlowNodeBuilder) handleDoneObject(v namedDoneObject) {

	log := fnb.Logger.With().Str("component", v.name).Logger()

	select {
	case <-v.ob.Done():
		log.Info().Msg("component shutdown complete")
	case <-time.After(fnb.BaseConfig.timeout):
		log.Fatal().Msg("component shutdown timed out")
	case <-fnb.sig:
		log.Warn().Msg("component shutdown aborted")
		os.Exit(1)
	}
}

// ExtraFlags enables binding additional flags beyond those defined in BaseConfig.
func (fnb *FlowNodeBuilder) ExtraFlags(f func(*pflag.FlagSet)) *FlowNodeBuilder {
	f(fnb.flags)
	return fnb
}

// Module enables setting up dependencies of the engine with the builder context.
func (fnb *FlowNodeBuilder) Module(name string, f func(builder *FlowNodeBuilder) error) *FlowNodeBuilder {
	fnb.modules = append(fnb.modules, namedModuleFunc{
		fn:   f,
		name: name,
	})
	return fnb
}

// MustNot asserts that the given error must not occur.
//
// If the error is nil, returns a nil log event (which acts as a no-op).
// If the error is not nil, returns a fatal log event containing the error.
func (fnb *FlowNodeBuilder) MustNot(err error) *zerolog.Event {
	if err != nil {
		return fnb.Logger.Fatal().Err(err)
	}
	return nil
}

// Component adds a new component to the node that conforms to the ReadyDone
// interface.
//
// When the node is run, this component will be started with `Ready`. When the
// node is stopped, we will wait for the component to exit gracefully with
// `Done`.
func (fnb *FlowNodeBuilder) Component(name string, f func(*FlowNodeBuilder) (module.ReadyDoneAware, error)) *FlowNodeBuilder {
	fnb.components = append(fnb.components, namedComponentFunc{
		fn:   f,
		name: name,
	})

	return fnb
}

func (fnb *FlowNodeBuilder) PostInit(f func(node *FlowNodeBuilder)) *FlowNodeBuilder {
	fnb.postInitFns = append(fnb.postInitFns, f)
	return fnb
}

// FlowNode creates a new Flow node builder with the given name.
func FlowNode(role string) *FlowNodeBuilder {

	builder := &FlowNodeBuilder{
		BaseConfig: BaseConfig{
			nodeRole: role,
		},
		Logger: zerolog.New(os.Stderr),
		flags:  pflag.CommandLine,
	}

	builder.baseFlags()

	builder.enqueueNetworkInit()

	builder.enqueueMetricsServerInit()

	builder.registerBadgerMetrics()

	builder.enqueueTracer()

	return builder
}

// Run initiates all common components (logger, database, protocol state etc.)
// then starts each component. It also sets up a channel to gracefully shut
// down each component if a SIGINT is received.
func (fnb *FlowNodeBuilder) Run() {

	// initialize signal catcher
	fnb.sig = make(chan os.Signal, 1)
	signal.Notify(fnb.sig, os.Interrupt, syscall.SIGTERM)

	fnb.printBuildVersionDetails()

	fnb.parseAndPrintFlags()

	// seed random generator
	rand.Seed(time.Now().UnixNano())

	fnb.initNodeInfo()

	fnb.initLogger()

	fnb.initProfiler()

	fnb.initDB()

	fnb.initMetrics()

	fnb.initStorage()

	fnb.initState()

	fnb.initFvmOptions()

	for _, f := range fnb.postInitFns {
		fnb.handlePostInit(f)
	}

	// set up all modules
	for _, f := range fnb.modules {
		fnb.handleModule(f)
	}

	// initialize all components
	for _, f := range fnb.components {
		fnb.handleComponent(f)
	}

	fnb.Logger.Info().Msgf("%s node startup complete", fnb.BaseConfig.nodeRole)

	<-fnb.sig

	fnb.Logger.Info().Msgf("%s node shutting down", fnb.BaseConfig.nodeRole)

	for i := len(fnb.doneObject) - 1; i >= 0; i-- {
		doneObject := fnb.doneObject[i]

		fnb.handleDoneObject(doneObject)
	}

	fnb.closeDatabase()

	fnb.Logger.Info().Msgf("%s node shutdown complete", fnb.BaseConfig.nodeRole)

	os.Exit(0)
}

func (fnb *FlowNodeBuilder) handlePostInit(f func(node *FlowNodeBuilder)) {
	f(fnb)
}

func (fnb *FlowNodeBuilder) closeDatabase() {
	err := fnb.DB.Close()
	if err != nil {
		fnb.Logger.Error().
			Err(err).
			Msg("could not close database")
	}
}

// loadRootProtocolSnapshot loads the root protocol snapshot from disk
func loadRootProtocolSnapshot(dir string) (*inmem.Snapshot, error) {
	data, err := io.ReadFile(filepath.Join(dir, bootstrap.PathRootProtocolStateSnapshot))
	if err != nil {
		return nil, err
	}

	var snapshot inmem.EncodableSnapshot
	err = json.Unmarshal(data, &snapshot)
	if err != nil {
		return nil, err
	}

	return inmem.SnapshotFromEncodable(snapshot), nil
}

// Loads the private info for this node from disk (eg. private staking/network keys).
func loadPrivateNodeInfo(dir string, myID flow.Identifier) (*bootstrap.NodeInfoPriv, error) {
	data, err := io.ReadFile(filepath.Join(dir, fmt.Sprintf(bootstrap.PathNodeInfoPriv, myID)))
	if err != nil {
		return nil, err
	}
	var info bootstrap.NodeInfoPriv
	err = json.Unmarshal(data, &info)
	return &info, err
}<|MERGE_RESOLUTION|>--- conflicted
+++ resolved
@@ -573,10 +573,7 @@
 		vmOpts = append(vmOpts,
 			fvm.WithRestrictedAccountCreation(false),
 			fvm.WithRestrictedDeployment(false),
-<<<<<<< HEAD
 			fvm.WithAccountStorageLimit(false), // XXX make this configurable, should be true by default
-=======
->>>>>>> 98718987
 			fvm.WithTransactionFeesEnabled(true),
 		)
 	}
