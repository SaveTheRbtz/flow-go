package extract

import (
	"encoding/hex"

	"github.com/rs/zerolog/log"
	"github.com/spf13/cobra"

	"github.com/onflow/flow-go/cmd/util/cmd/common"
	"github.com/onflow/flow-go/model/flow"
	"github.com/onflow/flow-go/module/metrics"
	"github.com/onflow/flow-go/storage/badger"
)

var (
	flagExecutionStateDir string
	flagOutputDir         string
	flagBlockHash         string
	flagStateCommitment   string
	flagDatadir           string
	flagChainID           string
)

var Cmd = &cobra.Command{
	Use:   "execution-state-extract",
	Short: "Reads WAL files and generates the checkpoint containing state commitment for given block hash",
	Run:   run,
}

func init() {
	Cmd.Flags().StringVar(&flagExecutionStateDir, "execution-state-dir", "",
		"Execution Node state dir (where WAL logs are written")
	_ = Cmd.MarkFlagRequired("execution-state-dir")

	Cmd.Flags().StringVar(&flagOutputDir, "output-dir", "",
		"Directory to write new Execution State to")
	_ = Cmd.MarkFlagRequired("output-dir")

	Cmd.Flags().StringVar(&flagStateCommitment, "state-commitment", "",
		"state commitment (hex-encoded, 64 characters)")
<<<<<<< HEAD
	// _ = Cmd.MarkFlagRequired("block-hash")

	Cmd.Flags().StringVar(&flagBlockHash, "block-hash", "",
		"Block hash (hex-encoded, 64 characters)")
	// _ = Cmd.MarkFlagRequired("block-hash")

	Cmd.Flags().StringVar(&flagDatadir, "datadir", "",
		"directory that stores the protocol state")
	// _ = Cmd.MarkFlagRequired("datadir")

	Cmd.Flags().StringVar(&flagChainID, "chainID", "main",
		"chainID (main or test")
	_ = Cmd.MarkFlagRequired("chainID")
=======

	Cmd.Flags().StringVar(&flagBlockHash, "block-hash", "",
		"Block hash (hex-encoded, 64 characters)")

	Cmd.Flags().StringVar(&flagDatadir, "datadir", "",
		"directory that stores the protocol state")
>>>>>>> eab26c61
}

func run(*cobra.Command, []string) {
	var stateCommitment []byte

<<<<<<< HEAD
	if len(flagBlockHash) > 0 {
		blockID, err := flow.HexStringToIdentifier(flagBlockHash)
		if err != nil {
			log.Fatal().Err(err).Msg("malformed block hash")
		}

		db := common.InitStorage(flagDatadir)
		defer db.Close()

		cache := &metrics.NoopCollector{}
		commits := badger.NewCommits(cache, db)

=======
	if len(flagBlockHash) > 0 && len(flagStateCommitment) > 0 {
		log.Fatal().Msg("cannot run the command with both block hash and state commitment as inputs, only one of them should be provided")
		return
	}

	if len(flagBlockHash) > 0 {
		blockID, err := flow.HexStringToIdentifier(flagBlockHash)
		if err != nil {
			log.Fatal().Err(err).Msg("malformed block hash")
		}

		db := common.InitStorage(flagDatadir)
		defer db.Close()

		cache := &metrics.NoopCollector{}
		commits := badger.NewCommits(cache, db)

>>>>>>> eab26c61
		stateCommitment, err = getStateCommitment(commits, blockID)
		if err != nil {
			log.Fatal().Err(err).Msg("cannot get state commitment for block")
		}
	}

	if len(flagStateCommitment) > 0 {
		var err error
		stateCommitment, err = hex.DecodeString(flagStateCommitment)
		if err != nil {
			log.Fatal().Err(err).Msg("cannot get decode the state commitment")
		}
	}

	log.Info().Msgf("Block state commitment: %s", hex.EncodeToString(stateCommitment))

<<<<<<< HEAD
	err := extractExecutionState(flagExecutionStateDir, stateCommitment, flagOutputDir, log.Logger, parseChainID(flagChainID))
	if err != nil {
		log.Fatal().Err(err).Msgf("error extracting the execution state: %w", err)
	}
}

func parseChainID(chainID string) flow.ChainID {
	switch chainID {
	case "main":
		return flow.Mainnet
	case "test":
		return flow.Testnet
	default:
		log.Fatal().Str("chain_id", chainID).Msg("invalid chain ID")
		return ""
=======
	err := extractExecutionState(flagExecutionStateDir, stateCommitment, flagOutputDir, log.Logger)
	if err != nil {
		log.Fatal().Err(err).Msgf("error extracting the execution state: %s", err.Error())
>>>>>>> eab26c61
	}
}<|MERGE_RESOLUTION|>--- conflicted
+++ resolved
@@ -18,7 +18,6 @@
 	flagBlockHash         string
 	flagStateCommitment   string
 	flagDatadir           string
-	flagChainID           string
 )
 
 var Cmd = &cobra.Command{
@@ -38,47 +37,17 @@
 
 	Cmd.Flags().StringVar(&flagStateCommitment, "state-commitment", "",
 		"state commitment (hex-encoded, 64 characters)")
-<<<<<<< HEAD
-	// _ = Cmd.MarkFlagRequired("block-hash")
-
-	Cmd.Flags().StringVar(&flagBlockHash, "block-hash", "",
-		"Block hash (hex-encoded, 64 characters)")
-	// _ = Cmd.MarkFlagRequired("block-hash")
-
-	Cmd.Flags().StringVar(&flagDatadir, "datadir", "",
-		"directory that stores the protocol state")
-	// _ = Cmd.MarkFlagRequired("datadir")
-
-	Cmd.Flags().StringVar(&flagChainID, "chainID", "main",
-		"chainID (main or test")
-	_ = Cmd.MarkFlagRequired("chainID")
-=======
 
 	Cmd.Flags().StringVar(&flagBlockHash, "block-hash", "",
 		"Block hash (hex-encoded, 64 characters)")
 
 	Cmd.Flags().StringVar(&flagDatadir, "datadir", "",
 		"directory that stores the protocol state")
->>>>>>> eab26c61
 }
 
 func run(*cobra.Command, []string) {
 	var stateCommitment []byte
 
-<<<<<<< HEAD
-	if len(flagBlockHash) > 0 {
-		blockID, err := flow.HexStringToIdentifier(flagBlockHash)
-		if err != nil {
-			log.Fatal().Err(err).Msg("malformed block hash")
-		}
-
-		db := common.InitStorage(flagDatadir)
-		defer db.Close()
-
-		cache := &metrics.NoopCollector{}
-		commits := badger.NewCommits(cache, db)
-
-=======
 	if len(flagBlockHash) > 0 && len(flagStateCommitment) > 0 {
 		log.Fatal().Msg("cannot run the command with both block hash and state commitment as inputs, only one of them should be provided")
 		return
@@ -96,7 +65,6 @@
 		cache := &metrics.NoopCollector{}
 		commits := badger.NewCommits(cache, db)
 
->>>>>>> eab26c61
 		stateCommitment, err = getStateCommitment(commits, blockID)
 		if err != nil {
 			log.Fatal().Err(err).Msg("cannot get state commitment for block")
@@ -113,26 +81,8 @@
 
 	log.Info().Msgf("Block state commitment: %s", hex.EncodeToString(stateCommitment))
 
-<<<<<<< HEAD
-	err := extractExecutionState(flagExecutionStateDir, stateCommitment, flagOutputDir, log.Logger, parseChainID(flagChainID))
-	if err != nil {
-		log.Fatal().Err(err).Msgf("error extracting the execution state: %w", err)
-	}
-}
-
-func parseChainID(chainID string) flow.ChainID {
-	switch chainID {
-	case "main":
-		return flow.Mainnet
-	case "test":
-		return flow.Testnet
-	default:
-		log.Fatal().Str("chain_id", chainID).Msg("invalid chain ID")
-		return ""
-=======
 	err := extractExecutionState(flagExecutionStateDir, stateCommitment, flagOutputDir, log.Logger)
 	if err != nil {
 		log.Fatal().Err(err).Msgf("error extracting the execution state: %s", err.Error())
->>>>>>> eab26c61
 	}
 }