package migrations

import (
	"bytes"
	"encoding/hex"
	"fmt"
	"math"
	"math/bits"
	"os"
	"path"
	"strings"
	"time"

	"github.com/fxamacker/cbor/v2"
	"github.com/onflow/atree"
	"github.com/rs/zerolog"
	"github.com/schollz/progressbar/v3"

	"github.com/onflow/flow-go/fvm/programs"
	"github.com/onflow/flow-go/fvm/state"
	"github.com/onflow/flow-go/ledger"
	"github.com/onflow/flow-go/model/flow"

	"github.com/onflow/cadence"
	"github.com/onflow/cadence/runtime"
	"github.com/onflow/cadence/runtime/common"
	newInter "github.com/onflow/cadence/runtime/interpreter"

	oldInter "github.com/onflow/cadence/v19/runtime/interpreter"
)

const cborTagStorageReference = 202

// \x1F = Information Separator One
//
const pathSeparator = "\x1F"

var storageReferenceEncodingStart = []byte{0xd8, cborTagStorageReference}

// maxInt is math.MaxInt32 or math.MaxInt64 depending on arch.
const maxInt = 1<<(bits.UintSize-1) - 1

var storageMigrationV5DecMode = func() cbor.DecMode {
	decMode, err := cbor.DecOptions{
		IntDec:           cbor.IntDecConvertNone,
		MaxArrayElements: maxInt,
		MaxMapPairs:      maxInt,
		MaxNestedLevels:  math.MaxInt16,
	}.DecMode()
	if err != nil {
		panic(err)
	}
	return decMode
}()

type storagePath struct {
	owner string
	key   string
}

type StorageFormatV6Migration struct {
	Log        zerolog.Logger
	OutputDir  string
	accounts   state.Accounts
	programs   *programs.Programs
	reportFile *os.File
	storage    *runtime.Storage
	oldInter   *oldInter.Interpreter
	newInter   *newInter.Interpreter
	converter  *ValueConverter

	migratedPayloadPaths map[storagePath]bool
	deferredValuePaths   map[storagePath]bool
	progress             *progressbar.ProgressBar
	emptyDeferredValues  int
	skippedValues        int
}

func (m *StorageFormatV6Migration) filename() string {
	return path.Join(m.OutputDir, fmt.Sprintf("migration_report_%d.txt", int32(time.Now().Unix())))
}

func (m *StorageFormatV6Migration) Migrate(payloads []ledger.Payload) ([]ledger.Payload, error) {

	filename := m.filename()
	m.Log.Info().Msgf("Running storage format V6 migration. Saving report to %s.", filename)

	reportFile, err := os.Create(filename)
	if err != nil {
		return nil, err
	}
	defer func() {
		err = reportFile.Close()
		if err != nil {
			panic(err)
		}
	}()

	m.reportFile = reportFile

	total := int64(len(payloads) * 3)
	m.progress = progressbar.Default(total, "Migrating:")

	return m.migrate(payloads)
}

func (m *StorageFormatV6Migration) migrate(payloads []ledger.Payload) ([]ledger.Payload, error) {
	m.Log.Info().Msg("Updating broken contracts ...")
	m.updateBrokenContracts(payloads)
	m.Log.Info().Msg("Broken contracts updated")

	m.Log.Info().Msg("Loading account contracts ...")
	m.accounts = m.getAccounts(payloads)
	m.Log.Info().Msg("Loaded account contracts")

	m.programs = programs.NewEmptyPrograms()

	m.migratedPayloadPaths = make(map[storagePath]bool, 0)

	fvmPayloads, storagePayloads, slabPayloads := splitPayloads(payloads)
	if len(slabPayloads) != 0 {
		return nil, fmt.Errorf(
			"slab storages are not empty: found %d",
			len(slabPayloads),
		)
	}

	ledgerView := newView(fvmPayloads)
	m.initPersistentSlabStorage(ledgerView)

	m.initNewInterpreter()
	m.initOldInterpreter(payloads)

	m.deferredValuePaths = m.getDeferredKeys(payloads)

	m.converter = NewValueConverter(m)

	// Convert payloads.
	//   - Cadence values are decoded and converted to new values.
	//   - Non-cadence values are added to the migrated payloads.

	m.Log.Info().Msg("Converting payloads...")

	for _, payload := range storagePayloads {
		keyParts := payload.Key.KeyParts
		rawOwner := keyParts[0].Value
		rawKey := keyParts[2].Value

		err := m.reencodePayload(payload)

		if err != nil {
			return nil, fmt.Errorf(
				"failed to migrate key: %q (owner: %x): %w",
				rawKey,
				rawOwner,
				err,
			)
		}

		m.incrementProgress()
	}
	m.clearProgress()
	m.Log.Info().Msg("Converting payloads complete")

	// Encode the new values by calling `storage.Commit()`

	m.Log.Info().Msg("Re-encoding converted values...")
	m.incrementProgress()

	err := m.storage.Commit()
	if err != nil {
		return nil, fmt.Errorf("failed to migrate payloads: %w", err)
	}

	m.completeProgress()

	m.Log.Info().Msg("Re-encoding converted values complete")

	if m.emptyDeferredValues > 0 {
		m.clearProgress()
		m.Log.Warn().Msgf("empty deferred values found: %d", m.emptyDeferredValues)
	}

	if m.skippedValues > 0 {
		m.clearProgress()
		m.Log.Warn().Msgf("values not migrated: %d", m.skippedValues)
	}

	return ledgerView.Payloads(), nil
}

func (m *StorageFormatV6Migration) incrementProgress() {
	if m.progress == nil {
		return
	}

	err := m.progress.Add(1)
	if err != nil {
		panic(err)
	}
}

func (m *StorageFormatV6Migration) clearProgress() {
	if m.progress == nil {
		return
	}

	err := m.progress.Clear()
	if err != nil {
		panic(err)
	}
}

func (m *StorageFormatV6Migration) completeProgress() {
	if m.progress == nil {
		return
	}

	if m.progress.IsFinished() {
		return
	}

	err := m.progress.Finish()
	if err != nil {
		panic(err)
	}
}

func (m *StorageFormatV6Migration) addProgress(progress int) {
	if m.progress == nil {
		return
	}

	err := m.progress.Add(progress)
	if err != nil {
		panic(err)
	}
}

func (m *StorageFormatV6Migration) initPersistentSlabStorage(v *view) {
	st := state.NewState(
		v,
		state.WithMaxInteractionSizeAllowed(math.MaxUint64),
	)
	stateHolder := state.NewStateHolder(st)
	accounts := state.NewAccounts(stateHolder)

	m.storage = runtime.NewStorage(
		newAccountsAtreeLedger(accounts),
		func(f func(), _ func(metrics runtime.Metrics, duration time.Duration)) {
			f()
		},
	)
}

<<<<<<< HEAD
func (m *StorageFormatV6Migration) getAccounts(payloads []ledger.Payload) *state.Accounts {
	l := newView(payloads)
=======
func (m *StorageFormatV6Migration) getContractsOnlyAccounts(payloads []ledger.Payload) state.Accounts {
	var filteredPayloads []ledger.Payload

	for _, payload := range payloads {
		rawKey := string(payload.Key.KeyParts[2].Value)
		if strings.HasPrefix(rawKey, "contract_names") ||
			strings.HasPrefix(rawKey, "code.") ||
			rawKey == "exists" {

			filteredPayloads = append(filteredPayloads, payload)
		}
	}

	l := newView(filteredPayloads)
>>>>>>> 0b29a216
	st := state.NewState(l)
	sth := state.NewStateHolder(st)
	accounts := state.NewAccounts(sth)
	return accounts
}

func (m *StorageFormatV6Migration) getDeferredKeys(payloads []ledger.Payload) map[storagePath]bool {
	m.clearProgress()
	m.Log.Info().Msgf("Collecting deferred keys...")

	deferredValuePaths := make(map[storagePath]bool, 0)
	for _, payload := range payloads {
		m.incrementProgress()

		keyParts := payload.Key.KeyParts
		rawOwner := keyParts[0].Value
		rawController := keyParts[1].Value
		rawKey := keyParts[2].Value

		if state.IsFVMStateKey(
			string(rawOwner),
			string(rawController),
			string(rawKey),
		) {
			continue
		}

		value, version := oldInter.StripMagic(payload.Value)

		if version != oldInter.CurrentEncodingVersion {
			continue
		}

		err := storageMigrationV5DecMode.Valid(value)
		if err != nil {
			continue
		}

		// Decode the value

		rootValue, err, skip := m.decode(
			value,
			common.BytesToAddress(rawOwner),
			string(rawKey),
			version,
		)

		if skip || err != nil {
			continue
		}

		// Walk through values and find the deferred keys.

		oldInter.InspectValue(
			rootValue,
			func(inspectedValue oldInter.Value) bool {
				dictionary, ok := inspectedValue.(*oldInter.DictionaryValue)
				if !ok {
					return true
				}

				deferredKeys := dictionary.DeferredKeys()
				if deferredKeys == nil {
					return true
				}

				deferredKeys.Foreach(func(key string, _ struct{}) {
					storageKey := strings.Join(
						[]string{
							dictionary.DeferredStorageKeyBase(),
							key,
						},
						pathSeparator,
					)

					deferredOwner := dictionary.DeferredOwner().Bytes()

					deferredValuePaths[storagePath{
						owner: string(deferredOwner),
						key:   storageKey,
					}] = true
				})

				return true
			},
		)
	}

	m.clearProgress()
	m.Log.Info().Msgf("Deferred keys collected: %d", len(deferredValuePaths))

	return deferredValuePaths
}

func (m *StorageFormatV6Migration) reencodePayload(payload ledger.Payload) error {
	keyParts := payload.Key.KeyParts

	rawOwner := keyParts[0].Value
	rawController := keyParts[1].Value
	rawKey := keyParts[2].Value

	// Ignore known payload keys that are not Cadence values

	if state.IsFVMStateKey(
		string(rawOwner),
		string(rawController),
		string(rawKey),
	) {
		return fmt.Errorf(
			"invalid payload for conversion: %s",
			payload.Key.String(),
		)
	}

	value, version := oldInter.StripMagic(payload.Value)

	if version != oldInter.CurrentEncodingVersion {
		return fmt.Errorf(
			"invalid storage format version for key: %s: %d",
			rawKey,
			version,
		)
	}

	err := storageMigrationV5DecMode.Valid(value)
	if err != nil {
		return err
	}

	err = m.decodeAndConvert(
		value,
		common.BytesToAddress(rawOwner),
		string(rawKey),
		version,
	)

	if err != nil {
		return fmt.Errorf(
			"failed to decode and convert key: %s: %w\n\nvalue:\n%s\n\n%s",
			rawKey, err,
			hex.Dump(value),
			cborMeLink(value),
		)
	}

	return nil
}

// Decode the value and cache it to be migrated later.
//
func (m *StorageFormatV6Migration) decodeAndConvert(
	data []byte,
	owner common.Address,
	key string,
	version uint16,
) (err error) {

	path := storagePath{
		owner: string(owner.Bytes()),
		key:   key,
	}

	// If it's a deferred value, then skip.
	if m.deferredValuePaths[path] {
		return nil
	}

	// Decode the value

	rootValue, err, skip := m.decode(data, owner, key, version)
	if skip {
		return nil
	}

	if err != nil {
		return err
	}

	result := m.converter.Convert(rootValue)
	m.storage.WriteValue(nil, owner, key, newInter.NewSomeValueNonCopying(result))

	// Mark the payload as 'migrated'.
	m.migratedPayloadPaths[path] = true

	return nil
}

func (m *StorageFormatV6Migration) initNewInterpreter() {
	inter, err := newInter.NewInterpreter(
		nil,
		nil,
		newInter.WithStorage(m.storage),
		newInter.WithImportLocationHandler(
			func(inter *newInter.Interpreter, location common.Location) newInter.Import {
				program, err := m.loadProgram(location)
				if err != nil {
					panic(err)
				}

				subInter, err := inter.NewSubInterpreter(program, location)
				if err != nil {
					panic(err)
				}

				return newInter.InterpreterImport{
					Interpreter: subInter,
				}
			},
		),
	)

	if err != nil {
		panic(fmt.Errorf(
			"failed to create interpreter: %w",
			err,
		))
	}

	m.newInter = inter
}

func (m *StorageFormatV6Migration) initOldInterpreter(payloads []ledger.Payload) {
	storageView := newView(payloads)

	inter, err := oldInter.NewInterpreter(
		nil,
		nil,
		oldInter.WithStorageReadHandler(
			func(inter *oldInter.Interpreter, owner common.Address, key string, deferred bool) oldInter.OptionalValue {

				ownerStr := string(owner.Bytes())

				if m.migratedPayloadPaths[storagePath{
					owner: ownerStr,
					key:   key,
				}] {
					panic(
						fmt.Errorf(
							"value is already migrated: owner: %s, key: %s",
							ownerStr,
							key,
						),
					)
				}

				registerValue, err := storageView.Get(ownerStr, "", key)
				if err != nil {
					panic(err)
				}

				if len(registerValue) == 0 {
					m.Log.Debug().Msgf("empty deferred value: owner: %s, key: %s",
						ownerStr,
						key,
					)

					m.emptyDeferredValues += 1
					panic(&ValueNotFoundError{
						key: key,
					})
				}

				// Strip magic

				content, version := oldInter.StripMagic(registerValue)

				if version != oldInter.CurrentEncodingVersion {
					panic(fmt.Errorf(
						"invalid storage format version for key: %s (owner: %s): %d\ncontent: %b",
						key,
						owner,
						version,
						registerValue,
					))
				}

				err = storageMigrationV5DecMode.Valid(content)
				if err != nil {
					panic(fmt.Errorf(
						"invalid content for key: %s: %w\ncontent: %b",
						key,
						err,
						content,
					))
				}

				// Decode

				value, err, skip := m.decode(content, owner, key, oldInter.CurrentEncodingVersion)
				if skip || err != nil {
					panic(err)
				}

				return oldInter.NewSomeValueOwningNonCopying(value)
			},
		),
	)

	if err != nil {
		panic(fmt.Errorf(
			"failed to create interpreter: %w",
			err,
		))
	}

	m.oldInter = inter
}

func (m *StorageFormatV6Migration) decode(
	data []byte,
	owner common.Address,
	key string,
	version uint16,
) (oldInter.Value, error, bool) {

	path := []string{key}

	rootValue, err := oldInter.DecodeValue(data, &owner, path, version, nil)
	if err != nil {
		if tagErr, ok := err.(oldInter.UnsupportedTagDecodingError); ok &&
			tagErr.Tag == cborTagStorageReference &&
			bytes.Compare(data[:2], storageReferenceEncodingStart) == 0 {

			m.Log.Warn().
				Str("key", key).
				Str("owner", owner.String()).
				Msgf("DELETING unsupported storage reference")

			return nil, nil, true

		} else {
			return nil, fmt.Errorf(
				"failed to decode value: %w\n\nvalue:\n%s\n",
				err, hex.Dump(data),
			), true
		}
	}

	// Force decoding of all inner values

	oldInter.InspectValue(
		rootValue,
		func(inspectedValue oldInter.Value) bool {
			switch inspectedValue := inspectedValue.(type) {
			case *oldInter.CompositeValue:
				_ = inspectedValue.Fields()
			case *oldInter.ArrayValue:
				_ = inspectedValue.Elements()
			case *oldInter.DictionaryValue:
				_ = inspectedValue.Entries()
			}
			return true
		},
	)
	return rootValue, nil, false
}

func (m *StorageFormatV6Migration) loadProgram(
	location common.Location,
) (
	*newInter.Program,
	error,
) {
	program, _, ok := m.programs.Get(location)
	if ok {
		return program, nil
	}

	addressLocation, ok := location.(common.AddressLocation)
	if !ok {
		return nil, fmt.Errorf(
			"cannot load program for unsupported non-address location: %s",
			addressLocation,
		)
	}

	contractCode, err := m.accounts.GetContract(
		addressLocation.Name,
		flow.Address(addressLocation.Address),
	)
	if err != nil {
		return nil, err
	}

	rt := runtime.NewInterpreterRuntime()
	program, err = rt.ParseAndCheckProgram(
		contractCode,
		runtime.Context{
			Interface: migrationRuntimeInterface{
				m.accounts,
				m.programs,
			},
			Location: location,
		},
	)
	if err != nil {
		return nil, err
	}

	m.programs.Set(location, program, nil)

	return program, nil
}

func (m *StorageFormatV6Migration) updateBrokenContracts(payloads []ledger.Payload) {
	for index, payload := range payloads {
		rawOwner := payload.Key.KeyParts[0].Value
		key := string(payload.Key.KeyParts[2].Value)

		if !strings.HasPrefix(key, "code.") {
			continue
		}

		ownerHex := hex.EncodeToString(rawOwner)
		switch {
		case ownerHex == "ac98da57ce4dd4ef" && strings.HasSuffix(key, "MessageBoard"):
			payloads[index].Value = []byte(knownContract_ac98da57ce4dd4ef_MessageBoard)
			m.Log.Info().Msg("contract updated: ac98da57ce4dd4ef.MessageBoard")
		case ownerHex == "dee35303492e5a0b" && strings.HasSuffix(key, "FlowIDTableStaking"):
			payloads[index].Value = []byte(knownContract_dee35303492e5a0b_FlowIDTableStaking)
			m.Log.Info().Msg("contract updated: dee35303492e5a0b.FlowIDTableStaking")
		case ownerHex == "1864ff317a35af46" && strings.HasSuffix(key, "FlowIDTableStaking"):
			payloads[index].Value = []byte(knownContract_1864ff317a35af46_FlowIDTableStaking)
			m.Log.Info().Msg("contract updated: 1864ff317a35af46.FlowIDTableStaking")
		}
	}
}

// migrationRuntimeInterface

type migrationRuntimeInterface struct {
	accounts state.Accounts
	programs *programs.Programs
}

func (m migrationRuntimeInterface) ResolveLocation(
	identifiers []runtime.Identifier,
	location runtime.Location,
) ([]runtime.ResolvedLocation, error) {

	addressLocation, isAddress := location.(common.AddressLocation)

	// if the location is not an address location, e.g. an identifier location (`import Crypto`),
	// then return a single resolved location which declares all identifiers.
	if !isAddress {
		return []runtime.ResolvedLocation{
			{
				Location:    location,
				Identifiers: identifiers,
			},
		}, nil
	}

	// if the location is an address,
	// and no specific identifiers where requested in the import statement,
	// then fetch all identifiers at this address
	if len(identifiers) == 0 {
		address := flow.Address(addressLocation.Address)

		contractNames, err := m.accounts.GetContractNames(address)
		if err != nil {
			return nil, fmt.Errorf("ResolveLocation failed: %w", err)
		}

		// if there are no contractNames deployed,
		// then return no resolved locations
		if len(contractNames) == 0 {
			return nil, nil
		}

		identifiers = make([]runtime.Identifier, len(contractNames))

		for i := range identifiers {
			identifiers[i] = runtime.Identifier{
				Identifier: contractNames[i],
			}
		}
	}

	// return one resolved location per identifier.
	// each resolved location is an address contract location
	resolvedLocations := make([]runtime.ResolvedLocation, len(identifiers))
	for i := range resolvedLocations {
		identifier := identifiers[i]
		resolvedLocations[i] = runtime.ResolvedLocation{
			Location: common.AddressLocation{
				Address: addressLocation.Address,
				Name:    identifier.Identifier,
			},
			Identifiers: []runtime.Identifier{identifier},
		}
	}

	return resolvedLocations, nil
}

func (m migrationRuntimeInterface) GetCode(location runtime.Location) ([]byte, error) {
	contractLocation, ok := location.(common.AddressLocation)
	if !ok {
		return nil, fmt.Errorf("GetCode failed: expected AddressLocation")
	}

	add, err := m.accounts.GetContract(contractLocation.Name, flow.Address(contractLocation.Address))
	if err != nil {
		return nil, fmt.Errorf("GetCode failed: %w", err)
	}

	return add, nil
}

func (m migrationRuntimeInterface) GetProgram(location runtime.Location) (*newInter.Program, error) {
	program, _, ok := m.programs.Get(location)
	if ok {
		return program, nil
	}

	return nil, nil
}

func (m migrationRuntimeInterface) SetProgram(location runtime.Location, program *newInter.Program) error {
	m.programs.Set(location, program, nil)
	return nil
}

func (m migrationRuntimeInterface) GetValue(_, _ []byte) (value []byte, err error) {
	panic("unexpected GetValue call")
}

func (m migrationRuntimeInterface) SetValue(_, _, _ []byte) (err error) {
	panic("unexpected SetValue call")
}

func (m migrationRuntimeInterface) CreateAccount(_ runtime.Address) (address runtime.Address, err error) {
	panic("unexpected CreateAccount call")
}

func (m migrationRuntimeInterface) AddEncodedAccountKey(_ runtime.Address, _ []byte) error {
	panic("unexpected AddEncodedAccountKey call")
}

func (m migrationRuntimeInterface) RevokeEncodedAccountKey(_ runtime.Address, _ int) (publicKey []byte, err error) {
	panic("unexpected RevokeEncodedAccountKey call")
}

func (m migrationRuntimeInterface) AddAccountKey(
	_ runtime.Address,
	_ *runtime.PublicKey,
	_ runtime.HashAlgorithm,
	_ int,
) (*runtime.AccountKey, error) {
	panic("unexpected AddAccountKey call")
}

func (m migrationRuntimeInterface) GetAccountKey(_ runtime.Address, _ int) (*runtime.AccountKey, error) {
	panic("unexpected GetAccountKey call")
}

func (m migrationRuntimeInterface) RevokeAccountKey(_ runtime.Address, _ int) (*runtime.AccountKey, error) {
	panic("unexpected RevokeAccountKey call")
}

func (m migrationRuntimeInterface) UpdateAccountContractCode(_ runtime.Address, _ string, _ []byte) (err error) {
	panic("unexpected UpdateAccountContractCode call")
}

func (m migrationRuntimeInterface) GetAccountContractCode(
	address runtime.Address,
	name string,
) (code []byte, err error) {
	return m.accounts.GetContract(name, flow.Address(address))
}

func (m migrationRuntimeInterface) RemoveAccountContractCode(_ runtime.Address, _ string) (err error) {
	panic("unexpected RemoveAccountContractCode call")
}

func (m migrationRuntimeInterface) GetSigningAccounts() ([]runtime.Address, error) {
	panic("unexpected GetSigningAccounts call")
}

func (m migrationRuntimeInterface) ProgramLog(_ string) error {
	panic("unexpected ProgramLog call")
}

func (m migrationRuntimeInterface) EmitEvent(_ cadence.Event) error {
	panic("unexpected EmitEvent call")
}

func (m migrationRuntimeInterface) ValueExists(_, _ []byte) (exists bool, err error) {
	panic("unexpected ValueExists call")
}

func (m migrationRuntimeInterface) GenerateUUID() (uint64, error) {
	panic("unexpected GenerateUUID call")
}

func (m migrationRuntimeInterface) GetComputationLimit() uint64 {
	panic("unexpected GetComputationLimit call")
}

func (m migrationRuntimeInterface) SetComputationUsed(_ uint64) error {
	panic("unexpected SetComputationUsed call")
}

func (m migrationRuntimeInterface) DecodeArgument(_ []byte, _ cadence.Type) (cadence.Value, error) {
	panic("unexpected DecodeArgument call")
}

func (m migrationRuntimeInterface) GetCurrentBlockHeight() (uint64, error) {
	panic("unexpected GetCurrentBlockHeight call")
}

func (m migrationRuntimeInterface) GetBlockAtHeight(_ uint64) (block runtime.Block, exists bool, err error) {
	panic("unexpected GetBlockAtHeight call")
}

func (m migrationRuntimeInterface) UnsafeRandom() (uint64, error) {
	panic("unexpected UnsafeRandom call")
}

func (m migrationRuntimeInterface) VerifySignature(
	_ []byte,
	_ string,
	_ []byte,
	_ []byte,
	_ runtime.SignatureAlgorithm,
	_ runtime.HashAlgorithm,
) (bool, error) {
	panic("unexpected VerifySignature call")
}

func (m migrationRuntimeInterface) Hash(_ []byte, _ string, _ runtime.HashAlgorithm) ([]byte, error) {
	panic("unexpected Hash call")
}

func (m migrationRuntimeInterface) GetAccountBalance(_ common.Address) (value uint64, err error) {
	panic("unexpected GetAccountBalance call")
}

func (m migrationRuntimeInterface) GetAccountAvailableBalance(_ common.Address) (value uint64, err error) {
	panic("unexpected GetAccountAvailableBalance call")
}

func (m migrationRuntimeInterface) GetStorageUsed(_ runtime.Address) (value uint64, err error) {
	panic("unexpected GetStorageUsed call")
}

func (m migrationRuntimeInterface) GetStorageCapacity(_ runtime.Address) (value uint64, err error) {
	panic("unexpected GetStorageCapacity call")
}

func (m migrationRuntimeInterface) ImplementationDebugLog(_ string) error {
	panic("unexpected ImplementationDebugLog call")
}

func (m migrationRuntimeInterface) ValidatePublicKey(_ *runtime.PublicKey) (bool, error) {
	panic("unexpected ValidatePublicKey call")
}

func (m migrationRuntimeInterface) GetAccountContractNames(_ runtime.Address) ([]string, error) {
	panic("unexpected GetAccountContractNames call")
}

func (m migrationRuntimeInterface) AllocateStorageIndex(_ []byte) (atree.StorageIndex, error) {
	panic("unexpected AllocateStorageIndex call")
}

func cborMeLink(value []byte) string {
	return fmt.Sprintf("http://cbor.me/?bytes=%x", value)
}

// ValueConverter converts old cadence interpreter values
// to new cadence interpreter values.
//
type ValueConverter struct {
	result    newInter.Value
	newInter  *newInter.Interpreter
	oldInter  *oldInter.Interpreter
	migration *StorageFormatV6Migration
}

var _ oldInter.Visitor = &ValueConverter{}

func NewValueConverter(
	migration *StorageFormatV6Migration,
) *ValueConverter {
	return &ValueConverter{
		migration: migration,
		newInter:  migration.newInter,
		oldInter:  migration.oldInter,
	}
}

func (c *ValueConverter) Convert(value oldInter.Value) (result newInter.Value) {
	prevResult := c.result
	c.result = nil

	defer func() {
		c.result = prevResult

		r := recover()
		if r == nil {
			return
		}

		switch err := r.(type) {
		case newInter.TypeLoadingError:
			c.migration.reportFile.WriteString(
				fmt.Sprintf(
					"skipped migrating value: missing static type: %s, owner: %s\n",
					err.TypeID,
					value.GetOwner(),
				),
			)
		case newInter.ContainerMutationError:
			c.migration.reportFile.WriteString(
				fmt.Sprintf(
					"skipped migrating value: %s, owner: %s\n",
<<<<<<< HEAD
					err.Error(),
					value.GetOwner(),
=======
					value.GetOwner(),
					err.Error(),
>>>>>>> 0b29a216
				),
			)
		case runtime.Error:
			if parsingCheckingErr, ok := err.Unwrap().(*runtime.ParsingCheckingError); ok {
				c.migration.reportFile.WriteString(
					fmt.Sprintf(
						"skipped migrating value: broken contract type: %s, cause: %s\n",
						parsingCheckingErr.Location,
						parsingCheckingErr.Error(),
					),
				)
			} else {
				c.migration.reportFile.WriteString(
					fmt.Sprintf(
						"skipped migrating value: cause: %s\n",
						err.Error(),
					),
				)
			}
		case newInter.Error:
			c.migration.reportFile.WriteString(
				fmt.Sprintf(
					"skipped migrating value: cause: %s\n",
					err.Error(),
				),
			)
		default:
			panic(err)
		}

		c.migration.skippedValues += 1
		result = nil
	}()

	value.Accept(c.oldInter, c)

	if c.result == nil {
		panic("converted value is nil")
	}

	return c.result
}

func (c *ValueConverter) VisitValue(_ *oldInter.Interpreter, _ oldInter.Value) {
	panic("unreachable")
}

func (c *ValueConverter) VisitTypeValue(_ *oldInter.Interpreter, value oldInter.TypeValue) {
	c.result = newInter.TypeValue{
		Type: ConvertStaticType(value.Type),
	}
}

func (c *ValueConverter) VisitVoidValue(_ *oldInter.Interpreter, _ oldInter.VoidValue) {
	c.result = newInter.VoidValue{}
}

func (c *ValueConverter) VisitBoolValue(_ *oldInter.Interpreter, value oldInter.BoolValue) {
	c.result = newInter.BoolValue(value)
}

func (c *ValueConverter) VisitStringValue(_ *oldInter.Interpreter, value *oldInter.StringValue) {
	c.result = newInter.NewStringValue(value.Str)
}

func (c *ValueConverter) VisitArrayValue(_ *oldInter.Interpreter, value *oldInter.ArrayValue) bool {
	newElements := make([]newInter.Value, 0)

	for _, element := range value.Elements() {
		newElement := c.Convert(element)
		if newElement != nil {
			newElements = append(newElements, newElement)
		}
	}

	arrayStaticType := ConvertStaticType(value.StaticType()).(newInter.ArrayStaticType)

	c.result = newInter.NewArrayValue(
		c.newInter,
		arrayStaticType,
		*value.Owner,
		newElements...,
	)

	// Do not descent. We already visited children here.
	return false
}

func (c *ValueConverter) VisitIntValue(_ *oldInter.Interpreter, value oldInter.IntValue) {
	c.result = newInter.NewIntValueFromBigInt(value.BigInt)
}

func (c *ValueConverter) VisitInt8Value(_ *oldInter.Interpreter, value oldInter.Int8Value) {
	c.result = newInter.Int8Value(value)
}

func (c *ValueConverter) VisitInt16Value(_ *oldInter.Interpreter, value oldInter.Int16Value) {
	c.result = newInter.Int16Value(value)
}

func (c *ValueConverter) VisitInt32Value(_ *oldInter.Interpreter, value oldInter.Int32Value) {
	c.result = newInter.Int32Value(value)
}

func (c *ValueConverter) VisitInt64Value(_ *oldInter.Interpreter, value oldInter.Int64Value) {
	c.result = newInter.Int64Value(value)
}

func (c *ValueConverter) VisitInt128Value(_ *oldInter.Interpreter, value oldInter.Int128Value) {
	c.result = newInter.NewInt128ValueFromBigInt(value.BigInt)
}

func (c *ValueConverter) VisitInt256Value(_ *oldInter.Interpreter, value oldInter.Int256Value) {
	c.result = newInter.NewInt256ValueFromBigInt(value.BigInt)
}

func (c *ValueConverter) VisitUIntValue(_ *oldInter.Interpreter, value oldInter.UIntValue) {
	c.result = newInter.NewUIntValueFromBigInt(value.BigInt)
}

func (c *ValueConverter) VisitUInt8Value(_ *oldInter.Interpreter, value oldInter.UInt8Value) {
	c.result = newInter.UInt8Value(value)
}

func (c *ValueConverter) VisitUInt16Value(_ *oldInter.Interpreter, value oldInter.UInt16Value) {
	c.result = newInter.UInt16Value(value)
}

func (c *ValueConverter) VisitUInt32Value(_ *oldInter.Interpreter, value oldInter.UInt32Value) {
	c.result = newInter.UInt32Value(value)
}

func (c *ValueConverter) VisitUInt64Value(_ *oldInter.Interpreter, value oldInter.UInt64Value) {
	c.result = newInter.UInt64Value(value)
}

func (c *ValueConverter) VisitUInt128Value(_ *oldInter.Interpreter, value oldInter.UInt128Value) {
	c.result = newInter.NewUInt128ValueFromBigInt(value.BigInt)
}

func (c *ValueConverter) VisitUInt256Value(_ *oldInter.Interpreter, value oldInter.UInt256Value) {
	c.result = newInter.NewUInt256ValueFromBigInt(value.BigInt)
}

func (c *ValueConverter) VisitWord8Value(_ *oldInter.Interpreter, value oldInter.Word8Value) {
	c.result = newInter.Word8Value(value)
}

func (c *ValueConverter) VisitWord16Value(_ *oldInter.Interpreter, value oldInter.Word16Value) {
	c.result = newInter.Word16Value(value)
}

func (c *ValueConverter) VisitWord32Value(_ *oldInter.Interpreter, value oldInter.Word32Value) {
	c.result = newInter.Word32Value(value)
}

func (c *ValueConverter) VisitWord64Value(_ *oldInter.Interpreter, value oldInter.Word64Value) {
	c.result = newInter.Word64Value(value)
}

func (c *ValueConverter) VisitFix64Value(_ *oldInter.Interpreter, value oldInter.Fix64Value) {
	c.result = newInter.NewFix64ValueWithInteger(int64(value.ToInt()))
}

func (c *ValueConverter) VisitUFix64Value(_ *oldInter.Interpreter, value oldInter.UFix64Value) {
	c.result = newInter.NewUFix64ValueWithInteger(uint64(value.ToInt()))
}

func (c *ValueConverter) VisitCompositeValue(_ *oldInter.Interpreter, value *oldInter.CompositeValue) bool {
	fields := make([]newInter.CompositeField, 0)

	value.Fields().Foreach(func(key string, fieldVal oldInter.Value) {
		newValue := c.Convert(fieldVal)
		if newValue != nil {
			fields = append(
				fields,
				newInter.CompositeField{
					Name:  key,
					Value: newValue,
				},
			)
		}
	})

	c.result = newInter.NewCompositeValue(
		c.newInter,
		compositeTypeLocation(value.Location()),
		value.QualifiedIdentifier(),
		value.Kind(),
		fields,
		*value.Owner,
	)

	// Do not descent
	return false
}

func compositeTypeLocation(location common.Location) common.Location {
	addressLocation, ok := location.(common.AddressLocation)
	if !ok {
		return location
	}

	switch {
	case strings.HasPrefix(addressLocation.Name, "FlowIDTableStaking"):
		switch addressLocation.Address.Hex() {
		case "e94f751ba094ef6a",
			"ecda6c5746d5bdf0",
			"f1a43bfd1354c9b8",
			"16a5fe3b527633d4",
			"76d9ea44cef09e20",
			"9798362e92e5539a":
			location = common.AddressLocation{
				Address: testnetStakingContractAddress,
				Name:    addressLocation.Name,
			}
		}
	case strings.HasPrefix(addressLocation.Name, "KittyItems"):
		switch addressLocation.Address.Hex() {
		case "fcceff21d9532b58",
			"17341c7824b030be",
			"f79ee844bfa76528":
			location = common.AddressLocation{
				Address: testnetKittyItemsContractAddress,
				Name:    addressLocation.Name,
			}
		}
	}

	return location
}

var testnetStakingContractAddress = func() common.Address {
	address, err := hex.DecodeString("9eca2b38b18b5dfe")
	if err != nil {
		panic(err)
	}

	return common.BytesToAddress(address)
}()

var testnetKittyItemsContractAddress = func() common.Address {
	// TODO: verify
	address, err := hex.DecodeString("8c5244250369a9ce")
	if err != nil {
		panic(err)
	}

	return common.BytesToAddress(address)
}()

var testnetNonFungibleTokenContractAddress = func() common.Address {
	address, err := hex.DecodeString("631e88ae7f1d7c20")
	if err != nil {
		panic(err)
	}

	return common.BytesToAddress(address)
}()

func (c *ValueConverter) VisitDictionaryValue(inter *oldInter.Interpreter, value *oldInter.DictionaryValue) bool {
	staticType := ConvertStaticType(value.StaticType()).(newInter.DictionaryStaticType)

	keysAndValues := make([]newInter.Value, 0)

	for _, key := range value.Keys().Elements() {
		entryValue, err := getValue(inter, value, key)
		if err != nil {
			continue
		}

		newValue := c.Convert(entryValue)
		if newValue != nil {
			keysAndValues = append(keysAndValues, c.Convert(key))
			keysAndValues = append(keysAndValues, newValue)
		}
	}

	c.result = newInter.NewDictionaryValueWithAddress(
		c.newInter,
		staticType,
		*value.Owner,
		keysAndValues...,
	)

	// Do not descent
	return false
}

func getValue(
	inter *oldInter.Interpreter,
	dictionary *oldInter.DictionaryValue,
	key oldInter.Value,
) (value oldInter.Value, err error) {
	defer func() {
		if r := recover(); r != nil {
			valueNotFoundErr, ok := r.(*ValueNotFoundError)
			if !ok {
				panic(r)
			}

			err = valueNotFoundErr
		}
	}()

	value = dictionary.Get(inter, oldInter.ReturnEmptyLocationRange, key)

	if someValue, ok := value.(*oldInter.SomeValue); ok {
		value = someValue.Value
	}

	return
}

func (c *ValueConverter) VisitNilValue(_ *oldInter.Interpreter, _ oldInter.NilValue) {
	c.result = newInter.NilValue{}
}

func (c *ValueConverter) VisitSomeValue(_ *oldInter.Interpreter, value *oldInter.SomeValue) bool {
	innerValue := c.Convert(value.Value)
	if innerValue == nil {
		panic("value cannot be nil")
	}

	c.result = newInter.NewSomeValueNonCopying(innerValue)

	// Do not descent
	return false
}

func (c *ValueConverter) VisitStorageReferenceValue(_ *oldInter.Interpreter, _ *oldInter.StorageReferenceValue) {
	panic("value not storable")
}

func (c *ValueConverter) VisitEphemeralReferenceValue(_ *oldInter.Interpreter, _ *oldInter.EphemeralReferenceValue) {
	panic("value not storable")
}

func (c *ValueConverter) VisitAddressValue(_ *oldInter.Interpreter, value oldInter.AddressValue) {
	c.result = newInter.AddressValue(value)
}

func (c *ValueConverter) VisitPathValue(_ *oldInter.Interpreter, value oldInter.PathValue) {
	c.result = newInter.PathValue{
		Domain:     value.Domain,
		Identifier: value.Identifier,
	}
}

func (c *ValueConverter) VisitCapabilityValue(_ *oldInter.Interpreter, value oldInter.CapabilityValue) {
	address := c.Convert(value.Address).(newInter.AddressValue)
	pathValue := c.Convert(value.Path).(newInter.PathValue)

	var borrowType newInter.StaticType
	if value.BorrowType != nil {
		borrowType = ConvertStaticType(value.BorrowType)
	}

	c.result = &newInter.CapabilityValue{
		Address:    address,
		Path:       pathValue,
		BorrowType: borrowType,
	}
}

func (c *ValueConverter) VisitLinkValue(_ *oldInter.Interpreter, value oldInter.LinkValue) {
	targetPath := c.Convert(value.TargetPath).(newInter.PathValue)
	c.result = newInter.LinkValue{
		TargetPath: targetPath,
		Type:       ConvertStaticType(value.Type),
	}
}

func (c *ValueConverter) VisitInterpretedFunctionValue(_ *oldInter.Interpreter, _ *oldInter.InterpretedFunctionValue) {
	panic("value not storable")
}

func (c *ValueConverter) VisitHostFunctionValue(_ *oldInter.Interpreter, _ *oldInter.HostFunctionValue) {
	panic("value not storable")
}

func (c *ValueConverter) VisitBoundFunctionValue(_ *oldInter.Interpreter, _ oldInter.BoundFunctionValue) {
	panic("value not storable")
}

func (c *ValueConverter) VisitDeployedContractValue(_ *oldInter.Interpreter, _ oldInter.DeployedContractValue) {
	panic("value not storable")
}

// Type conversions

func ConvertStaticType(staticType oldInter.StaticType) (typ newInter.StaticType) {
	switch typ := staticType.(type) {
	case oldInter.CompositeStaticType:
<<<<<<< HEAD
		location := compositeTypeLocation(typ.Location)
		return newInter.NewCompositeStaticType(location, typ.QualifiedIdentifier)
=======
		return newInter.NewCompositeStaticType(typ.Location, typ.QualifiedIdentifier)
>>>>>>> 0b29a216

	case oldInter.InterfaceStaticType:
		// NonFungibleToken.NFT is a struct, but is stored as an interface type.
		// Rectify this by returning a composite static type.
		if location, ok := typ.Location.(common.AddressLocation); ok {
			if location.Address == testnetNonFungibleTokenContractAddress &&
				typ.QualifiedIdentifier == "NonFungibleToken.NFT" {
				return newInter.NewCompositeStaticType(location, typ.QualifiedIdentifier)
			}
		}

		return newInter.InterfaceStaticType{
			Location:            typ.Location,
			QualifiedIdentifier: typ.QualifiedIdentifier,
		}

	case oldInter.VariableSizedStaticType:
		return newInter.VariableSizedStaticType{
			Type: ConvertStaticType(typ.Type),
		}

	case oldInter.ConstantSizedStaticType:
		return newInter.ConstantSizedStaticType{
			Type: ConvertStaticType(typ.Type),
			Size: typ.Size,
		}

	case oldInter.DictionaryStaticType:
		return newInter.DictionaryStaticType{
			KeyType:   ConvertStaticType(typ.KeyType),
			ValueType: ConvertStaticType(typ.ValueType),
		}

	case oldInter.OptionalStaticType:
		return newInter.OptionalStaticType{
			Type: ConvertStaticType(typ.Type),
		}

	case *oldInter.RestrictedStaticType:
		restrictions := make([]newInter.InterfaceStaticType, 0, len(typ.Restrictions))
		for _, oldInterfaceType := range typ.Restrictions {
			newInterfaceType := ConvertStaticType(oldInterfaceType).(newInter.InterfaceStaticType)
			restrictions = append(restrictions, newInterfaceType)
		}

		return &newInter.RestrictedStaticType{
			Type:         ConvertStaticType(typ.Type),
			Restrictions: restrictions,
		}

	case oldInter.ReferenceStaticType:
		return newInter.ReferenceStaticType{
			Authorized: typ.Authorized,
			Type:       ConvertStaticType(typ.Type),
		}

	case oldInter.CapabilityStaticType:
		var borrowType newInter.StaticType

		if typ.BorrowType != nil {
			borrowType = ConvertStaticType(typ.BorrowType)
		}

		return newInter.CapabilityStaticType{
			BorrowType: borrowType,
		}

	case oldInter.PrimitiveStaticType:
		return ConvertPrimitiveStaticType(typ)

	default:
		panic(fmt.Errorf("cannot covert static type: %s", staticType))
	}
}

func ConvertPrimitiveStaticType(staticType oldInter.PrimitiveStaticType) newInter.PrimitiveStaticType {
	switch staticType {
	case oldInter.PrimitiveStaticTypeVoid:
		return newInter.PrimitiveStaticTypeVoid

	case oldInter.PrimitiveStaticTypeAny:
		return newInter.PrimitiveStaticTypeAny

	case oldInter.PrimitiveStaticTypeNever:
		return newInter.PrimitiveStaticTypeNever

	case oldInter.PrimitiveStaticTypeAnyStruct:
		return newInter.PrimitiveStaticTypeAnyStruct

	case oldInter.PrimitiveStaticTypeAnyResource:
		return newInter.PrimitiveStaticTypeAnyResource

	case oldInter.PrimitiveStaticTypeBool:
		return newInter.PrimitiveStaticTypeBool

	case oldInter.PrimitiveStaticTypeAddress:
		return newInter.PrimitiveStaticTypeAddress

	case oldInter.PrimitiveStaticTypeString:
		return newInter.PrimitiveStaticTypeString

	case oldInter.PrimitiveStaticTypeCharacter:
		return newInter.PrimitiveStaticTypeCharacter

	case oldInter.PrimitiveStaticTypeMetaType:
		return newInter.PrimitiveStaticTypeMetaType

	case oldInter.PrimitiveStaticTypeBlock:
		return newInter.PrimitiveStaticTypeBlock

	// Number

	case oldInter.PrimitiveStaticTypeNumber:
		return newInter.PrimitiveStaticTypeNumber
	case oldInter.PrimitiveStaticTypeSignedNumber:
		return newInter.PrimitiveStaticTypeSignedNumber

	// Integer
	case oldInter.PrimitiveStaticTypeInteger:
		return newInter.PrimitiveStaticTypeInteger
	case oldInter.PrimitiveStaticTypeSignedInteger:
		return newInter.PrimitiveStaticTypeSignedInteger

	// FixedPoint
	case oldInter.PrimitiveStaticTypeFixedPoint:
		return newInter.PrimitiveStaticTypeFixedPoint
	case oldInter.PrimitiveStaticTypeSignedFixedPoint:
		return newInter.PrimitiveStaticTypeSignedFixedPoint

	// Int*
	case oldInter.PrimitiveStaticTypeInt:
		return newInter.PrimitiveStaticTypeInt
	case oldInter.PrimitiveStaticTypeInt8:
		return newInter.PrimitiveStaticTypeInt8
	case oldInter.PrimitiveStaticTypeInt16:
		return newInter.PrimitiveStaticTypeInt16
	case oldInter.PrimitiveStaticTypeInt32:
		return newInter.PrimitiveStaticTypeInt32
	case oldInter.PrimitiveStaticTypeInt64:
		return newInter.PrimitiveStaticTypeInt64
	case oldInter.PrimitiveStaticTypeInt128:
		return newInter.PrimitiveStaticTypeInt128
	case oldInter.PrimitiveStaticTypeInt256:
		return newInter.PrimitiveStaticTypeInt256

	// UInt*
	case oldInter.PrimitiveStaticTypeUInt:
		return newInter.PrimitiveStaticTypeUInt
	case oldInter.PrimitiveStaticTypeUInt8:
		return newInter.PrimitiveStaticTypeUInt8
	case oldInter.PrimitiveStaticTypeUInt16:
		return newInter.PrimitiveStaticTypeUInt16
	case oldInter.PrimitiveStaticTypeUInt32:
		return newInter.PrimitiveStaticTypeUInt32
	case oldInter.PrimitiveStaticTypeUInt64:
		return newInter.PrimitiveStaticTypeUInt64
	case oldInter.PrimitiveStaticTypeUInt128:
		return newInter.PrimitiveStaticTypeUInt128
	case oldInter.PrimitiveStaticTypeUInt256:
		return newInter.PrimitiveStaticTypeUInt256

	// Word*

	case oldInter.PrimitiveStaticTypeWord8:
		return newInter.PrimitiveStaticTypeWord8
	case oldInter.PrimitiveStaticTypeWord16:
		return newInter.PrimitiveStaticTypeWord16
	case oldInter.PrimitiveStaticTypeWord32:
		return newInter.PrimitiveStaticTypeWord32
	case oldInter.PrimitiveStaticTypeWord64:
		return newInter.PrimitiveStaticTypeWord64

	// Fix*
	case oldInter.PrimitiveStaticTypeFix64:
		return newInter.PrimitiveStaticTypeFix64

	// UFix*
	case oldInter.PrimitiveStaticTypeUFix64:
		return newInter.PrimitiveStaticTypeUFix64

	// Storage

	case oldInter.PrimitiveStaticTypePath:
		return newInter.PrimitiveStaticTypePath
	case oldInter.PrimitiveStaticTypeStoragePath:
		return newInter.PrimitiveStaticTypeStoragePath
	case oldInter.PrimitiveStaticTypeCapabilityPath:
		return newInter.PrimitiveStaticTypeCapabilityPath
	case oldInter.PrimitiveStaticTypePublicPath:
		return newInter.PrimitiveStaticTypePublicPath
	case oldInter.PrimitiveStaticTypePrivatePath:
		return newInter.PrimitiveStaticTypePrivatePath
	case oldInter.PrimitiveStaticTypeCapability:
		return newInter.PrimitiveStaticTypeCapability
	case oldInter.PrimitiveStaticTypeAuthAccount:
		return newInter.PrimitiveStaticTypeAuthAccount
	case oldInter.PrimitiveStaticTypePublicAccount:
		return newInter.PrimitiveStaticTypePublicAccount
	case oldInter.PrimitiveStaticTypeDeployedContract:
		return newInter.PrimitiveStaticTypeDeployedContract
	case oldInter.PrimitiveStaticTypeAuthAccountContracts:
		return newInter.PrimitiveStaticTypeAuthAccountContracts
	default:
		panic(fmt.Errorf("cannot covert static type: %s", staticType.String()))
	}
}

type ValueNotFoundError struct {
	key string
}

func (e *ValueNotFoundError) Error() string {
	return fmt.Sprintf("value not found for key: %s", e.key)
}

//nolint:gosimple
const knownContract_1864ff317a35af46_FlowIDTableStaking = `
/*

    FlowIDTableStaking

    The Flow ID Table and Staking contract manages
    node operators' and delegators' information
    and flow tokens that are staked as part of the Flow Protocol.

    It is recommended to check out the staking page on the Flow Docs site
    before looking at the smart contract. It will help with understanding
    https://docs.onflow.org/token/staking/

    Nodes submit their stake to the public addNodeInfo Function
    during the staking auction phase.

    This records their info and committd tokens. They also will get a Node
    Object that they can use to stake, unstake, and withdraw rewards.

    Each node has multiple token buckets that hold their tokens
    based on their status. committed, staked, unstaked, unlocked, and rewarded.

    The Admin has the authority to remove node records,
    refund insufficiently staked nodes, pay rewards,
    and move tokens between buckets. These will happen once every epoch.

    All the node info and staking info is publicly accessible
    to any transaction in the network

    Node Roles are represented by integers:
        1 = collection
        2 = consensus
        3 = execution
        4 = verification
        5 = access

 */

import FungibleToken from 0xf233dcee88fe0abe
import FlowToken from 0x1654653399040a61

pub contract FlowIDTableStaking {

    /********************* ID Table and Staking Events **********************/
    pub event NewNodeCreated(nodeID: String, role: UInt8, amountCommitted: UFix64)
    pub event TokensCommitted(nodeID: String, amount: UFix64)
    pub event TokensStaked(nodeID: String, amount: UFix64)
    pub event TokensUnStaked(nodeID: String, amount: UFix64)
    pub event NodeRemovedAndRefunded(nodeID: String, amount: UFix64)
    pub event RewardsPaid(nodeID: String, amount: UFix64)
    pub event UnlockedTokensWithdrawn(nodeID: String, amount: UFix64)
    pub event RewardTokensWithdrawn(nodeID: String, amount: UFix64)
    pub event NewDelegatorCutPercentage(newCutPercentage: UFix64)

    /// Delegator Events
    pub event NewDelegatorCreated(nodeID: String, delegatorID: UInt32)
    pub event DelegatorRewardsPaid(nodeID: String, delegatorID: UInt32, amount: UFix64)
    pub event DelegatorUnlockedTokensWithdrawn(nodeID: String, delegatorID: UInt32, amount: UFix64)
    pub event DelegatorRewardTokensWithdrawn(nodeID: String, delegatorID: UInt32, amount: UFix64)

    /// Holds the identity table for all the nodes in the network.
    /// Includes nodes that aren't actively participating
    /// key = node ID
    /// value = the record of that node's info, tokens, and delegators
    access(contract) var nodes: @{String: NodeRecord}

    /// The minimum amount of tokens that each node type has to stake
    /// in order to be considered valid
    /// key = node role
    /// value = amount of tokens
    access(contract) var minimumStakeRequired: {UInt8: UFix64}

    /// The total amount of tokens that are staked for all the nodes
    /// of each node type during the current epoch
    /// key = node role
    /// value = amount of tokens
    access(contract) var totalTokensStakedByNodeType: {UInt8: UFix64}

    /// The total amount of tokens that are paid as rewards every epoch
    /// could be manually changed by the admin resource
    pub var epochTokenPayout: UFix64

    /// The ratio of the weekly awards that each node type gets
    /// key = node role
    /// value = decimal number between 0 and 1 indicating a percentage
    access(contract) var rewardRatios: {UInt8: UFix64}

    /// The percentage of rewards that every node operator takes from
    /// the users that are delegating to it
    pub var nodeDelegatingRewardCut: UFix64

    /// Paths for storing staking resources
    pub let NodeStakerStoragePath: Path
    pub let NodeStakerPublicPath: Path
    pub let StakingAdminStoragePath: StoragePath
    pub let DelegatorStoragePath: Path

    /*********** ID Table and Staking Composite Type Definitions *************/

    /// Contains information that is specific to a node in Flow
    /// only lives in this contract
    pub resource NodeRecord {

        /// The unique ID of the node
        /// Set when the node is created
        pub let id: String

        /// The type of node:
        /// 1 = collection
        /// 2 = consensus
        /// 3 = execution
        /// 4 = verification
        /// 5 = access
        pub var role: UInt8

        /// The address used for networking
        pub(set) var networkingAddress: String

        /// the public key for networking
        pub(set) var networkingKey: String

        /// the public key for staking
        pub(set) var stakingKey: String

        /// The total tokens that this node currently has staked, including delegators
        /// This value must always be above the minimum requirement to stay staked
        /// or accept delegators
        pub var tokensStaked: @FlowToken.Vault

        /// The tokens that this node has committed to stake for the next epoch.
        pub var tokensCommitted: @FlowToken.Vault

        /// The tokens that this node has unstaked from the previous epoch
        /// Moves to the tokensUnlocked bucket at the end of the epoch.
        pub var tokensUnstaked: @FlowToken.Vault

        /// Tokens that this node is able to withdraw whenever they want
        /// Staking rewards are paid to this bucket
        pub var tokensUnlocked: @FlowToken.Vault

        /// Staking rewards are paid to this bucket
        /// Can be withdrawn whenever
        pub var tokensRewarded: @FlowToken.Vault

        /// list of delegators for this node operator
        pub let delegators: @{UInt32: DelegatorRecord}

        /// The incrementing ID used to register new delegators
        pub(set) var delegatorIDCounter: UInt32

        /// The amount of tokens that this node has requested to unstake
        /// for the next epoch
        pub(set) var tokensRequestedToUnstake: UFix64

        /// weight as determined by the amount staked after the staking auction
        pub(set) var initialWeight: UInt64

        init(id: String,
             role: UInt8,  /// role that the node will have for future epochs
             networkingAddress: String,
             networkingKey: String,
             stakingKey: String,
             tokensCommitted: @FungibleToken.Vault
        ) {
            pre {
                id.length == 64: "Node ID length must be 32 bytes (64 hex characters)"
                FlowIDTableStaking.nodes[id] == nil: "The ID cannot already exist in the record"
                role >= UInt8(1) && role <= UInt8(5): "The role must be 1, 2, 3, 4, or 5"
                networkingAddress.length > 0: "The networkingAddress cannot be empty"
            }

            /// Assert that the addresses and keys are not already in use
            /// They must be unique
            for nodeID in FlowIDTableStaking.nodes.keys {
                assert (
                    networkingAddress != FlowIDTableStaking.nodes[nodeID]?.networkingAddress,
                    message: "Networking Address is already in use!"
                )
                assert (
                    networkingKey != FlowIDTableStaking.nodes[nodeID]?.networkingKey,
                    message: "Networking Key is already in use!"
                )
                assert (
                    stakingKey != FlowIDTableStaking.nodes[nodeID]?.stakingKey,
                    message: "Staking Key is already in use!"
                )
            }

            self.id = id
            self.role = role
            self.networkingAddress = networkingAddress
            self.networkingKey = networkingKey
            self.stakingKey = stakingKey
            self.initialWeight = 0
            self.delegators <- {}
            self.delegatorIDCounter = 0

            self.tokensCommitted <- tokensCommitted as! @FlowToken.Vault
            self.tokensStaked <- FlowToken.createEmptyVault() as! @FlowToken.Vault
            self.tokensUnstaked <- FlowToken.createEmptyVault() as! @FlowToken.Vault
            self.tokensUnlocked <- FlowToken.createEmptyVault() as! @FlowToken.Vault
            self.tokensRewarded <- FlowToken.createEmptyVault() as! @FlowToken.Vault
            self.tokensRequestedToUnstake = 0.0

            emit NewNodeCreated(nodeID: self.id, role: self.role, amountCommitted: self.tokensCommitted.balance)
        }

        destroy() {
            let flowTokenRef = FlowIDTableStaking.account.borrow<&FlowToken.Vault>(from: /storage/flowTokenVault)!
            if self.tokensStaked.balance > 0.0 {
                FlowIDTableStaking.totalTokensStakedByNodeType[self.role] = FlowIDTableStaking.totalTokensStakedByNodeType[self.role]! - self.tokensStaked.balance
                flowTokenRef.deposit(from: <-self.tokensStaked)
            } else { destroy self.tokensStaked }
            if self.tokensCommitted.balance > 0.0 {
                flowTokenRef.deposit(from: <-self.tokensCommitted)
            } else { destroy  self.tokensCommitted }
            if self.tokensUnstaked.balance > 0.0 {
                flowTokenRef.deposit(from: <-self.tokensUnstaked)
            } else { destroy  self.tokensUnstaked }
            if self.tokensUnlocked.balance > 0.0 {
                flowTokenRef.deposit(from: <-self.tokensUnlocked)
            } else { destroy  self.tokensUnlocked }
            if self.tokensRewarded.balance > 0.0 {
                flowTokenRef.deposit(from: <-self.tokensRewarded)
            } else { destroy  self.tokensRewarded }

            // Return all of the delegators' funds
            for delegator in self.delegators.keys {
                let delRecord = self.borrowDelegatorRecord(delegator)
                if delRecord.tokensCommitted.balance > 0.0 {
                    flowTokenRef.deposit(from: <-delRecord.tokensCommitted.withdraw(amount: delRecord.tokensCommitted.balance))
                }
                if delRecord.tokensStaked.balance > 0.0 {
                    flowTokenRef.deposit(from: <-delRecord.tokensStaked.withdraw(amount: delRecord.tokensStaked.balance))
                }
                if delRecord.tokensUnlocked.balance > 0.0 {
                    flowTokenRef.deposit(from: <-delRecord.tokensUnlocked.withdraw(amount: delRecord.tokensUnlocked.balance))
                }
                if delRecord.tokensRewarded.balance > 0.0 {
                    flowTokenRef.deposit(from: <-delRecord.tokensRewarded.withdraw(amount: delRecord.tokensRewarded.balance))
                }
                if delRecord.tokensUnstaked.balance > 0.0 {
                    flowTokenRef.deposit(from: <-delRecord.tokensUnstaked.withdraw(amount: delRecord.tokensUnstaked.balance))
                }
            }

            destroy self.delegators
        }

        /// borrow a reference to to one of the delegators for a node in the record
        /// This gives the caller access to all the public fields on the
        /// object and is basically as if the caller owned the object
        /// The only thing they cannot do is destroy it or move it
        /// This will only be used by the other epoch contracts
        access(contract) fun borrowDelegatorRecord(_ delegatorID: UInt32): &DelegatorRecord {
            pre {
                self.delegators[delegatorID] != nil:
                    "Specified delegator ID does not exist in the record"
            }
            return &self.delegators[delegatorID] as! &DelegatorRecord
        }
    }

    // Struct to create to get read-only info about a node
    pub struct NodeInfo {
        pub let id: String
        pub let role: UInt8
        pub let networkingAddress: String
        pub let networkingKey: String
        pub let stakingKey: String
        pub let tokensStaked: UFix64
        pub let totalTokensStaked: UFix64
        pub let tokensCommitted: UFix64
        pub let tokensUnstaked: UFix64
        pub let tokensUnlocked: UFix64
        pub let tokensRewarded: UFix64

        /// list of delegator IDs for this node operator
        pub let delegators: [UInt32]
        pub let delegatorIDCounter: UInt32
        pub let tokensRequestedToUnstake: UFix64
        pub let initialWeight: UInt64

        init(nodeID: String) {
            let nodeRecord = FlowIDTableStaking.borrowNodeRecord(nodeID)

            self.id = nodeRecord.id
            self.role = nodeRecord.role
            self.networkingAddress = nodeRecord.networkingAddress
            self.networkingKey = nodeRecord.networkingKey
            self.stakingKey = nodeRecord.stakingKey
            self.tokensStaked = nodeRecord.tokensStaked.balance
            self.totalTokensStaked = FlowIDTableStaking.getTotalCommittedBalance(nodeID)
            self.tokensCommitted = nodeRecord.tokensCommitted.balance
            self.tokensUnstaked = nodeRecord.tokensUnstaked.balance
            self.tokensUnlocked = nodeRecord.tokensUnlocked.balance
            self.tokensRewarded = nodeRecord.tokensRewarded.balance
            self.delegators = nodeRecord.delegators.keys
            self.delegatorIDCounter = nodeRecord.delegatorIDCounter
            self.tokensRequestedToUnstake = nodeRecord.tokensRequestedToUnstake
            self.initialWeight = nodeRecord.initialWeight
        }
    }

    /// Records the staking info associated with a delegator
    /// Stored in the NodeRecord resource for the node that a delegator
    /// is associated with
    pub resource DelegatorRecord {

        /// Tokens this delegator has committed for the next epoch
        /// The actual tokens are stored in the node's committed bucket
        pub(set) var tokensCommitted: @FlowToken.Vault

        /// Tokens this delegator has staked for the current epoch
        /// The actual tokens are stored in the node's staked bucket
        pub(set) var tokensStaked: @FlowToken.Vault

        /// Tokens this delegator has unstaked and is locked for the current epoch
        pub(set) var tokensUnstaked: @FlowToken.Vault

        /// Tokens this delegator has been rewarded and can withdraw
        pub let tokensRewarded: @FlowToken.Vault

        /// Tokens that this delegator unstaked and can withdraw
        pub let tokensUnlocked: @FlowToken.Vault

        /// Tokens that the delegator has requested to unstake
        pub(set) var tokensRequestedToUnstake: UFix64

        init() {
            self.tokensCommitted <- FlowToken.createEmptyVault() as! @FlowToken.Vault
            self.tokensStaked <- FlowToken.createEmptyVault() as! @FlowToken.Vault
            self.tokensUnstaked <- FlowToken.createEmptyVault() as! @FlowToken.Vault
            self.tokensRewarded <- FlowToken.createEmptyVault() as! @FlowToken.Vault
            self.tokensUnlocked <- FlowToken.createEmptyVault() as! @FlowToken.Vault
            self.tokensRequestedToUnstake = 0.0
        }

        destroy () {
            destroy self.tokensCommitted
            destroy self.tokensStaked
            destroy self.tokensUnstaked
            destroy self.tokensRewarded
            destroy self.tokensUnlocked
        }
    }

    /// Struct that can be returned to show all the info about a delegator
    pub struct DelegatorInfo {

        pub let id: UInt32
        pub let nodeID: String
        pub let tokensCommitted: UFix64
        pub let tokensStaked: UFix64
        pub let tokensUnstaked: UFix64
        pub let tokensRewarded: UFix64
        pub let tokensUnlocked: UFix64
        pub let tokensRequestedToUnstake: UFix64

        init(nodeID: String, delegatorID: UInt32) {
            let nodeRecord = FlowIDTableStaking.borrowNodeRecord(nodeID)

            let delegatorRecord = nodeRecord.borrowDelegatorRecord(delegatorID)

            self.id = delegatorID
            self.nodeID = nodeID
            self.tokensCommitted = delegatorRecord.tokensCommitted.balance
            self.tokensStaked = delegatorRecord.tokensStaked.balance
            self.tokensUnstaked = delegatorRecord.tokensUnstaked.balance
            self.tokensUnlocked = delegatorRecord.tokensUnlocked.balance
            self.tokensRewarded = delegatorRecord.tokensRewarded.balance
            self.tokensRequestedToUnstake = delegatorRecord.tokensRequestedToUnstake
        }

    }

    /// Resource that the node operator controls for staking
    pub resource NodeStaker {

        /// Unique ID for the node operator
        pub let id: String

        init(id: String) {
            self.id = id
        }

        /// Add new tokens to the system to stake during the next epoch
        pub fun stakeNewTokens(_ tokens: @FungibleToken.Vault) {

            let nodeRecord = FlowIDTableStaking.borrowNodeRecord(self.id)

            emit TokensCommitted(nodeID: nodeRecord.id, amount: tokens.balance)

            /// Add the new tokens to tokens committed
            nodeRecord.tokensCommitted.deposit(from: <-tokens)
        }

        /// Stake tokens that are in the tokensUnlocked bucket
        /// but haven't been officially staked
        pub fun stakeUnlockedTokens(amount: UFix64) {

            let nodeRecord = FlowIDTableStaking.borrowNodeRecord(self.id)

            /// Add the removed tokens to tokens committed
            nodeRecord.tokensCommitted.deposit(from: <-nodeRecord.tokensUnlocked.withdraw(amount: amount))

            emit TokensCommitted(nodeID: nodeRecord.id, amount: amount)
        }

        /// Stake tokens that are in the tokensRewarded bucket
        /// but haven't been officially staked
        pub fun stakeRewardedTokens(amount: UFix64) {

            let nodeRecord = FlowIDTableStaking.borrowNodeRecord(self.id)

            /// Add the removed tokens to tokens committed
            nodeRecord.tokensCommitted.deposit(from: <-nodeRecord.tokensRewarded.withdraw(amount: amount))

            emit TokensCommitted(nodeID: nodeRecord.id, amount: amount)
        }

        /// Request amount tokens to be removed from staking
        /// at the end of the next epoch
        pub fun requestUnStaking(amount: UFix64) {

            let nodeRecord = FlowIDTableStaking.borrowNodeRecord(self.id)

            assert (
                nodeRecord.tokensStaked.balance +
                nodeRecord.tokensCommitted.balance
                >= amount + nodeRecord.tokensRequestedToUnstake,
                message: "Not enough tokens to unstake!"
            )

            assert (
                nodeRecord.delegators.length == 0 ||
                nodeRecord.tokensStaked.balance + nodeRecord.tokensCommitted.balance  - amount >= FlowIDTableStaking.getMinimumStakeRequirements()[nodeRecord.role]!,
                message: "Cannot unstake below the minimum if there are delegators"
            )

            /// Get the balance of the tokens that are currently committed
            let amountCommitted = nodeRecord.tokensCommitted.balance

            /// If the request can come from committed, withdraw from committed to unlocked
            if amountCommitted >= amount {

                /// withdraw the requested tokens from committed since they have not been staked yet
                nodeRecord.tokensUnlocked.deposit(from: <-nodeRecord.tokensCommitted.withdraw(amount: amount))

            } else {
                /// Get the balance of the tokens that are currently committed
                let amountCommitted = nodeRecord.tokensCommitted.balance

                if amountCommitted > 0.0 {
                    nodeRecord.tokensUnlocked.deposit(from: <-nodeRecord.tokensCommitted.withdraw(amount: amountCommitted))
                }

                /// update request to show that leftover amount is requested to be unstaked
                /// at the end of the current epoch
                nodeRecord.tokensRequestedToUnstake = nodeRecord.tokensRequestedToUnstake + (amount - amountCommitted)
            }
        }

        /// Requests to unstake all of the node operators staked and committed tokens,
        /// as well as all the staked and committed tokens of all of their delegators
        pub fun unstakeAll() {
            let nodeRecord = FlowIDTableStaking.borrowNodeRecord(self.id)

            // iterate through all their delegators, uncommit their tokens
            // and request to unstake their staked tokens
            for delegator in nodeRecord.delegators.keys {
                let delRecord = nodeRecord.borrowDelegatorRecord(delegator)

                if delRecord.tokensCommitted.balance > 0.0 {
                    delRecord.tokensUnlocked.deposit(from: <-delRecord.tokensCommitted.withdraw(amount: delRecord.tokensCommitted.balance))
                }

                delRecord.tokensRequestedToUnstake = delRecord.tokensStaked.balance
            }

            /// if the request can come from committed, withdraw from committed to unlocked
            if nodeRecord.tokensCommitted.balance >= 0.0 {

                /// withdraw the requested tokens from committed since they have not been staked yet
                nodeRecord.tokensUnlocked.deposit(from: <-nodeRecord.tokensCommitted.withdraw(amount: nodeRecord.tokensCommitted.balance))

            }

            /// update request to show that leftover amount is requested to be unstaked
            /// at the end of the current epoch
            nodeRecord.tokensRequestedToUnstake = nodeRecord.tokensStaked.balance
        }

        /// Withdraw tokens from the unlocked bucket
        pub fun withdrawUnlockedTokens(amount: UFix64): @FungibleToken.Vault {

            let nodeRecord = FlowIDTableStaking.borrowNodeRecord(self.id)

            emit UnlockedTokensWithdrawn(nodeID: nodeRecord.id, amount: amount)

            return <- nodeRecord.tokensUnlocked.withdraw(amount: amount)
        }

        /// Withdraw tokens from the rewarded bucket
        pub fun withdrawRewardedTokens(amount: UFix64): @FungibleToken.Vault {

            let nodeRecord = FlowIDTableStaking.borrowNodeRecord(self.id)

            emit RewardTokensWithdrawn(nodeID: nodeRecord.id, amount: amount)

            return <- nodeRecord.tokensRewarded.withdraw(amount: amount)
        }

    }

    /// Resource object that the delegator stores in their account
    /// to perform staking actions
    pub resource NodeDelegator {

        /// Each delegator for a node operator has a unique ID
        pub let id: UInt32

        /// The ID of the node operator that this delegator delegates to
        pub let nodeID: String

        init(id: UInt32, nodeID: String) {
            self.id = id
            self.nodeID = nodeID
        }

        /// Delegate new tokens to the node operator
        pub fun delegateNewTokens(from: @FungibleToken.Vault) {

            let nodeRecord = FlowIDTableStaking.borrowNodeRecord(self.nodeID)

            let delRecord = nodeRecord.borrowDelegatorRecord(self.id)

            delRecord.tokensCommitted.deposit(from: <-from)

        }

        /// Delegate tokens from the unlocked bucket to the node operator
        pub fun delegateUnlockedTokens(amount: UFix64) {

            let nodeRecord = FlowIDTableStaking.borrowNodeRecord(self.nodeID)

            let delRecord = nodeRecord.borrowDelegatorRecord(self.id)

            delRecord.tokensCommitted.deposit(from: <-delRecord.tokensUnlocked.withdraw(amount: amount))

        }

        /// Delegate tokens from the rewards bucket to the node operator
        pub fun delegateRewardedTokens(amount: UFix64) {

            let nodeRecord = FlowIDTableStaking.borrowNodeRecord(self.nodeID)

            let delRecord = nodeRecord.borrowDelegatorRecord(self.id)

            delRecord.tokensCommitted.deposit(from: <-delRecord.tokensRewarded.withdraw(amount: amount))

        }

        /// Request to unstake delegated tokens during the next epoch
        pub fun requestUnstaking(amount: UFix64) {

            let nodeRecord = FlowIDTableStaking.borrowNodeRecord(self.nodeID)

            let delRecord = nodeRecord.borrowDelegatorRecord(self.id)

            assert (
                delRecord.tokensStaked.balance +
                delRecord.tokensCommitted.balance
                >= amount + delRecord.tokensRequestedToUnstake,
                message: "Not enough tokens to unstake!"
            )

            /// if the request can come from committed, withdraw from committed to unlocked
            if delRecord.tokensCommitted.balance >= amount {

                /// withdraw the requested tokens from committed since they have not been staked yet
                delRecord.tokensUnlocked.deposit(from: <-delRecord.tokensCommitted.withdraw(amount: amount))

            } else {
                /// Get the balance of the tokens that are currently committed
                let amountCommitted = delRecord.tokensCommitted.balance

                if amountCommitted > 0.0 {
                    delRecord.tokensUnlocked.deposit(from: <-delRecord.tokensCommitted.withdraw(amount: amountCommitted))
                }

                /// update request to show that leftover amount is requested to be unstaked
                /// at the end of the current epoch
                delRecord.tokensRequestedToUnstake = delRecord.tokensRequestedToUnstake + (amount - amountCommitted)
            }
        }

        /// Withdraw tokens from the unlocked bucket
        pub fun withdrawUnlockedTokens(amount: UFix64): @FungibleToken.Vault {

            let nodeRecord = FlowIDTableStaking.borrowNodeRecord(self.nodeID)

            let delRecord = nodeRecord.borrowDelegatorRecord(self.id)

            emit DelegatorUnlockedTokensWithdrawn(nodeID: nodeRecord.id, delegatorID: self.id, amount: amount)

            /// remove the tokens from the unlocked bucket
            return <- delRecord.tokensUnlocked.withdraw(amount: amount)
        }

        /// Withdraw tokens from the rewarded bucket
        pub fun withdrawRewardedTokens(amount: UFix64): @FungibleToken.Vault {

            let nodeRecord = FlowIDTableStaking.borrowNodeRecord(self.nodeID)

            let delRecord = nodeRecord.borrowDelegatorRecord(self.id)

            emit DelegatorRewardTokensWithdrawn(nodeID: nodeRecord.id, delegatorID: self.id, amount: amount)

            /// remove the tokens from the unlocked bucket
            return <- delRecord.tokensRewarded.withdraw(amount: amount)
        }
    }

    /// Admin resource that has the ability to create new staker objects,
    /// remove insufficiently staked nodes at the end of the staking auction,
    /// and pay rewards to nodes at the end of an epoch
    pub resource Admin {

        /// Remove a node from the record
        pub fun removeNode(_ nodeID: String): @NodeRecord {

            // Remove the node from the table
            let node <- FlowIDTableStaking.nodes.remove(key: nodeID)
                ?? panic("Could not find a node with the specified ID")

            return <-node
        }

        /// Iterates through all the registered nodes and if it finds
        /// a node that has insufficient tokens committed for the next epoch
        /// it moves their committed tokens to their unlocked bucket
        /// This will only be called once per epoch
        /// after the staking auction phase
        ///
        /// Also sets the initial weight of all the accepted nodes
        pub fun endStakingAuction(approvedNodeIDs: {String: Bool}) {

            let allNodeIDs = FlowIDTableStaking.getNodeIDs()

            /// remove nodes that have insufficient stake
            for nodeID in allNodeIDs {

                let nodeRecord = FlowIDTableStaking.borrowNodeRecord(nodeID)

                let totalTokensCommitted = FlowIDTableStaking.getTotalCommittedBalance(nodeID)

                /// If the tokens that they have committed for the next epoch
                /// do not meet the minimum requirements
                if (totalTokensCommitted < FlowIDTableStaking.minimumStakeRequired[nodeRecord.role]!) || approvedNodeIDs[nodeID] == nil {

                    emit NodeRemovedAndRefunded(nodeID: nodeRecord.id, amount: nodeRecord.tokensCommitted.balance + nodeRecord.tokensStaked.balance)

                    if nodeRecord.tokensCommitted.balance > 0.0 {
                        /// move their committed tokens back to their unlocked tokens
                        nodeRecord.tokensUnlocked.deposit(from: <-nodeRecord.tokensCommitted.withdraw(amount: nodeRecord.tokensCommitted.balance))
                    }

                    /// Set their request to unstake equal to all their staked tokens
                    /// since they are forced to unstake
                    nodeRecord.tokensRequestedToUnstake = nodeRecord.tokensStaked.balance

                    nodeRecord.initialWeight = 0

                } else {
                    /// Set initial weight of all the committed nodes
                    /// TODO: Figure out how to calculate the initial weight for each node
                    nodeRecord.initialWeight = 100
                }
            }
        }

        /// Called at the end of the epoch to pay rewards to node operators
        /// based on the tokens that they have staked
        pub fun payRewards() {

            let allNodeIDs = FlowIDTableStaking.getNodeIDs()

            let flowTokenMinter = FlowIDTableStaking.account.borrow<&FlowToken.Minter>(from: /storage/flowTokenMinter)
                ?? panic("Could not borrow minter reference")

            // calculate total reward sum for each node type
            // by multiplying the total amount of rewards by the ratio for each node type
            var rewardsForNodeTypes: {UInt8: UFix64} = {}
            rewardsForNodeTypes[UInt8(1)] = FlowIDTableStaking.epochTokenPayout * FlowIDTableStaking.rewardRatios[UInt8(1)]!
            rewardsForNodeTypes[UInt8(2)] = FlowIDTableStaking.epochTokenPayout * FlowIDTableStaking.rewardRatios[UInt8(2)]!
            rewardsForNodeTypes[UInt8(3)] = FlowIDTableStaking.epochTokenPayout * FlowIDTableStaking.rewardRatios[UInt8(3)]!
            rewardsForNodeTypes[UInt8(4)] = FlowIDTableStaking.epochTokenPayout * FlowIDTableStaking.rewardRatios[UInt8(4)]!
            rewardsForNodeTypes[UInt8(5)] = 0.0

            /// iterate through all the nodes
            for nodeID in allNodeIDs {

                let nodeRecord = FlowIDTableStaking.borrowNodeRecord(nodeID)

                if nodeRecord.tokensStaked.balance == 0.0 { continue }

                /// Calculate the amount of tokens that this node operator receives
                let rewardAmount = rewardsForNodeTypes[nodeRecord.role]! * (nodeRecord.tokensStaked.balance / FlowIDTableStaking.totalTokensStakedByNodeType[nodeRecord.role]!)

                /// Mint the tokens to reward the operator
                let tokenReward <- flowTokenMinter.mintTokens(amount: rewardAmount)

                emit RewardsPaid(nodeID: nodeRecord.id, amount: tokenReward.balance)

                // Iterate through all delegators and reward them their share
                // of the rewards for the tokens they have staked for this node
                for delegator in nodeRecord.delegators.keys {
                    let delRecord = nodeRecord.borrowDelegatorRecord(delegator)

                    if delRecord.tokensStaked.balance == 0.0 { continue }

                    let delegatorRewardAmount = (rewardsForNodeTypes[nodeRecord.role]! * (delRecord.tokensStaked.balance / FlowIDTableStaking.totalTokensStakedByNodeType[nodeRecord.role]!))

                    let delegatorReward <- flowTokenMinter.mintTokens(amount: delegatorRewardAmount)

                    // take the node operator's cut
                    tokenReward.deposit(from: <-delegatorReward.withdraw(amount: delegatorReward.balance * FlowIDTableStaking.nodeDelegatingRewardCut))

                    emit DelegatorRewardsPaid(nodeID: nodeRecord.id, delegatorID: delegator, amount: delegatorRewardAmount)

                    if delegatorReward.balance > 0.0 {
                        delRecord.tokensRewarded.deposit(from: <-delegatorReward)
                    } else {
                        destroy delegatorReward
                    }
                }

                /// Deposit the node Rewards into their tokensRewarded bucket
                nodeRecord.tokensRewarded.deposit(from: <-tokenReward)
            }
        }

        /// Called at the end of the epoch to move tokens between buckets
        /// for stakers
        /// Tokens that have been committed are moved to the staked bucket
        /// Tokens that were unstaked during the last epoch are fully unlocked
        /// Unstaking requests are filled by moving those tokens from staked to unstaked
        pub fun moveTokens() {

            let allNodeIDs = FlowIDTableStaking.getNodeIDs()

            for nodeID in allNodeIDs {

                let nodeRecord = FlowIDTableStaking.borrowNodeRecord(nodeID)

                // Update total number of tokens staked by all the nodes of each type
                FlowIDTableStaking.totalTokensStakedByNodeType[nodeRecord.role] = FlowIDTableStaking.totalTokensStakedByNodeType[nodeRecord.role]! + nodeRecord.tokensCommitted.balance

                if nodeRecord.tokensCommitted.balance > 0.0 {
                    emit TokensStaked(nodeID: nodeRecord.id, amount: nodeRecord.tokensCommitted.balance)
                    nodeRecord.tokensStaked.deposit(from: <-nodeRecord.tokensCommitted.withdraw(amount: nodeRecord.tokensCommitted.balance))
                }
                if nodeRecord.tokensUnstaked.balance > 0.0 {
                    nodeRecord.tokensUnlocked.deposit(from: <-nodeRecord.tokensUnstaked.withdraw(amount: nodeRecord.tokensUnstaked.balance))
                }
                if nodeRecord.tokensRequestedToUnstake > 0.0 {
                    emit TokensUnStaked(nodeID: nodeRecord.id, amount: nodeRecord.tokensRequestedToUnstake)
                    nodeRecord.tokensUnstaked.deposit(from: <-nodeRecord.tokensStaked.withdraw(amount: nodeRecord.tokensRequestedToUnstake))
                }

                // move all the delegators' tokens between buckets
                for delegator in nodeRecord.delegators.keys {

                    let delRecord = nodeRecord.borrowDelegatorRecord(delegator)

                    FlowIDTableStaking.totalTokensStakedByNodeType[nodeRecord.role] = FlowIDTableStaking.totalTokensStakedByNodeType[nodeRecord.role]! + delRecord.tokensCommitted.balance

                    // mark their committed tokens as staked
                    if delRecord.tokensCommitted.balance > 0.0 {
                        delRecord.tokensStaked.deposit(from: <-delRecord.tokensCommitted.withdraw(amount: delRecord.tokensCommitted.balance))
                    }

                    if delRecord.tokensUnstaked.balance > 0.0 {
                        delRecord.tokensUnlocked.deposit(from: <-delRecord.tokensUnstaked.withdraw(amount: delRecord.tokensUnstaked.balance))
                    }

                    if delRecord.tokensRequestedToUnstake > 0.0 {
                        delRecord.tokensUnstaked.deposit(from: <-delRecord.tokensStaked.withdraw(amount: delRecord.tokensRequestedToUnstake))
                        emit TokensUnStaked(nodeID: nodeRecord.id, amount: delRecord.tokensRequestedToUnstake)
                    }

                    // subtract their requested tokens from the total staked for their node type
                    FlowIDTableStaking.totalTokensStakedByNodeType[nodeRecord.role] = FlowIDTableStaking.totalTokensStakedByNodeType[nodeRecord.role]! - delRecord.tokensRequestedToUnstake

                    delRecord.tokensRequestedToUnstake = 0.0
                }

                // subtract their requested tokens from the total staked for their node type
                FlowIDTableStaking.totalTokensStakedByNodeType[nodeRecord.role] = FlowIDTableStaking.totalTokensStakedByNodeType[nodeRecord.role]! - nodeRecord.tokensRequestedToUnstake

                // Reset the tokens requested field so it can be used for the next epoch
                nodeRecord.tokensRequestedToUnstake = 0.0
            }
        }

        // Changes the total weekly payout to a new value
        pub fun updateEpochTokenPayout(_ newPayout: UFix64) {
            FlowIDTableStaking.epochTokenPayout = newPayout
        }

        /// Admin calls this to change the percentage
        /// of delegator rewards every node operator takes
        pub fun changeCutPercentage(_ newCutPercentage: UFix64) {
            pre {
                newCutPercentage > 0.0 && newCutPercentage < 1.0:
                    "Cut percentage must be between 0 and 1!"
            }

            FlowIDTableStaking.nodeDelegatingRewardCut = newCutPercentage

            emit NewDelegatorCutPercentage(newCutPercentage: FlowIDTableStaking.nodeDelegatingRewardCut)
        }
    }

    /// Any node can call this function to register a new Node
    /// It returns the resource for nodes that they can store in
    /// their account storage
    pub fun addNodeRecord(id: String, role: UInt8, networkingAddress: String, networkingKey: String, stakingKey: String, tokensCommitted: @FungibleToken.Vault): @NodeStaker {

        let initialBalance = tokensCommitted.balance

        let newNode <- create NodeRecord(id: id, role: role, networkingAddress: networkingAddress, networkingKey: networkingKey, stakingKey: stakingKey, tokensCommitted: <-tokensCommitted)

        // Insert the node to the table
        FlowIDTableStaking.nodes[id] <-! newNode

        // return a new NodeStaker object that the node operator stores in their account
        return <-create NodeStaker(id: id)

    }

    /// Registers a new delegator with a unique ID for the specified node operator
    /// and returns a delegator object to the caller
    /// The node operator would make a public capability for potential delegators
    /// to access this function
    pub fun registerNewDelegator(nodeID: String): @NodeDelegator {

        let nodeRecord = FlowIDTableStaking.borrowNodeRecord(nodeID)

        assert (
            FlowIDTableStaking.getTotalCommittedBalance(nodeID) > FlowIDTableStaking.minimumStakeRequired[nodeRecord.role]!,
            message: "Cannot register a delegator if the node operator is below the minimum stake"
        )

        nodeRecord.delegatorIDCounter = nodeRecord.delegatorIDCounter + UInt32(1)

        nodeRecord.delegators[nodeRecord.delegatorIDCounter] <-! create DelegatorRecord()

        emit NewDelegatorCreated(nodeID: nodeRecord.id, delegatorID: nodeRecord.delegatorIDCounter)

        return <-create NodeDelegator(id: nodeRecord.delegatorIDCounter, nodeID: nodeRecord.id)
    }

    /// borrow a reference to to one of the nodes in the record
    /// This gives the caller access to all the public fields on the
    /// objects and is basically as if the caller owned the object
    /// The only thing they cannot do is destroy it or move it
    /// This will only be used by the other epoch contracts
    access(contract) fun borrowNodeRecord(_ nodeID: String): &NodeRecord {
        pre {
            FlowIDTableStaking.nodes[nodeID] != nil:
                "Specified node ID does not exist in the record"
        }
        return &FlowIDTableStaking.nodes[nodeID] as! &NodeRecord
    }

    /****************** Getter Functions for the staking Info *******************/

    /// Gets an array of the node IDs that are proposed for the next epoch
    /// Nodes that are proposed are nodes that have enough tokens staked + committed
    /// for the next epoch
    pub fun getProposedNodeIDs(): [String] {
        var proposedNodes: [String] = []

        for nodeID in FlowIDTableStaking.getNodeIDs() {
            let delRecord = FlowIDTableStaking.borrowNodeRecord(nodeID)

            if self.getTotalCommittedBalance(nodeID) >= self.minimumStakeRequired[delRecord.role]!  {
                proposedNodes.append(nodeID)
            }
        }

        return proposedNodes
    }

    /// Gets an array of all the nodeIDs that are staked.
    /// Only nodes that are participating in the current epoch
    /// can be staked, so this is an array of all the active
    /// node operators
    pub fun getStakedNodeIDs(): [String] {
        var stakedNodes: [String] = []

        for nodeID in FlowIDTableStaking.getNodeIDs() {
            let nodeRecord = FlowIDTableStaking.borrowNodeRecord(nodeID)

            if nodeRecord.tokensStaked.balance >= self.minimumStakeRequired[nodeRecord.role]!  {
                stakedNodes.append(nodeID)
            }
        }

        return stakedNodes
    }

    /// Gets an array of all the node IDs that have ever applied
    pub fun getNodeIDs(): [String] {
        return FlowIDTableStaking.nodes.keys
    }

    /// Gets the total amount of tokens that have been staked and
    /// committed for a node. The sum from the node operator and all
    /// its delegators
    pub fun getTotalCommittedBalance(_ nodeID: String): UFix64 {
        let nodeRecord = self.borrowNodeRecord(nodeID)

        if (nodeRecord.tokensCommitted.balance + nodeRecord.tokensStaked.balance) < nodeRecord.tokensRequestedToUnstake {
            return 0.0
        } else {
            var sum: UFix64 = 0.0

            sum = nodeRecord.tokensCommitted.balance + nodeRecord.tokensStaked.balance - nodeRecord.tokensRequestedToUnstake

            for delegator in nodeRecord.delegators.keys {
                let delRecord = nodeRecord.borrowDelegatorRecord(delegator)
                sum = sum + delRecord.tokensCommitted.balance + delRecord.tokensStaked.balance - delRecord.tokensRequestedToUnstake
            }

            return sum
        }
    }

    /// Functions to return contract fields

    pub fun getMinimumStakeRequirements(): {UInt8: UFix64} {
        return self.minimumStakeRequired
    }

    pub fun getTotalTokensStakedByNodeType(): {UInt8: UFix64} {
        return self.totalTokensStakedByNodeType
    }

    pub fun getEpochTokenPayout(): UFix64 {
        return self.epochTokenPayout
    }

    pub fun getRewardRatios(): {UInt8: UFix64} {
        return self.rewardRatios
    }

    init() {
        self.nodes <- {}

        self.NodeStakerStoragePath = /storage/flowStaker
        self.NodeStakerPublicPath = /public/flowStaker
        self.StakingAdminStoragePath = /storage/flowStakingAdmin
        self.DelegatorStoragePath = /storage/flowStakingDelegator

        // minimum stakes for each node types
        self.minimumStakeRequired = {UInt8(1): 250000.0, UInt8(2): 500000.0, UInt8(3): 1250000.0, UInt8(4): 135000.0, UInt8(5): 0.0}

        self.totalTokensStakedByNodeType = {UInt8(1): 0.0, UInt8(2): 0.0, UInt8(3): 0.0, UInt8(4): 0.0, UInt8(5): 0.0}

        // 1.25M FLOW paid out in the first week. Decreasing in subsequent weeks
        self.epochTokenPayout = 1250000.0

        // initialize the cut of rewards that node operators take to 3%
        self.nodeDelegatingRewardCut = 0.03

        // The preliminary percentage of rewards that go to each node type every epoch
        // subject to change
        self.rewardRatios = {UInt8(1): 0.168, UInt8(2): 0.518, UInt8(3): 0.078, UInt8(4): 0.236, UInt8(5): 0.0}

        // save the admin object to storage
        self.account.save(<-create Admin(), to: self.StakingAdminStoragePath)
    }
}
`

//nolint:gosimple
const knownContract_dee35303492e5a0b_FlowIDTableStaking = `
import FungibleToken from 0xf233dcee88fe0abe
import FlowToken from 0x1654653399040a61

pub contract FlowIDTableStaking {

    /********************* ID Table and Staking Events **********************/
    pub event NewNodeCreated(nodeID: String, role: UInt8, amountCommitted: UFix64)
    pub event TokensCommitted(nodeID: String, amount: UFix64)
    pub event TokensStaked(nodeID: String, amount: UFix64)
    pub event TokensUnstaking(nodeID: String, amount: UFix64)
    pub event NodeRemovedAndRefunded(nodeID: String, amount: UFix64)
    pub event RewardsPaid(nodeID: String, amount: UFix64)
    pub event UnstakedTokensWithdrawn(nodeID: String, amount: UFix64)
    pub event RewardTokensWithdrawn(nodeID: String, amount: UFix64)
    pub event NewDelegatorCutPercentage(newCutPercentage: UFix64)

    /// Delegator Events
    pub event NewDelegatorCreated(nodeID: String, delegatorID: UInt32)
    pub event DelegatorRewardsPaid(nodeID: String, delegatorID: UInt32, amount: UFix64)
    pub event DelegatorUnstakedTokensWithdrawn(nodeID: String, delegatorID: UInt32, amount: UFix64)
    pub event DelegatorRewardTokensWithdrawn(nodeID: String, delegatorID: UInt32, amount: UFix64)

    /// Holds the identity table for all the nodes in the network.
    /// Includes nodes that aren't actively participating
    /// key = node ID
    /// value = the record of that node's info, tokens, and delegators
    access(contract) var nodes: @{String: NodeRecord}

    /// The minimum amount of tokens that each node type has to stake
    /// in order to be considered valid
    /// key = node role
    /// value = amount of tokens
    access(contract) var minimumStakeRequired: {UInt8: UFix64}

    /// The total amount of tokens that are staked for all the nodes
    /// of each node type during the current epoch
    /// key = node role
    /// value = amount of tokens
    access(contract) var totalTokensStakedByNodeType: {UInt8: UFix64}

    /// The total amount of tokens that are paid as rewards every epoch
    /// could be manually changed by the admin resource
    pub var epochTokenPayout: UFix64

    /// The ratio of the weekly awards that each node type gets
    /// key = node role
    /// value = decimal number between 0 and 1 indicating a percentage
    access(contract) var rewardRatios: {UInt8: UFix64}

    /// The percentage of rewards that every node operator takes from
    /// the users that are delegating to it
    pub var nodeDelegatingRewardCut: UFix64

    /// Paths for storing staking resources
    pub let NodeStakerStoragePath: Path
    pub let NodeStakerPublicPath: Path
    pub let StakingAdminStoragePath: StoragePath
    pub let DelegatorStoragePath: Path

    /*********** ID Table and Staking Composite Type Definitions *************/

    /// Contains information that is specific to a node in Flow
    /// only lives in this contract
    pub resource NodeRecord {

        /// The unique ID of the node
        /// Set when the node is created
        pub let id: String

        /// The type of node:
        /// 1 = collection
        /// 2 = consensus
        /// 3 = execution
        /// 4 = verification
        /// 5 = access
        pub var role: UInt8

        /// The address used for networking
        pub(set) var networkingAddress: String

        /// the public key for networking
        pub(set) var networkingKey: String

        /// the public key for staking
        pub(set) var stakingKey: String

        /// The total tokens that this node currently has staked, including delegators
        /// This value must always be above the minimum requirement to stay staked
        /// or accept delegators
        pub var tokensStaked: @FlowToken.Vault

        /// The tokens that this node has committed to stake for the next epoch.
        pub var tokensCommitted: @FlowToken.Vault

        /// The tokens that this node has unstaked from the previous epoch
        /// Moves to the tokensUnstaked bucket at the end of the epoch.
        pub var tokensUnstaking: @FlowToken.Vault

        /// Tokens that this node is able to withdraw whenever they want
        /// Staking rewards are paid to this bucket
        pub var tokensUnstaked: @FlowToken.Vault

        /// Staking rewards are paid to this bucket
        /// Can be withdrawn whenever
        pub var tokensRewarded: @FlowToken.Vault

        /// list of delegators for this node operator
        pub let delegators: @{UInt32: DelegatorRecord}

        /// The incrementing ID used to register new delegators
        pub(set) var delegatorIDCounter: UInt32

        /// The amount of tokens that this node has requested to unstake
        /// for the next epoch
        pub(set) var tokensRequestedToUnstake: UFix64

        /// weight as determined by the amount staked after the staking auction
        pub(set) var initialWeight: UInt64

        init(id: String,
             role: UInt8,  /// role that the node will have for future epochs
             networkingAddress: String,
             networkingKey: String,
             stakingKey: String,
             tokensCommitted: @FungibleToken.Vault
        ) {
            pre {
                id.length == 64: "Node ID length must be 32 bytes (64 hex characters)"
                FlowIDTableStaking.nodes[id] == nil: "The ID cannot already exist in the record"
                role >= UInt8(1) && role <= UInt8(5): "The role must be 1, 2, 3, 4, or 5"
                networkingAddress.length > 0: "The networkingAddress cannot be empty"
            }

            /// Assert that the addresses and keys are not already in use
            /// They must be unique
            for nodeID in FlowIDTableStaking.nodes.keys {
                assert (
                    networkingAddress != FlowIDTableStaking.nodes[nodeID]?.networkingAddress,
                    message: "Networking Address is already in use!"
                )
                assert (
                    networkingKey != FlowIDTableStaking.nodes[nodeID]?.networkingKey,
                    message: "Networking Key is already in use!"
                )
                assert (
                    stakingKey != FlowIDTableStaking.nodes[nodeID]?.stakingKey,
                    message: "Staking Key is already in use!"
                )
            }

            self.id = id
            self.role = role
            self.networkingAddress = networkingAddress
            self.networkingKey = networkingKey
            self.stakingKey = stakingKey
            self.initialWeight = 0
            self.delegators <- {}
            self.delegatorIDCounter = 0

            self.tokensCommitted <- tokensCommitted as! @FlowToken.Vault
            self.tokensStaked <- FlowToken.createEmptyVault() as! @FlowToken.Vault
            self.tokensUnstaking <- FlowToken.createEmptyVault() as! @FlowToken.Vault
            self.tokensUnstaked <- FlowToken.createEmptyVault() as! @FlowToken.Vault
            self.tokensRewarded <- FlowToken.createEmptyVault() as! @FlowToken.Vault
            self.tokensRequestedToUnstake = 0.0

            emit NewNodeCreated(nodeID: self.id, role: self.role, amountCommitted: self.tokensCommitted.balance)
        }

        destroy() {
            let flowTokenRef = FlowIDTableStaking.account.borrow<&FlowToken.Vault>(from: /storage/flowTokenVault)!
            if self.tokensStaked.balance > 0.0 {
                FlowIDTableStaking.totalTokensStakedByNodeType[self.role] = FlowIDTableStaking.totalTokensStakedByNodeType[self.role]! - self.tokensStaked.balance
                flowTokenRef.deposit(from: <-self.tokensStaked)
            } else { destroy self.tokensStaked }
            if self.tokensCommitted.balance > 0.0 {
                flowTokenRef.deposit(from: <-self.tokensCommitted)
            } else { destroy  self.tokensCommitted }
            if self.tokensUnstaking.balance > 0.0 {
                flowTokenRef.deposit(from: <-self.tokensUnstaking)
            } else { destroy  self.tokensUnstaking }
            if self.tokensUnstaked.balance > 0.0 {
                flowTokenRef.deposit(from: <-self.tokensUnstaked)
            } else { destroy  self.tokensUnstaked }
            if self.tokensRewarded.balance > 0.0 {
                flowTokenRef.deposit(from: <-self.tokensRewarded)
            } else { destroy  self.tokensRewarded }

            // Return all of the delegators' funds
            for delegator in self.delegators.keys {
                let delRecord = self.borrowDelegatorRecord(delegator)
                if delRecord.tokensCommitted.balance > 0.0 {
                    flowTokenRef.deposit(from: <-delRecord.tokensCommitted.withdraw(amount: delRecord.tokensCommitted.balance))
                }
                if delRecord.tokensStaked.balance > 0.0 {
                    flowTokenRef.deposit(from: <-delRecord.tokensStaked.withdraw(amount: delRecord.tokensStaked.balance))
                }
                if delRecord.tokensUnstaked.balance > 0.0 {
                    flowTokenRef.deposit(from: <-delRecord.tokensUnstaked.withdraw(amount: delRecord.tokensUnstaked.balance))
                }
                if delRecord.tokensRewarded.balance > 0.0 {
                    flowTokenRef.deposit(from: <-delRecord.tokensRewarded.withdraw(amount: delRecord.tokensRewarded.balance))
                }
                if delRecord.tokensUnstaking.balance > 0.0 {
                    flowTokenRef.deposit(from: <-delRecord.tokensUnstaking.withdraw(amount: delRecord.tokensUnstaking.balance))
                }
            }

            destroy self.delegators
        }

        /// borrow a reference to to one of the delegators for a node in the record
        /// This gives the caller access to all the public fields on the
        /// object and is basically as if the caller owned the object
        /// The only thing they cannot do is destroy it or move it
        /// This will only be used by the other epoch contracts
        access(contract) fun borrowDelegatorRecord(_ delegatorID: UInt32): &DelegatorRecord {
            pre {
                self.delegators[delegatorID] != nil:
                    "Specified delegator ID does not exist in the record"
            }
            return &self.delegators[delegatorID] as! &DelegatorRecord
        }
    }

    // Struct to create to get read-only info about a node
    pub struct NodeInfo {
        pub let id: String
        pub let role: UInt8
        pub let networkingAddress: String
        pub let networkingKey: String
        pub let stakingKey: String
        pub let tokensStaked: UFix64
        pub let totalTokensStaked: UFix64
        pub let tokensCommitted: UFix64
        pub let tokensUnstaking: UFix64
        pub let tokensUnstaked: UFix64
        pub let tokensRewarded: UFix64

        /// list of delegator IDs for this node operator
        pub let delegators: [UInt32]
        pub let delegatorIDCounter: UInt32
        pub let tokensRequestedToUnstake: UFix64
        pub let initialWeight: UInt64

        init(nodeID: String) {
            let nodeRecord = FlowIDTableStaking.borrowNodeRecord(nodeID)

            self.id = nodeRecord.id
            self.role = nodeRecord.role
            self.networkingAddress = nodeRecord.networkingAddress
            self.networkingKey = nodeRecord.networkingKey
            self.stakingKey = nodeRecord.stakingKey
            self.tokensStaked = nodeRecord.tokensStaked.balance
            self.totalTokensStaked = FlowIDTableStaking.getTotalCommittedBalance(nodeID)
            self.tokensCommitted = nodeRecord.tokensCommitted.balance
            self.tokensUnstaking = nodeRecord.tokensUnstaking.balance
            self.tokensUnstaked = nodeRecord.tokensUnstaked.balance
            self.tokensRewarded = nodeRecord.tokensRewarded.balance
            self.delegators = nodeRecord.delegators.keys
            self.delegatorIDCounter = nodeRecord.delegatorIDCounter
            self.tokensRequestedToUnstake = nodeRecord.tokensRequestedToUnstake
            self.initialWeight = nodeRecord.initialWeight
        }
    }

    /// Records the staking info associated with a delegator
    /// Stored in the NodeRecord resource for the node that a delegator
    /// is associated with
    pub resource DelegatorRecord {

        /// Tokens this delegator has committed for the next epoch
        /// The actual tokens are stored in the node's committed bucket
        pub(set) var tokensCommitted: @FlowToken.Vault

        /// Tokens this delegator has staked for the current epoch
        /// The actual tokens are stored in the node's staked bucket
        pub(set) var tokensStaked: @FlowToken.Vault

        /// Tokens this delegator has requested to unstake and is locked for the current epoch
        pub(set) var tokensUnstaking: @FlowToken.Vault

        /// Tokens this delegator has been rewarded and can withdraw
        pub let tokensRewarded: @FlowToken.Vault

        /// Tokens that this delegator unstaked and can withdraw
        pub let tokensUnstaked: @FlowToken.Vault

        /// Tokens that the delegator has requested to unstake
        pub(set) var tokensRequestedToUnstake: UFix64

        init() {
            self.tokensCommitted <- FlowToken.createEmptyVault() as! @FlowToken.Vault
            self.tokensStaked <- FlowToken.createEmptyVault() as! @FlowToken.Vault
            self.tokensUnstaking <- FlowToken.createEmptyVault() as! @FlowToken.Vault
            self.tokensRewarded <- FlowToken.createEmptyVault() as! @FlowToken.Vault
            self.tokensUnstaked <- FlowToken.createEmptyVault() as! @FlowToken.Vault
            self.tokensRequestedToUnstake = 0.0
        }

        destroy () {
            destroy self.tokensCommitted
            destroy self.tokensStaked
            destroy self.tokensUnstaking
            destroy self.tokensRewarded
            destroy self.tokensUnstaked
        }
    }

    /// Struct that can be returned to show all the info about a delegator
    pub struct DelegatorInfo {

        pub let id: UInt32
        pub let nodeID: String
        pub let tokensCommitted: UFix64
        pub let tokensStaked: UFix64
        pub let tokensUnstaking: UFix64
        pub let tokensRewarded: UFix64
        pub let tokensUnstaked: UFix64
        pub let tokensRequestedToUnstake: UFix64

        init(nodeID: String, delegatorID: UInt32) {
            let nodeRecord = FlowIDTableStaking.borrowNodeRecord(nodeID)

            let delegatorRecord = nodeRecord.borrowDelegatorRecord(delegatorID)

            self.id = delegatorID
            self.nodeID = nodeID
            self.tokensCommitted = delegatorRecord.tokensCommitted.balance
            self.tokensStaked = delegatorRecord.tokensStaked.balance
            self.tokensUnstaking = delegatorRecord.tokensUnstaking.balance
            self.tokensUnstaked = delegatorRecord.tokensUnstaked.balance
            self.tokensRewarded = delegatorRecord.tokensRewarded.balance
            self.tokensRequestedToUnstake = delegatorRecord.tokensRequestedToUnstake
        }

    }

    /// Resource that the node operator controls for staking
    pub resource NodeStaker {

        /// Unique ID for the node operator
        pub let id: String

        init(id: String) {
            self.id = id
        }

        /// Add new tokens to the system to stake during the next epoch
        pub fun stakeNewTokens(_ tokens: @FungibleToken.Vault) {

            let nodeRecord = FlowIDTableStaking.borrowNodeRecord(self.id)

            emit TokensCommitted(nodeID: nodeRecord.id, amount: tokens.balance)

            /// Add the new tokens to tokens committed
            nodeRecord.tokensCommitted.deposit(from: <-tokens)
        }

        /// Stake tokens that are in the tokensUnstaked bucket
        /// but haven't been officially staked
        pub fun stakeUnstakedTokens(amount: UFix64) {

            let nodeRecord = FlowIDTableStaking.borrowNodeRecord(self.id)

            /// Add the removed tokens to tokens committed
            nodeRecord.tokensCommitted.deposit(from: <-nodeRecord.tokensUnstaked.withdraw(amount: amount))

            emit TokensCommitted(nodeID: nodeRecord.id, amount: amount)
        }

        /// Stake tokens that are in the tokensRewarded bucket
        /// but haven't been officially staked
        pub fun stakeRewardedTokens(amount: UFix64) {

            let nodeRecord = FlowIDTableStaking.borrowNodeRecord(self.id)

            /// Add the removed tokens to tokens committed
            nodeRecord.tokensCommitted.deposit(from: <-nodeRecord.tokensRewarded.withdraw(amount: amount))

            emit TokensCommitted(nodeID: nodeRecord.id, amount: amount)
        }

        /// Request amount tokens to be removed from staking
        /// at the end of the next epoch
        pub fun requestUnstaking(amount: UFix64) {

            let nodeRecord = FlowIDTableStaking.borrowNodeRecord(self.id)

            assert (
                nodeRecord.tokensStaked.balance +
                nodeRecord.tokensCommitted.balance
                >= amount + nodeRecord.tokensRequestedToUnstake,
                message: "Not enough tokens to unstake!"
            )

            assert (
                nodeRecord.delegators.length == 0 ||
                nodeRecord.tokensStaked.balance + nodeRecord.tokensCommitted.balance  - amount >= FlowIDTableStaking.getMinimumStakeRequirements()[nodeRecord.role]!,
                message: "Cannot unstake below the minimum if there are delegators"
            )

            /// Get the balance of the tokens that are currently committed
            let amountCommitted = nodeRecord.tokensCommitted.balance

            /// If the request can come from committed, withdraw from committed to unstaked
            if amountCommitted >= amount {

                /// withdraw the requested tokens from committed since they have not been staked yet
                nodeRecord.tokensUnstaked.deposit(from: <-nodeRecord.tokensCommitted.withdraw(amount: amount))

            } else {
                /// Get the balance of the tokens that are currently committed
                let amountCommitted = nodeRecord.tokensCommitted.balance

                if amountCommitted > 0.0 {
                    nodeRecord.tokensUnstaked.deposit(from: <-nodeRecord.tokensCommitted.withdraw(amount: amountCommitted))
                }

                /// update request to show that leftover amount is requested to be unstaked
                /// at the end of the current epoch
                nodeRecord.tokensRequestedToUnstake = nodeRecord.tokensRequestedToUnstake + (amount - amountCommitted)
            }
        }

        /// Requests to unstake all of the node operators staked and committed tokens,
        /// as well as all the staked and committed tokens of all of their delegators
        pub fun unstakeAll() {
            let nodeRecord = FlowIDTableStaking.borrowNodeRecord(self.id)

            // iterate through all their delegators, uncommit their tokens
            // and request to unstake their staked tokens
            for delegator in nodeRecord.delegators.keys {
                let delRecord = nodeRecord.borrowDelegatorRecord(delegator)

                if delRecord.tokensCommitted.balance > 0.0 {
                    delRecord.tokensUnstaked.deposit(from: <-delRecord.tokensCommitted.withdraw(amount: delRecord.tokensCommitted.balance))
                }

                delRecord.tokensRequestedToUnstake = delRecord.tokensStaked.balance
            }

            /// if the request can come from committed, withdraw from committed to unstaked
            if nodeRecord.tokensCommitted.balance >= 0.0 {

                /// withdraw the requested tokens from committed since they have not been staked yet
                nodeRecord.tokensUnstaked.deposit(from: <-nodeRecord.tokensCommitted.withdraw(amount: nodeRecord.tokensCommitted.balance))

            }

            /// update request to show that leftover amount is requested to be unstaked
            /// at the end of the current epoch
            nodeRecord.tokensRequestedToUnstake = nodeRecord.tokensStaked.balance
        }

        /// Withdraw tokens from the unstaked bucket
        pub fun withdrawUnstakedTokens(amount: UFix64): @FungibleToken.Vault {

            let nodeRecord = FlowIDTableStaking.borrowNodeRecord(self.id)

            emit UnstakedTokensWithdrawn(nodeID: nodeRecord.id, amount: amount)

            return <- nodeRecord.tokensUnstaked.withdraw(amount: amount)
        }

        /// Withdraw tokens from the rewarded bucket
        pub fun withdrawRewardedTokens(amount: UFix64): @FungibleToken.Vault {

            let nodeRecord = FlowIDTableStaking.borrowNodeRecord(self.id)

            emit RewardTokensWithdrawn(nodeID: nodeRecord.id, amount: amount)

            return <- nodeRecord.tokensRewarded.withdraw(amount: amount)
        }

    }

    /// Resource object that the delegator stores in their account
    /// to perform staking actions
    pub resource NodeDelegator {

        /// Each delegator for a node operator has a unique ID
        pub let id: UInt32

        /// The ID of the node operator that this delegator delegates to
        pub let nodeID: String

        init(id: UInt32, nodeID: String) {
            self.id = id
            self.nodeID = nodeID
        }

        /// Delegate new tokens to the node operator
        pub fun delegateNewTokens(from: @FungibleToken.Vault) {

            let nodeRecord = FlowIDTableStaking.borrowNodeRecord(self.nodeID)

            let delRecord = nodeRecord.borrowDelegatorRecord(self.id)

            delRecord.tokensCommitted.deposit(from: <-from)

        }

        /// Delegate tokens from the unstaked bucket to the node operator
        pub fun delegateUnstakedTokens(amount: UFix64) {

            let nodeRecord = FlowIDTableStaking.borrowNodeRecord(self.nodeID)

            let delRecord = nodeRecord.borrowDelegatorRecord(self.id)

            delRecord.tokensCommitted.deposit(from: <-delRecord.tokensUnstaked.withdraw(amount: amount))

        }

        /// Delegate tokens from the rewards bucket to the node operator
        pub fun delegateRewardedTokens(amount: UFix64) {

            let nodeRecord = FlowIDTableStaking.borrowNodeRecord(self.nodeID)

            let delRecord = nodeRecord.borrowDelegatorRecord(self.id)

            delRecord.tokensCommitted.deposit(from: <-delRecord.tokensRewarded.withdraw(amount: amount))

        }

        /// Request to unstake delegated tokens during the next epoch
        pub fun requestUnstaking(amount: UFix64) {

            let nodeRecord = FlowIDTableStaking.borrowNodeRecord(self.nodeID)

            let delRecord = nodeRecord.borrowDelegatorRecord(self.id)

            assert (
                delRecord.tokensStaked.balance +
                delRecord.tokensCommitted.balance
                >= amount + delRecord.tokensRequestedToUnstake,
                message: "Not enough tokens to unstake!"
            )

            /// if the request can come from committed, withdraw from committed to unstaked
            if delRecord.tokensCommitted.balance >= amount {

                /// withdraw the requested tokens from committed since they have not been staked yet
                delRecord.tokensUnstaked.deposit(from: <-delRecord.tokensCommitted.withdraw(amount: amount))

            } else {
                /// Get the balance of the tokens that are currently committed
                let amountCommitted = delRecord.tokensCommitted.balance

                if amountCommitted > 0.0 {
                    delRecord.tokensUnstaked.deposit(from: <-delRecord.tokensCommitted.withdraw(amount: amountCommitted))
                }

                /// update request to show that leftover amount is requested to be unstaked
                /// at the end of the current epoch
                delRecord.tokensRequestedToUnstake = delRecord.tokensRequestedToUnstake + (amount - amountCommitted)
            }
        }

        /// Withdraw tokens from the unstaked bucket
        pub fun withdrawUnstakedTokens(amount: UFix64): @FungibleToken.Vault {

            let nodeRecord = FlowIDTableStaking.borrowNodeRecord(self.nodeID)

            let delRecord = nodeRecord.borrowDelegatorRecord(self.id)

            emit DelegatorUnstakedTokensWithdrawn(nodeID: nodeRecord.id, delegatorID: self.id, amount: amount)

            /// remove the tokens from the unstaked bucket
            return <- delRecord.tokensUnstaked.withdraw(amount: amount)
        }

        /// Withdraw tokens from the rewarded bucket
        pub fun withdrawRewardedTokens(amount: UFix64): @FungibleToken.Vault {

            let nodeRecord = FlowIDTableStaking.borrowNodeRecord(self.nodeID)

            let delRecord = nodeRecord.borrowDelegatorRecord(self.id)

            emit DelegatorRewardTokensWithdrawn(nodeID: nodeRecord.id, delegatorID: self.id, amount: amount)

            /// remove the tokens from the rewarded bucket
            return <- delRecord.tokensRewarded.withdraw(amount: amount)
        }
    }

    /// Admin resource that has the ability to create new staker objects,
    /// remove insufficiently staked nodes at the end of the staking auction,
    /// and pay rewards to nodes at the end of an epoch
    pub resource Admin {

        /// Remove a node from the record
        pub fun removeNode(_ nodeID: String): @NodeRecord {

            // Remove the node from the table
            let node <- FlowIDTableStaking.nodes.remove(key: nodeID)
                ?? panic("Could not find a node with the specified ID")

            return <-node
        }

        /// Iterates through all the registered nodes and if it finds
        /// a node that has insufficient tokens committed for the next epoch
        /// it moves their committed tokens to their unstaked bucket
        /// This will only be called once per epoch
        /// after the staking auction phase
        ///
        /// Also sets the initial weight of all the accepted nodes
        pub fun endStakingAuction(approvedNodeIDs: {String: Bool}) {

            let allNodeIDs = FlowIDTableStaking.getNodeIDs()

            /// remove nodes that have insufficient stake
            for nodeID in allNodeIDs {

                let nodeRecord = FlowIDTableStaking.borrowNodeRecord(nodeID)

                let totalTokensCommitted = FlowIDTableStaking.getTotalCommittedBalance(nodeID)

                /// If the tokens that they have committed for the next epoch
                /// do not meet the minimum requirements
                if (totalTokensCommitted < FlowIDTableStaking.minimumStakeRequired[nodeRecord.role]!) || approvedNodeIDs[nodeID] == nil {

                    emit NodeRemovedAndRefunded(nodeID: nodeRecord.id, amount: nodeRecord.tokensCommitted.balance + nodeRecord.tokensStaked.balance)

                    if nodeRecord.tokensCommitted.balance > 0.0 {
                        /// move their committed tokens back to their unstaked tokens
                        nodeRecord.tokensUnstaked.deposit(from: <-nodeRecord.tokensCommitted.withdraw(amount: nodeRecord.tokensCommitted.balance))
                    }

                    /// Set their request to unstake equal to all their staked tokens
                    /// since they are forced to unstake
                    nodeRecord.tokensRequestedToUnstake = nodeRecord.tokensStaked.balance

                    nodeRecord.initialWeight = 0

                } else {
                    /// Set initial weight of all the committed nodes
                    /// TODO: Figure out how to calculate the initial weight for each node
                    nodeRecord.initialWeight = 100
                }
            }
        }

        /// Called at the end of the epoch to pay rewards to node operators
        /// based on the tokens that they have staked
        pub fun payRewards() {

            let allNodeIDs = FlowIDTableStaking.getNodeIDs()

            let flowTokenMinter = FlowIDTableStaking.account.borrow<&FlowToken.Minter>(from: /storage/flowTokenMinter)
                ?? panic("Could not borrow minter reference")

            // calculate total reward sum for each node type
            // by multiplying the total amount of rewards by the ratio for each node type
            var rewardsForNodeTypes: {UInt8: UFix64} = {}
            rewardsForNodeTypes[UInt8(1)] = FlowIDTableStaking.epochTokenPayout * FlowIDTableStaking.rewardRatios[UInt8(1)]!
            rewardsForNodeTypes[UInt8(2)] = FlowIDTableStaking.epochTokenPayout * FlowIDTableStaking.rewardRatios[UInt8(2)]!
            rewardsForNodeTypes[UInt8(3)] = FlowIDTableStaking.epochTokenPayout * FlowIDTableStaking.rewardRatios[UInt8(3)]!
            rewardsForNodeTypes[UInt8(4)] = FlowIDTableStaking.epochTokenPayout * FlowIDTableStaking.rewardRatios[UInt8(4)]!
            rewardsForNodeTypes[UInt8(5)] = 0.0

            /// iterate through all the nodes
            for nodeID in allNodeIDs {

                let nodeRecord = FlowIDTableStaking.borrowNodeRecord(nodeID)

                if nodeRecord.tokensStaked.balance == 0.0 { continue }

                /// Calculate the amount of tokens that this node operator receives
                let rewardAmount = rewardsForNodeTypes[nodeRecord.role]! * (nodeRecord.tokensStaked.balance / FlowIDTableStaking.totalTokensStakedByNodeType[nodeRecord.role]!)

                /// Mint the tokens to reward the operator
                let tokenReward <- flowTokenMinter.mintTokens(amount: rewardAmount)

                emit RewardsPaid(nodeID: nodeRecord.id, amount: tokenReward.balance)

                // Iterate through all delegators and reward them their share
                // of the rewards for the tokens they have staked for this node
                for delegator in nodeRecord.delegators.keys {
                    let delRecord = nodeRecord.borrowDelegatorRecord(delegator)

                    if delRecord.tokensStaked.balance == 0.0 { continue }

                    let delegatorRewardAmount = (rewardsForNodeTypes[nodeRecord.role]! * (delRecord.tokensStaked.balance / FlowIDTableStaking.totalTokensStakedByNodeType[nodeRecord.role]!))

                    let delegatorReward <- flowTokenMinter.mintTokens(amount: delegatorRewardAmount)

                    // take the node operator's cut
                    tokenReward.deposit(from: <-delegatorReward.withdraw(amount: delegatorReward.balance * FlowIDTableStaking.nodeDelegatingRewardCut))

                    emit DelegatorRewardsPaid(nodeID: nodeRecord.id, delegatorID: delegator, amount: delegatorRewardAmount)

                    if delegatorReward.balance > 0.0 {
                        delRecord.tokensRewarded.deposit(from: <-delegatorReward)
                    } else {
                        destroy delegatorReward
                    }
                }

                /// Deposit the node Rewards into their tokensRewarded bucket
                nodeRecord.tokensRewarded.deposit(from: <-tokenReward)
            }
        }

        /// Called at the end of the epoch to move tokens between buckets
        /// for stakers
        /// Tokens that have been committed are moved to the staked bucket
        /// Tokens that were unstaking during the last epoch are fully unstaked
        /// Unstaking requests are filled by moving those tokens from staked to unstaking
        pub fun moveTokens() {

            let allNodeIDs = FlowIDTableStaking.getNodeIDs()

            for nodeID in allNodeIDs {

                let nodeRecord = FlowIDTableStaking.borrowNodeRecord(nodeID)

                // Update total number of tokens staked by all the nodes of each type
                FlowIDTableStaking.totalTokensStakedByNodeType[nodeRecord.role] = FlowIDTableStaking.totalTokensStakedByNodeType[nodeRecord.role]! + nodeRecord.tokensCommitted.balance

                if nodeRecord.tokensCommitted.balance > 0.0 {
                    emit TokensStaked(nodeID: nodeRecord.id, amount: nodeRecord.tokensCommitted.balance)
                    nodeRecord.tokensStaked.deposit(from: <-nodeRecord.tokensCommitted.withdraw(amount: nodeRecord.tokensCommitted.balance))
                }
                if nodeRecord.tokensUnstaking.balance > 0.0 {
                    nodeRecord.tokensUnstaked.deposit(from: <-nodeRecord.tokensUnstaking.withdraw(amount: nodeRecord.tokensUnstaking.balance))
                }
                if nodeRecord.tokensRequestedToUnstake > 0.0 {
                    emit TokensUnstaking(nodeID: nodeRecord.id, amount: nodeRecord.tokensRequestedToUnstake)
                    nodeRecord.tokensUnstaking.deposit(from: <-nodeRecord.tokensStaked.withdraw(amount: nodeRecord.tokensRequestedToUnstake))
                }

                // move all the delegators' tokens between buckets
                for delegator in nodeRecord.delegators.keys {

                    let delRecord = nodeRecord.borrowDelegatorRecord(delegator)

                    FlowIDTableStaking.totalTokensStakedByNodeType[nodeRecord.role] = FlowIDTableStaking.totalTokensStakedByNodeType[nodeRecord.role]! + delRecord.tokensCommitted.balance

                    // mark their committed tokens as staked
                    if delRecord.tokensCommitted.balance > 0.0 {
                        delRecord.tokensStaked.deposit(from: <-delRecord.tokensCommitted.withdraw(amount: delRecord.tokensCommitted.balance))
                    }

                    if delRecord.tokensUnstaking.balance > 0.0 {
                        delRecord.tokensUnstaked.deposit(from: <-delRecord.tokensUnstaking.withdraw(amount: delRecord.tokensUnstaking.balance))
                    }

                    if delRecord.tokensRequestedToUnstake > 0.0 {
                        delRecord.tokensUnstaking.deposit(from: <-delRecord.tokensStaked.withdraw(amount: delRecord.tokensRequestedToUnstake))
                        emit TokensUnstaking(nodeID: nodeRecord.id, amount: delRecord.tokensRequestedToUnstake)
                    }

                    // subtract their requested tokens from the total staked for their node type
                    FlowIDTableStaking.totalTokensStakedByNodeType[nodeRecord.role] = FlowIDTableStaking.totalTokensStakedByNodeType[nodeRecord.role]! - delRecord.tokensRequestedToUnstake

                    delRecord.tokensRequestedToUnstake = 0.0
                }

                // subtract their requested tokens from the total staked for their node type
                FlowIDTableStaking.totalTokensStakedByNodeType[nodeRecord.role] = FlowIDTableStaking.totalTokensStakedByNodeType[nodeRecord.role]! - nodeRecord.tokensRequestedToUnstake

                // Reset the tokens requested field so it can be used for the next epoch
                nodeRecord.tokensRequestedToUnstake = 0.0
            }
        }

        // Changes the total weekly payout to a new value
        pub fun updateEpochTokenPayout(_ newPayout: UFix64) {
            FlowIDTableStaking.epochTokenPayout = newPayout
        }

        /// Admin calls this to change the percentage
        /// of delegator rewards every node operator takes
        pub fun changeCutPercentage(_ newCutPercentage: UFix64) {
            pre {
                newCutPercentage > 0.0 && newCutPercentage < 1.0:
                    "Cut percentage must be between 0 and 1!"
            }

            FlowIDTableStaking.nodeDelegatingRewardCut = newCutPercentage

            emit NewDelegatorCutPercentage(newCutPercentage: FlowIDTableStaking.nodeDelegatingRewardCut)
        }
    }

    /// Any node can call this function to register a new Node
    /// It returns the resource for nodes that they can store in
    /// their account storage
    pub fun addNodeRecord(id: String, role: UInt8, networkingAddress: String, networkingKey: String, stakingKey: String, tokensCommitted: @FungibleToken.Vault): @NodeStaker {

        let initialBalance = tokensCommitted.balance

        let newNode <- create NodeRecord(id: id, role: role, networkingAddress: networkingAddress, networkingKey: networkingKey, stakingKey: stakingKey, tokensCommitted: <-tokensCommitted)

        // Insert the node to the table
        FlowIDTableStaking.nodes[id] <-! newNode

        // return a new NodeStaker object that the node operator stores in their account
        return <-create NodeStaker(id: id)

    }

    /// Registers a new delegator with a unique ID for the specified node operator
    /// and returns a delegator object to the caller
    /// The node operator would make a public capability for potential delegators
    /// to access this function
    pub fun registerNewDelegator(nodeID: String): @NodeDelegator {

        let nodeRecord = FlowIDTableStaking.borrowNodeRecord(nodeID)

        assert (
            FlowIDTableStaking.getTotalCommittedBalance(nodeID) > FlowIDTableStaking.minimumStakeRequired[nodeRecord.role]!,
            message: "Cannot register a delegator if the node operator is below the minimum stake"
        )

        nodeRecord.delegatorIDCounter = nodeRecord.delegatorIDCounter + UInt32(1)

        nodeRecord.delegators[nodeRecord.delegatorIDCounter] <-! create DelegatorRecord()

        emit NewDelegatorCreated(nodeID: nodeRecord.id, delegatorID: nodeRecord.delegatorIDCounter)

        return <-create NodeDelegator(id: nodeRecord.delegatorIDCounter, nodeID: nodeRecord.id)
    }

    /// borrow a reference to to one of the nodes in the record
    /// This gives the caller access to all the public fields on the
    /// objects and is basically as if the caller owned the object
    /// The only thing they cannot do is destroy it or move it
    /// This will only be used by the other epoch contracts
    access(contract) fun borrowNodeRecord(_ nodeID: String): &NodeRecord {
        pre {
            FlowIDTableStaking.nodes[nodeID] != nil:
                "Specified node ID does not exist in the record"
        }
        return &FlowIDTableStaking.nodes[nodeID] as! &NodeRecord
    }

    /****************** Getter Functions for the staking Info *******************/

    /// Gets an array of the node IDs that are proposed for the next epoch
    /// Nodes that are proposed are nodes that have enough tokens staked + committed
    /// for the next epoch
    pub fun getProposedNodeIDs(): [String] {
        var proposedNodes: [String] = []

        for nodeID in FlowIDTableStaking.getNodeIDs() {
            let delRecord = FlowIDTableStaking.borrowNodeRecord(nodeID)

            if self.getTotalCommittedBalance(nodeID) >= self.minimumStakeRequired[delRecord.role]!  {
                proposedNodes.append(nodeID)
            }
        }

        return proposedNodes
    }

    /// Gets an array of all the nodeIDs that are staked.
    /// Only nodes that are participating in the current epoch
    /// can be staked, so this is an array of all the active
    /// node operators
    pub fun getStakedNodeIDs(): [String] {
        var stakedNodes: [String] = []

        for nodeID in FlowIDTableStaking.getNodeIDs() {
            let nodeRecord = FlowIDTableStaking.borrowNodeRecord(nodeID)

            if nodeRecord.tokensStaked.balance >= self.minimumStakeRequired[nodeRecord.role]!  {
                stakedNodes.append(nodeID)
            }
        }

        return stakedNodes
    }

    /// Gets an array of all the node IDs that have ever applied
    pub fun getNodeIDs(): [String] {
        return FlowIDTableStaking.nodes.keys
    }

    /// Gets the total amount of tokens that have been staked and
    /// committed for a node. The sum from the node operator and all
    /// its delegators
    pub fun getTotalCommittedBalance(_ nodeID: String): UFix64 {
        let nodeRecord = self.borrowNodeRecord(nodeID)

        if (nodeRecord.tokensCommitted.balance + nodeRecord.tokensStaked.balance) < nodeRecord.tokensRequestedToUnstake {
            return 0.0
        } else {
            var sum: UFix64 = 0.0

            sum = nodeRecord.tokensCommitted.balance + nodeRecord.tokensStaked.balance - nodeRecord.tokensRequestedToUnstake

            for delegator in nodeRecord.delegators.keys {
                let delRecord = nodeRecord.borrowDelegatorRecord(delegator)
                sum = sum + delRecord.tokensCommitted.balance + delRecord.tokensStaked.balance - delRecord.tokensRequestedToUnstake
            }

            return sum
        }
    }

    /// Functions to return contract fields

    pub fun getMinimumStakeRequirements(): {UInt8: UFix64} {
        return self.minimumStakeRequired
    }

    pub fun getTotalTokensStakedByNodeType(): {UInt8: UFix64} {
        return self.totalTokensStakedByNodeType
    }

    pub fun getEpochTokenPayout(): UFix64 {
        return self.epochTokenPayout
    }

    pub fun getRewardRatios(): {UInt8: UFix64} {
        return self.rewardRatios
    }

    init() {
        self.nodes <- {}

        self.NodeStakerStoragePath = /storage/flowStaker
        self.NodeStakerPublicPath = /public/flowStaker
        self.StakingAdminStoragePath = /storage/flowStakingAdmin
        self.DelegatorStoragePath = /storage/flowStakingDelegator

        // minimum stakes for each node types
        self.minimumStakeRequired = {UInt8(1): 250000.0, UInt8(2): 500000.0, UInt8(3): 1250000.0, UInt8(4): 135000.0, UInt8(5): 0.0}

        self.totalTokensStakedByNodeType = {UInt8(1): 0.0, UInt8(2): 0.0, UInt8(3): 0.0, UInt8(4): 0.0, UInt8(5): 0.0}

        // 1.25M FLOW paid out in the first week. Decreasing in subsequent weeks
        self.epochTokenPayout = 1250000.0

        // initialize the cut of rewards that node operators take to 3%
        self.nodeDelegatingRewardCut = 0.03

        // The preliminary percentage of rewards that go to each node type every epoch
        // subject to change
        self.rewardRatios = {UInt8(1): 0.168, UInt8(2): 0.518, UInt8(3): 0.078, UInt8(4): 0.236, UInt8(5): 0.0}

        // save the admin object to storage
        self.account.save(<-create Admin(), to: self.StakingAdminStoragePath)
    }
}
`

//nolint:gosimple
const knownContract_ac98da57ce4dd4ef_MessageBoard = `
pub contract MessageBoard {
  // The path to the Admin object in this contract's storage
  pub let adminStoragePath: StoragePath

  pub struct Post {
    pub let timestamp: UFix64
    pub let message: String
    pub let from: Address

    init(timestamp: UFix64, message: String, from: Address) {
      self.timestamp = timestamp
      self.message = message
      self.from = from
    }
  }

  // Records 100 latest messages
  pub var posts: [Post]

  // Emitted when a post is made
  pub event Posted(timestamp: UFix64, message: String, from: Address)

  pub fun post(message: String, from: Address) {
    pre {
      message.length <= 140: "Message too long"
    }

    let post = Post(timestamp: getCurrentBlock().timestamp, message: message, from: from)
    self.posts.append(post)

    // Keeps only the latest 100 messages
    if (self.posts.length > 100) {
      self.posts.removeFirst()
    }

    emit Posted(timestamp: getCurrentBlock().timestamp, message: message, from: from)
  }

  // Check current messages
  pub fun getPosts(): [Post] {
    return self.posts
  }

  pub resource Admin {
      pub fun deletePost(index: UInt64) {
          MessageBoard.posts.remove(at: index)
      }
  }

  init() {
    self.adminStoragePath = /storage/admin
    self.posts = []
    self.account.save(<-create Admin(), to: self.adminStoragePath)
  }
}
`<|MERGE_RESOLUTION|>--- conflicted
+++ resolved
@@ -253,25 +253,8 @@
 	)
 }
 
-<<<<<<< HEAD
-func (m *StorageFormatV6Migration) getAccounts(payloads []ledger.Payload) *state.Accounts {
+func (m *StorageFormatV6Migration) getAccounts(payloads []ledger.Payload) state.Accounts {
 	l := newView(payloads)
-=======
-func (m *StorageFormatV6Migration) getContractsOnlyAccounts(payloads []ledger.Payload) state.Accounts {
-	var filteredPayloads []ledger.Payload
-
-	for _, payload := range payloads {
-		rawKey := string(payload.Key.KeyParts[2].Value)
-		if strings.HasPrefix(rawKey, "contract_names") ||
-			strings.HasPrefix(rawKey, "code.") ||
-			rawKey == "exists" {
-
-			filteredPayloads = append(filteredPayloads, payload)
-		}
-	}
-
-	l := newView(filteredPayloads)
->>>>>>> 0b29a216
 	st := state.NewState(l)
 	sth := state.NewStateHolder(st)
 	accounts := state.NewAccounts(sth)
@@ -990,13 +973,8 @@
 			c.migration.reportFile.WriteString(
 				fmt.Sprintf(
 					"skipped migrating value: %s, owner: %s\n",
-<<<<<<< HEAD
 					err.Error(),
 					value.GetOwner(),
-=======
-					value.GetOwner(),
-					err.Error(),
->>>>>>> 0b29a216
 				),
 			)
 		case runtime.Error:
@@ -1391,12 +1369,8 @@
 func ConvertStaticType(staticType oldInter.StaticType) (typ newInter.StaticType) {
 	switch typ := staticType.(type) {
 	case oldInter.CompositeStaticType:
-<<<<<<< HEAD
 		location := compositeTypeLocation(typ.Location)
 		return newInter.NewCompositeStaticType(location, typ.QualifiedIdentifier)
-=======
-		return newInter.NewCompositeStaticType(typ.Location, typ.QualifiedIdentifier)
->>>>>>> 0b29a216
 
 	case oldInter.InterfaceStaticType:
 		// NonFungibleToken.NFT is a struct, but is stored as an interface type.
