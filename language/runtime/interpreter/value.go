--- conflicted
+++ resolved
@@ -2227,26 +2227,25 @@
 	return fmt.Sprintf("%x", [AddressLength]byte(v))
 }
 
-<<<<<<< HEAD
+func (AddressValue) GetOwner() string {
+	// value is never owned
+	return ""
+}
+
+func (AddressValue) SetOwner(owner string) {
+	// NO-OP: value cannot be owned
+}
+
 // AccountValue
 
-func NewAccountValue(address AddressValue) CompositeValue {
+func NewAccountValue(address AddressValue) *CompositeValue {
 	addressHex := fmt.Sprintf("%x", address)
 
-	return CompositeValue{
+	return &CompositeValue{
 		Identifier: (&sema.AccountType{}).ID(),
-		Fields: &map[string]Value{
+		Fields: map[string]Value{
 			"address": address,
 			"storage": StorageValue{Identifier: addressHex},
 		},
 	}
-=======
-func (AddressValue) GetOwner() string {
-	// value is never owned
-	return ""
-}
-
-func (AddressValue) SetOwner(owner string) {
-	// NO-OP: value cannot be owned
->>>>>>> b628c595
 }