--- conflicted
+++ resolved
@@ -214,15 +214,10 @@
 	collectionCtx := fvm.NewContextFromParent(blockCtx, fvm.WithMetricsCollector(txMetrics))
 
 	for _, txBody := range collection.Transactions {
-<<<<<<< HEAD
 		txCtx := fvm.NewContextFromParent(collectionCtx)
-
-		txEvents, txServiceEvents, txResult, txGasUsed, err := e.executeTransaction(txBody, colSpan, txMetrics, collectionView, txCtx, txIndex)
-=======
 
 		txEvents, txServiceEvents, txResult, txGasUsed, err :=
 			e.executeTransaction(txBody, colSpan, txMetrics, collectionView, txCtx, txIndex)
->>>>>>> 42562108
 
 		txIndex++
 		events = append(events, txEvents...)
