package computation

import (
	"bytes"
	"context"
	"fmt"
	"testing"
	"time"

<<<<<<< HEAD
	"github.com/onflow/cadence"
	"github.com/onflow/cadence/runtime"
=======
>>>>>>> 467d8fe7
	"github.com/rs/zerolog"
	"github.com/stretchr/testify/assert"
	"github.com/stretchr/testify/require"

	"github.com/onflow/flow-go/engine/execution/computation/committer"
	"github.com/onflow/flow-go/engine/execution/computation/computer"
	"github.com/onflow/flow-go/engine/execution/state/delta"
	"github.com/onflow/flow-go/engine/execution/testutil"
	"github.com/onflow/flow-go/fvm"
	"github.com/onflow/flow-go/fvm/programs"
	"github.com/onflow/flow-go/fvm/state"
	"github.com/onflow/flow-go/model/flow"
	"github.com/onflow/flow-go/module/mempool/entity"
	module "github.com/onflow/flow-go/module/mock"
	"github.com/onflow/flow-go/module/trace"
	"github.com/onflow/flow-go/utils/unittest"
)

var scriptLogThreshold = 1 * time.Second

func TestComputeBlockWithStorage(t *testing.T) {
	rt := fvm.NewInterpreterRuntime()

	chain := flow.Mainnet.Chain()

	vm := fvm.NewVirtualMachine(rt)
	execCtx := fvm.NewContext(zerolog.Nop(), fvm.WithChain(chain))

	privateKeys, err := testutil.GenerateAccountPrivateKeys(2)
	require.NoError(t, err)

	ledger := testutil.RootBootstrappedLedger(vm, execCtx)
	accounts, err := testutil.CreateAccounts(vm, ledger, programs.NewEmptyPrograms(), privateKeys, chain)
	require.NoError(t, err)

	tx1 := testutil.DeployCounterContractTransaction(accounts[0], chain)
	tx1.SetProposalKey(chain.ServiceAddress(), 0, 0).
		SetPayer(chain.ServiceAddress())

	err = testutil.SignPayload(tx1, accounts[0], privateKeys[0])
	require.NoError(t, err)

	err = testutil.SignEnvelope(tx1, chain.ServiceAddress(), unittest.ServiceAccountPrivateKey)
	require.NoError(t, err)

	tx2 := testutil.CreateCounterTransaction(accounts[0], accounts[1])
	tx2.SetProposalKey(chain.ServiceAddress(), 0, 0).
		SetPayer(chain.ServiceAddress())

	err = testutil.SignPayload(tx2, accounts[1], privateKeys[1])
	require.NoError(t, err)

	err = testutil.SignEnvelope(tx2, chain.ServiceAddress(), unittest.ServiceAccountPrivateKey)
	require.NoError(t, err)

	transactions := []*flow.TransactionBody{tx1, tx2}

	col := flow.Collection{Transactions: transactions}

	guarantee := flow.CollectionGuarantee{
		CollectionID: col.ID(),
		Signature:    nil,
	}

	block := flow.Block{
		Header: &flow.Header{
			View: 42,
		},
		Payload: &flow.Payload{
			Guarantees: []*flow.CollectionGuarantee{&guarantee},
		},
	}

	executableBlock := &entity.ExecutableBlock{
		Block: &block,
		CompleteCollections: map[flow.Identifier]*entity.CompleteCollection{
			guarantee.ID(): {
				Guarantee:    &guarantee,
				Transactions: transactions,
			},
		},
	}

	me := new(module.Local)
	me.On("NodeID").Return(flow.ZeroID)

	blockComputer, err := computer.NewBlockComputer(vm, execCtx, nil, trace.NewNoopTracer(), zerolog.Nop(), committer.NewNoopViewCommitter())
	require.NoError(t, err)

	programsCache, err := NewProgramsCache(10)
	require.NoError(t, err)

	engine := &Manager{
		blockComputer: blockComputer,
		me:            me,
		programsCache: programsCache,
	}

	view := delta.NewView(ledger.Get)
	blockView := view.NewChild()

	returnedComputationResult, err := engine.ComputeBlock(context.Background(), executableBlock, blockView)
	require.NoError(t, err)

	require.NotEmpty(t, blockView.(*delta.View).Delta())
	require.Len(t, returnedComputationResult.StateSnapshots, 1+1) // 1 coll + 1 system chunk
	assert.NotEmpty(t, returnedComputationResult.StateSnapshots[0].Delta)
}

func TestExecuteScript(t *testing.T) {

	logger := zerolog.Nop()

	execCtx := fvm.NewContext(logger)

	me := new(module.Local)
	me.On("NodeID").Return(flow.ZeroID)

	rt := fvm.NewInterpreterRuntime()

	vm := fvm.NewVirtualMachine(rt)

	ledger := testutil.RootBootstrappedLedger(vm, execCtx)

	view := delta.NewView(ledger.Get)

	scriptView := view.NewChild()

	script := []byte(fmt.Sprintf(
		`
			import FungibleToken from %s

			pub fun main() {}
		`,
		fvm.FungibleTokenAddress(execCtx.Chain).HexWithPrefix(),
	))

<<<<<<< HEAD
	engine, err := New(logger, nil, nil, me, nil, vm, execCtx, DefaultProgramsCacheSize, scriptLogThreshold)
=======
	engine, err := New(logger, nil, nil, me, nil, vm, execCtx, DefaultProgramsCacheSize, committer.NewNoopViewCommitter())
>>>>>>> 467d8fe7
	require.NoError(t, err)

	header := unittest.BlockHeaderFixture()
	_, err = engine.ExecuteScript(script, nil, &header, scriptView)
	require.NoError(t, err)
}

func TestExecuteScripPanicsAreHandled(t *testing.T) {

	ctx := fvm.NewContext(zerolog.Nop())

	vm := &PanickingVM{}

	buffer := &bytes.Buffer{}
	log := zerolog.New(buffer)

	view := delta.NewView(func(_, _, _ string) (flow.RegisterValue, error) {
		return nil, nil
	})
	header := unittest.BlockHeaderFixture()

<<<<<<< HEAD
	manager, err := New(log, nil, nil, nil, nil, vm, ctx, DefaultProgramsCacheSize, scriptLogThreshold)
=======
	manager, err := New(log, nil, nil, nil, nil, vm, ctx, DefaultProgramsCacheSize, committer.NewNoopViewCommitter())
>>>>>>> 467d8fe7
	require.NoError(t, err)

	_, err = manager.ExecuteScript([]byte("whatever"), nil, &header, view)

	require.Error(t, err)

	require.Contains(t, buffer.String(), "Verunsicherung")
}

func TestExecuteScript_LongScriptsAreLogged(t *testing.T) {

	ctx := fvm.NewContext(zerolog.Nop())

	vm := &LongRunningVM{duration: 2 * time.Millisecond}

	buffer := &bytes.Buffer{}
	log := zerolog.New(buffer)

	view := delta.NewView(func(_, _, _ string) (flow.RegisterValue, error) {
		return nil, nil
	})
	header := unittest.BlockHeaderFixture()

	manager, err := New(log, nil, nil, nil, nil, vm, ctx, DefaultProgramsCacheSize, 1*time.Millisecond)
	require.NoError(t, err)

	_, err = manager.ExecuteScript([]byte("whatever"), nil, &header, view)

	require.NoError(t, err)

	require.Contains(t, buffer.String(), "exceeded threshold")
}

func TestExecuteScript_ShortScriptsAreNotLogged(t *testing.T) {

	ctx := fvm.NewContext(zerolog.Nop())

	vm := &LongRunningVM{duration: 0}

	buffer := &bytes.Buffer{}
	log := zerolog.New(buffer)

	view := delta.NewView(func(_, _, _ string) (flow.RegisterValue, error) {
		return nil, nil
	})
	header := unittest.BlockHeaderFixture()

	manager, err := New(log, nil, nil, nil, nil, vm, ctx, DefaultProgramsCacheSize, 1*time.Second)
	require.NoError(t, err)

	_, err = manager.ExecuteScript([]byte("whatever"), nil, &header, view)

	require.NoError(t, err)

	require.NotContains(t, buffer.String(), "exceeded threshold")
}

type PanickingVM struct{}

func (p *PanickingVM) Run(f fvm.Context, procedure fvm.Procedure, view state.View, p2 *programs.Programs) error {
	panic("panic, but expected with sentinel for test: Verunsicherung ")
}

func (p *PanickingVM) GetAccount(f fvm.Context, address flow.Address, view state.View, p2 *programs.Programs) (*flow.Account, error) {
	panic("not expected")
}

type LongRunningVM struct {
	duration time.Duration
}

func (l *LongRunningVM) Run(f fvm.Context, procedure fvm.Procedure, view state.View, p2 *programs.Programs) error {
	time.Sleep(l.duration)
	// satisfy value marshaller
	if scriptProcedure, is := procedure.(*fvm.ScriptProcedure); is {
		scriptProcedure.Value = cadence.NewVoid()
	}

	return nil
}

func (l *LongRunningVM) GetAccount(f fvm.Context, address flow.Address, view state.View, p2 *programs.Programs) (*flow.Account, error) {
	panic("not expected")
}<|MERGE_RESOLUTION|>--- conflicted
+++ resolved
@@ -7,11 +7,8 @@
 	"testing"
 	"time"
 
-<<<<<<< HEAD
 	"github.com/onflow/cadence"
 	"github.com/onflow/cadence/runtime"
-=======
->>>>>>> 467d8fe7
 	"github.com/rs/zerolog"
 	"github.com/stretchr/testify/assert"
 	"github.com/stretchr/testify/require"
@@ -149,11 +146,7 @@
 		fvm.FungibleTokenAddress(execCtx.Chain).HexWithPrefix(),
 	))
 
-<<<<<<< HEAD
-	engine, err := New(logger, nil, nil, me, nil, vm, execCtx, DefaultProgramsCacheSize, scriptLogThreshold)
-=======
-	engine, err := New(logger, nil, nil, me, nil, vm, execCtx, DefaultProgramsCacheSize, committer.NewNoopViewCommitter())
->>>>>>> 467d8fe7
+	engine, err := New(logger, nil, nil, me, nil, vm, execCtx, DefaultProgramsCacheSize, committer.NewNoopViewCommitter(), scriptLogThreshold)
 	require.NoError(t, err)
 
 	header := unittest.BlockHeaderFixture()
@@ -175,11 +168,7 @@
 	})
 	header := unittest.BlockHeaderFixture()
 
-<<<<<<< HEAD
-	manager, err := New(log, nil, nil, nil, nil, vm, ctx, DefaultProgramsCacheSize, scriptLogThreshold)
-=======
-	manager, err := New(log, nil, nil, nil, nil, vm, ctx, DefaultProgramsCacheSize, committer.NewNoopViewCommitter())
->>>>>>> 467d8fe7
+	manager, err := New(log, nil, nil, nil, nil, vm, ctx, DefaultProgramsCacheSize, committer.NewNoopViewCommitter(), scriptLogThreshold)
 	require.NoError(t, err)
 
 	_, err = manager.ExecuteScript([]byte("whatever"), nil, &header, view)
