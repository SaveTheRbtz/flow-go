--- conflicted
+++ resolved
@@ -197,12 +197,8 @@
 
 // Main handling
 
-<<<<<<< HEAD
-func (e *Engine) handleBlockProposal(proposal *messages.BlockProposal) error {
+func (e *Engine) handleBlockProposal(ctx context.Context, proposal *messages.BlockProposal) error {
 	e.mc.NewestKnownQC(proposal.Header.View)
-=======
-func (e *Engine) handleBlockProposal(ctx context.Context, proposal *messages.BlockProposal) error {
->>>>>>> 1447337d
 
 	block := &flow.Block{
 		Header:  proposal.Header,
@@ -371,7 +367,6 @@
 		return
 	}
 
-<<<<<<< HEAD
 	// Pause checking disc size for now. There is a stat on the node exporter that tracts total disc space used
 	// diskTotal, err := e.execState.Size()
 	// if err != nil {
@@ -379,14 +374,6 @@
 	// }
 	// e.mc.ExecutionStateStorageDiskTotal(diskTotal)
 
-=======
-	diskTotal, err := e.execState.Size()
-	if err != nil {
-		e.log.Err(err).Msg("could not get execution state disk size")
-	}
-
-	e.mc.ExecutionStateStorageDiskTotal(diskTotal)
->>>>>>> 1447337d
 	e.mc.ExecutionStorageStateCommitment(int64(len(finalState)))
 
 	err = e.mempool.Run(
@@ -456,22 +443,10 @@
 		if err != nil {
 			return err
 		}
+
 		executableBlocks := blockByCollectionId.ExecutableBlocks
 
-<<<<<<< HEAD
 		for _, executableBlock := range executableBlocks {
-=======
-		completeCollection, ok := executableBlock.CompleteCollections[collID]
-		if !ok {
-			return fmt.Errorf("cannot handle collection: internal inconsistency - collection pointing to block which does not contain said collection")
-		}
-
-		// already received transactions for this collection
-		// TODO - check if data stored is the same
-		if completeCollection.Transactions != nil {
-			return nil
-		}
->>>>>>> 1447337d
 
 			completeCollection, ok := executableBlock.CompleteCollections[collID]
 			if !ok {
@@ -483,7 +458,6 @@
 				continue
 			}
 
-<<<<<<< HEAD
 			completeCollection.Transactions = collection.Transactions
 
 			if executableBlock.IsComplete() {
@@ -493,21 +467,9 @@
 					e.logExecutableBlock(executableBlock)
 				}
 				e.wg.Add(1)
-				go e.executeBlock(executableBlock)
-			}
-=======
-		if executableBlock.IsComplete() {
-			e.log.Debug().
-				Hex("block_id", logging.Entity(executableBlock.Block)).
-				Msg("block complete - executing")
-
-			if e.extensiveLogging {
-				e.logExecutableBlock(executableBlock)
-			}
-
-			e.wg.Add(1)
-			go e.executeBlock(context.Background(), executableBlock)
->>>>>>> 1447337d
+				go e.executeBlock(context.Background(), executableBlock)
+			}
+
 		}
 		backdata.Rem(collID)
 
