--- conflicted
+++ resolved
@@ -191,28 +191,8 @@
 		Uint64("block_view", block.View).
 		Msg("received block")
 
-<<<<<<< HEAD
 	e.mc.StartBlockReceivedToExecuted(block.ID())
 
-	err := e.blocks.Store(block)
-	if err != nil {
-		return fmt.Errorf("could not store block: %w", err)
-	}
-
-	// TODO: for MVP assume we're only receiving finalized blocks
-	// but in essence, Execution Node doesn't care about finalization of blocks.
-	// However, for executing scripts we need latest finalized state and
-	// we need protocol state to be able to find other nodes
-	// Once the Consensus Follower is ready to be implemented, this should be replaced
-
-	//blockID := block.Header.ID()
-	//err = e.state.Mutate().Finalize(blockID)
-	//if err != nil {
-	//	return fmt.Errorf("could not finalize block: %w", err)
-	//}
-
-=======
->>>>>>> d84a419c
 	executableBlock := &entity.ExecutableBlock{
 		Block:               block,
 		CompleteCollections: make(map[flow.Identifier]*entity.CompleteCollection),
@@ -339,9 +319,7 @@
 			Msg("error while handing computation results")
 		return
 	}
-	err = e.mempool.Run(func(blockByCollection *stdmap.BlockByCollectionBackdata, executionQueues *stdmap.QueuesBackdata, _ *stdmap.QueuesBackdata) error {
-
-<<<<<<< HEAD
+
 	diskTotal, err := e.execState.Size()
 	if err != nil {
 		e.log.Err(err).Msg("could not get execution state disk size")
@@ -349,9 +327,8 @@
 	e.mc.ExecutionStateStorageDiskTotal(diskTotal)
 	e.mc.ExecutionStorageStateCommitment(int64(len(finalState)))
 
-	err = e.mempool.ExecutionQueue.Run(func(executionQueues *stdmap.QueuesBackdata) error {
-=======
->>>>>>> d84a419c
+	err = e.mempool.Run(func(blockByCollection *stdmap.BlockByCollectionBackdata, executionQueues *stdmap.QueuesBackdata, _ *stdmap.QueuesBackdata) error {
+
 		executionQueue, err := executionQueues.ByID(executableBlock.Block.ID())
 		if err != nil {
 			return fmt.Errorf("fatal error - executed block not present in execution queue: %w", err)
