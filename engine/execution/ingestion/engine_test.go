package ingestion

import (
	"bytes"
	"context"
	"crypto/rand"
	"testing"

	"github.com/golang/mock/gomock"
	"github.com/rs/zerolog"
	"github.com/stretchr/testify/assert"
	"github.com/stretchr/testify/mock"
	"github.com/stretchr/testify/require"

	"github.com/dapperlabs/flow-go/crypto"
	engineCommon "github.com/dapperlabs/flow-go/engine"
	computation "github.com/dapperlabs/flow-go/engine/execution/computation/mock"
	provider "github.com/dapperlabs/flow-go/engine/execution/provider/mock"
	"github.com/dapperlabs/flow-go/engine/execution/state/delta"
	state "github.com/dapperlabs/flow-go/engine/execution/state/mock"
	executionUnittest "github.com/dapperlabs/flow-go/engine/execution/state/unittest"
	mocklocal "github.com/dapperlabs/flow-go/engine/testutil/mocklocal"
	"github.com/dapperlabs/flow-go/model/encoding"
	"github.com/dapperlabs/flow-go/model/flow"
	"github.com/dapperlabs/flow-go/module/mempool/entity"
	"github.com/dapperlabs/flow-go/module/metrics"
	module "github.com/dapperlabs/flow-go/module/mocks"
	"github.com/dapperlabs/flow-go/module/trace"
	network "github.com/dapperlabs/flow-go/network/mocks"
	protocol "github.com/dapperlabs/flow-go/state/protocol/mock"
	realStorage "github.com/dapperlabs/flow-go/storage"
	storage "github.com/dapperlabs/flow-go/storage/mocks"
	"github.com/dapperlabs/flow-go/utils/unittest"
)

var (
	collection1Identity = unittest.IdentityFixture()
	collection2Identity = unittest.IdentityFixture()
	collection3Identity = unittest.IdentityFixture()
	myIdentity          = unittest.IdentityFixture()
)

func init() {
	collection1Identity.Role = flow.RoleCollection
	collection2Identity.Role = flow.RoleCollection
	collection3Identity.Role = flow.RoleCollection
	myIdentity.Role = flow.RoleExecution
}

type testingContext struct {
	t                  *testing.T
	engine             *Engine
	blocks             *storage.MockBlocks
	collections        *storage.MockCollections
	state              *protocol.State
	conduit            *network.MockConduit
	collectionConduit  *network.MockConduit
	computationManager *computation.ComputationManager
	providerEngine     *provider.ProviderEngine
	executionState     *state.ExecutionState
	snapshot           *protocol.Snapshot
}

func runWithEngine(t *testing.T, f func(testingContext)) {

	ctrl := gomock.NewController(t)

	net := module.NewMockNetwork(ctrl)

	// initialize the mocks and engine
	conduit := network.NewMockConduit(ctrl)
	collectionConduit := network.NewMockConduit(ctrl)
	syncConduit := network.NewMockConduit(ctrl)

	// generates signing identity including staking key for signing
	seed := make([]byte, crypto.KeyGenSeedMinLenBLSBLS12381)
	n, err := rand.Read(seed)
	require.Equal(t, n, crypto.KeyGenSeedMinLenBLSBLS12381)
	require.NoError(t, err)
	sk, err := crypto.GeneratePrivateKey(crypto.BLSBLS12381, seed)
	require.NoError(t, err)
	myIdentity.StakingPubKey = sk.PublicKey()
	me := mocklocal.NewMockLocal(sk, myIdentity.ID(), t)

	blocks := storage.NewMockBlocks(ctrl)
	payloads := storage.NewMockPayloads(ctrl)
	collections := storage.NewMockCollections(ctrl)
	events := storage.NewMockEvents(ctrl)
	txResults := storage.NewMockTransactionResults(ctrl)

	computationManager := new(computation.ComputationManager)
	providerEngine := new(provider.ProviderEngine)
	protocolState := new(protocol.State)
	executionState := new(state.ExecutionState)
	snapshot := new(protocol.Snapshot)

	var engine *Engine

	defer func() {
		<-engine.Done()
		ctrl.Finish()
		computationManager.AssertExpectations(t)
		protocolState.AssertExpectations(t)
		executionState.AssertExpectations(t)
		providerEngine.AssertExpectations(t)
	}()

	identityList := flow.IdentityList{myIdentity, collection1Identity, collection2Identity, collection3Identity}

	executionState.On("Size").Return(int64(1024*1024), nil).Maybe()

	snapshot.On("Identities", mock.Anything).Return(func(selector flow.IdentityFilter) flow.IdentityList {
		return identityList.Filter(selector)
	}, nil)

	snapshot.On("Identity", mock.Anything).Return(func(nodeID flow.Identifier) *flow.Identity {
		identity, ok := identityList.ByNodeID(nodeID)
		require.Truef(t, ok, "Could not find nodeID %v in identityList", nodeID)
		return identity
	}, nil)

	payloads.EXPECT().Store(gomock.Any(), gomock.Any()).AnyTimes()

	log := zerolog.Logger{}
	metrics, err := metrics.NewCollector(log)
	require.NoError(t, err)

	tracer, err := trace.NewTracer(log, "test")
	require.NoError(t, err)

	net.EXPECT().Register(gomock.Eq(uint8(engineCommon.BlockProvider)), gomock.AssignableToTypeOf(engine)).Return(conduit, nil)
	net.EXPECT().Register(gomock.Eq(uint8(engineCommon.CollectionProvider)), gomock.AssignableToTypeOf(engine)).Return(collectionConduit, nil)
	net.EXPECT().Register(gomock.Eq(uint8(engineCommon.ExecutionSync)), gomock.AssignableToTypeOf(engine)).Return(syncConduit, nil)

<<<<<<< HEAD
	engine, err = New(log, net, me, protocolState, blocks, payloads, collections, events, txResults, computationManager, providerEngine, executionState, 21, metrics, false)
=======
	engine, err = New(
		log,
		net,
		me,
		protocolState,
		blocks,
		payloads,
		collections,
		events,
		txResults,
		computationEngine,
		providerEngine,
		executionState,
		21,
		metrics,
		tracer,
		false,
	)
>>>>>>> 1447337d
	require.NoError(t, err)

	f(testingContext{
		t:                  t,
		engine:             engine,
		blocks:             blocks,
		collections:        collections,
		state:              protocolState,
		conduit:            conduit,
		collectionConduit:  collectionConduit,
		computationManager: computationManager,
		providerEngine:     providerEngine,
		executionState:     executionState,
		snapshot:           snapshot,
	})
}

func (ctx *testingContext) assertSuccessfulBlockComputation(executableBlock *entity.ExecutableBlock, previousExecutionResultID flow.Identifier) {
	computationResult := executionUnittest.ComputationResultForBlockFixture(executableBlock)
	newStateCommitment := unittest.StateCommitmentFixture()
	if len(computationResult.StateSnapshots) == 0 { // if block was empty, no new state commitment is produced
		newStateCommitment = executableBlock.StartState
	}
	ctx.executionState.On("NewView", executableBlock.StartState).Return(new(delta.View))

	ctx.computationManager.
		On("ComputeBlock", mock.Anything, executableBlock, mock.Anything).
		Return(computationResult, nil).Once()

	ctx.executionState.
		On("PersistStateInteractions", mock.Anything, executableBlock.Block.ID(), mock.Anything).
		Return(nil)

	for _, view := range computationResult.StateSnapshots {
		ctx.executionState.
			On("CommitDelta", mock.Anything, view.Delta, executableBlock.StartState).
			Return(newStateCommitment, nil)

		ctx.executionState.
			On("GetRegistersWithProofs", mock.Anything, mock.Anything, mock.Anything).
			Return(nil, nil, nil)

		ctx.executionState.
			On("PersistChunkDataPack", mock.Anything, mock.MatchedBy(func(f *flow.ChunkDataPack) bool {
				return bytes.Equal(f.StartState, executableBlock.StartState)
			})).
			Return(nil)
	}

	ctx.executionState.
		On("GetExecutionResultID", mock.Anything, executableBlock.Block.Header.ParentID).
		Return(previousExecutionResultID, nil)

	ctx.executionState.
		On("UpdateHighestExecutedBlockIfHigher", mock.Anything, executableBlock.Block.Header).
		Return(nil)

	ctx.executionState.
		On(
			"PersistExecutionResult",
			mock.Anything,
			executableBlock.Block.ID(),
			mock.MatchedBy(func(er flow.ExecutionResult) bool {
				return er.BlockID == executableBlock.Block.ID() && er.PreviousResultID == previousExecutionResultID
			}),
		).
		Return(nil)

	ctx.executionState.
		On("PersistStateCommitment", mock.Anything, executableBlock.Block.ID(), newStateCommitment).
		Return(nil)

	ctx.providerEngine.
		On(
			"BroadcastExecutionReceipt",
			mock.Anything,
			mock.MatchedBy(func(er *flow.ExecutionReceipt) bool {
				return er.ExecutionResult.BlockID == executableBlock.Block.ID() &&
					er.ExecutionResult.PreviousResultID == previousExecutionResultID
			}),
		).
		Run(func(args mock.Arguments) {
			receipt := args[1].(*flow.ExecutionReceipt)

			executor, err := ctx.snapshot.Identity(receipt.ExecutorID)
			assert.NoError(ctx.t, err, "could not find executor in protocol state")

			// verify the signature
			b, err := encoding.DefaultEncoder.Encode(receipt.Body())
			assert.NoError(ctx.t, err)

			validSig, err := executor.StakingPubKey.Verify(receipt.ExecutorSignature, b, ctx.engine.receiptHasher)
			assert.NoError(ctx.t, err)

			assert.True(ctx.t, validSig, "execution receipt signature invalid")
		}).
		Return(nil)
}

func TestExecutionGenerationResultsAreChained(t *testing.T) {

	execState := new(state.ExecutionState)

	e := Engine{
		execState: execState,
	}

	executableBlock := unittest.ExecutableBlockFixture([][]flow.Identifier{{collection1Identity.NodeID}, {collection1Identity.NodeID}})
	endState := unittest.StateCommitmentFixture()
	previousExecutionResultID := unittest.IdentifierFixture()

	execState.
		On("GetExecutionResultID", mock.Anything, executableBlock.Block.Header.ParentID).
		Return(previousExecutionResultID, nil)

	execState.
		On("PersistExecutionResult", mock.Anything, executableBlock.Block.ID(), mock.Anything).
		Return(nil)

	er, err := e.generateExecutionResultForBlock(context.Background(), executableBlock.Block, nil, endState)
	assert.NoError(t, err)

	assert.Equal(t, previousExecutionResultID, er.PreviousResultID)

	execState.AssertExpectations(t)
}

func TestBlockOutOfOrder(t *testing.T) {

	runWithEngine(t, func(ctx testingContext) {

		executableBlockA := unittest.ExecutableBlockFixture(nil)
		executableBlockB := unittest.ExecutableBlockFixtureWithParent(nil, executableBlockA.Block.Header)
		executableBlockC := unittest.ExecutableBlockFixtureWithParent(nil, executableBlockA.Block.Header)
		executableBlockD := unittest.ExecutableBlockFixtureWithParent(nil, executableBlockC.Block.Header)
		executableBlockA.StartState = unittest.StateCommitmentFixture()

		// blocks has no collections, so state is essentially the same
		executableBlockC.StartState = executableBlockA.StartState
		executableBlockB.StartState = executableBlockA.StartState
		executableBlockD.StartState = executableBlockC.StartState

		/* Artists recreation of the blocks structure:

		  b
		   \
		    a
		   /
		d-c

		*/

		ctx.blocks.EXPECT().Store(gomock.Eq(executableBlockA.Block))
		ctx.blocks.EXPECT().Store(gomock.Eq(executableBlockB.Block))
		ctx.blocks.EXPECT().Store(gomock.Eq(executableBlockC.Block))
		ctx.blocks.EXPECT().Store(gomock.Eq(executableBlockD.Block))

		// initialize the proposals
		proposalA := unittest.ProposalFromBlock(executableBlockA.Block)
		proposalB := unittest.ProposalFromBlock(executableBlockB.Block)
		proposalC := unittest.ProposalFromBlock(executableBlockC.Block)
		proposalD := unittest.ProposalFromBlock(executableBlockD.Block)

		// no execution state, so puts to waiting queue
		ctx.executionState.
			On("StateCommitmentByBlockID", mock.Anything, executableBlockB.Block.Header.ParentID).
			Return(nil, realStorage.ErrNotFound)

		err := ctx.engine.handleBlockProposal(context.Background(), proposalB)
		require.NoError(t, err)

		// no execution state, no connection to other nodes
		ctx.executionState.
			On("StateCommitmentByBlockID", mock.Anything, executableBlockC.Block.Header.ParentID).
			Return(nil, realStorage.ErrNotFound)

		err = ctx.engine.handleBlockProposal(context.Background(), proposalC)
		require.NoError(t, err)

		// child of c so no need to query execution state

		// we account for every call, so if this call would have happen, test will fail
		// ctx.executionState.On("StateCommitmentByBlockID", executableBlockD.Block.Header.ParentID).Return(nil, realStorage.ErrNotFound)
		err = ctx.engine.handleBlockProposal(context.Background(), proposalD)
		require.NoError(t, err)

		// make sure there were no extra calls at this point in test
		ctx.executionState.AssertExpectations(t)
		ctx.computationManager.AssertExpectations(t)

		// once block A is computed, it should trigger B and C being sent to compute, which in turn should trigger D
		blockAExecutionResultID := unittest.IdentifierFixture()
		ctx.assertSuccessfulBlockComputation(executableBlockA, unittest.IdentifierFixture())
		ctx.assertSuccessfulBlockComputation(executableBlockB, blockAExecutionResultID)
		ctx.assertSuccessfulBlockComputation(executableBlockC, blockAExecutionResultID)
		ctx.assertSuccessfulBlockComputation(executableBlockD, unittest.IdentifierFixture())

		ctx.executionState.
			On("StateCommitmentByBlockID", mock.Anything, executableBlockA.Block.Header.ParentID).
			Return(executableBlockA.StartState, nil)

		err = ctx.engine.handleBlockProposal(context.Background(), proposalA)
		require.NoError(t, err)

		_, more := <-ctx.engine.Done() //wait for all the blocks to be processed
		assert.False(t, more)
	})

}

func TestExecuteScriptAtBlockID(t *testing.T) {
	runWithEngine(t, func(ctx testingContext) {
		// Meaningless script
		script := []byte{1, 1, 2, 3, 5, 8, 11}
		scriptResult := []byte{1}

		// Ensure block we're about to query against is executable
		executableBlock := unittest.ExecutableBlockFixture(nil)
		executableBlock.StartState = unittest.StateCommitmentFixture()

		snapshot := new(protocol.Snapshot)
		snapshot.On("Head").Return(executableBlock.Block.Header, nil)

		// Add all data needed for execution of script
		ctx.executionState.
			On("StateCommitmentByBlockID", mock.Anything, executableBlock.Block.ID()).
			Return(executableBlock.StartState, nil)

		ctx.state.On("AtBlockID", executableBlock.Block.ID()).Return(snapshot)
		view := new(delta.View)
		ctx.executionState.On("NewView", executableBlock.StartState).Return(view)

		// Successful call to computation manager
		ctx.computationManager.
			On("ExecuteScript", script, executableBlock.Block.Header, view).
			Return(scriptResult, nil)

		// Execute our script and expect no error
		res, err := ctx.engine.ExecuteScriptAtBlockID(context.Background(), script, executableBlock.Block.ID())
		assert.NoError(t, err)
		assert.Equal(t, scriptResult, res)

		// Assert other components were called as expected
		ctx.computationManager.AssertExpectations(t)
		ctx.executionState.AssertExpectations(t)
		ctx.state.AssertExpectations(t)
	})
}<|MERGE_RESOLUTION|>--- conflicted
+++ resolved
@@ -132,9 +132,6 @@
 	net.EXPECT().Register(gomock.Eq(uint8(engineCommon.CollectionProvider)), gomock.AssignableToTypeOf(engine)).Return(collectionConduit, nil)
 	net.EXPECT().Register(gomock.Eq(uint8(engineCommon.ExecutionSync)), gomock.AssignableToTypeOf(engine)).Return(syncConduit, nil)
 
-<<<<<<< HEAD
-	engine, err = New(log, net, me, protocolState, blocks, payloads, collections, events, txResults, computationManager, providerEngine, executionState, 21, metrics, false)
-=======
 	engine, err = New(
 		log,
 		net,
@@ -145,7 +142,7 @@
 		collections,
 		events,
 		txResults,
-		computationEngine,
+		computationManager,
 		providerEngine,
 		executionState,
 		21,
@@ -153,7 +150,6 @@
 		tracer,
 		false,
 	)
->>>>>>> 1447337d
 	require.NoError(t, err)
 
 	f(testingContext{
