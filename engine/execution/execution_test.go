package execution_test

import (
<<<<<<< HEAD
	"context"
	"fmt"
=======
>>>>>>> 069249e0
	"testing"
	"time"

	"github.com/stretchr/testify/assert"
	"github.com/stretchr/testify/mock"
	"github.com/stretchr/testify/require"

	"github.com/dapperlabs/flow-go/engine"
	execTestutil "github.com/dapperlabs/flow-go/engine/execution/testutil"
	"github.com/dapperlabs/flow-go/engine/testutil"
	"github.com/dapperlabs/flow-go/model/flow"
	"github.com/dapperlabs/flow-go/model/messages"
	network "github.com/dapperlabs/flow-go/network/mock"
	"github.com/dapperlabs/flow-go/network/stub"
	"github.com/dapperlabs/flow-go/utils/unittest"
)

func TestExecutionFlow(t *testing.T) {
	hub := stub.NewNetworkHub()

	colID := unittest.IdentityFixture(unittest.WithRole(flow.RoleCollection))
	conID := unittest.IdentityFixture(unittest.WithRole(flow.RoleConsensus))
	exeID := unittest.IdentityFixture(unittest.WithRole(flow.RoleExecution))
	verID := unittest.IdentityFixture(unittest.WithRole(flow.RoleVerification))

	identities := unittest.CompleteIdentitySet(colID, conID, exeID, verID)

	exeNode := testutil.ExecutionNode(t, hub, exeID, identities, 21)
	defer exeNode.Done()

	genesis, err := exeNode.State.AtHeight(0).Head()
	require.NoError(t, err)

	tx1 := flow.TransactionBody{
		Script: []byte("transaction { execute { log(1) } }"),
	}

	tx2 := flow.TransactionBody{
		Script: []byte("transaction { execute { log(2) } }"),
	}

	tx3 := flow.TransactionBody{
		Script: []byte("transaction { execute { log(3) } }"),
	}

	tx4 := flow.TransactionBody{
		Script: []byte("transaction { execute { log(4) } }"),
	}

	col1 := flow.Collection{Transactions: []*flow.TransactionBody{&tx1, &tx2}}
	col2 := flow.Collection{Transactions: []*flow.TransactionBody{&tx3, &tx4}}

	collections := map[flow.Identifier]flow.Collection{
		col1.ID(): col1,
		col2.ID(): col2,
	}

	block := unittest.BlockWithParentFixture(genesis)
	block.Header.View = 42
	block.SetPayload(flow.Payload{
		Guarantees: []*flow.CollectionGuarantee{
			{
				CollectionID: col1.ID(),
				SignerIDs:    []flow.Identifier{colID.NodeID},
			},
			{
				CollectionID: col2.ID(),
				SignerIDs:    []flow.Identifier{colID.NodeID},
			},
		},
	})

	proposal := unittest.ProposalFromBlock(&block)

	collectionNode := testutil.GenericNode(t, hub, colID, identities)
	defer collectionNode.Done()
	verificationNode := testutil.GenericNode(t, hub, verID, identities)
	defer verificationNode.Done()
	consensusNode := testutil.GenericNode(t, hub, conID, identities)
	defer consensusNode.Done()

	collectionEngine := new(network.Engine)
	colConduit, _ := collectionNode.Net.Register(engine.CollectionProvider, collectionEngine)
	collectionEngine.On("Submit", exeID.NodeID, mock.Anything).
		Run(func(args mock.Arguments) {
			originID, _ := args[0].(flow.Identifier)
			req, _ := args[1].(*messages.CollectionRequest)

			col, exists := collections[req.ID]
			assert.True(t, exists)

			res := &messages.CollectionResponse{
				Collection: col,
			}

			err := colConduit.Submit(res, originID)
			assert.NoError(t, err)
		}).
		Return(nil).
		Times(len(collections))

	var receipt *flow.ExecutionReceipt

	verificationEngine := new(network.Engine)
	_, _ = verificationNode.Net.Register(engine.ExecutionReceiptProvider, verificationEngine)
	verificationEngine.On("Submit", exeID.NodeID, mock.Anything).
		Run(func(args mock.Arguments) {
			receipt, _ = args[1].(*flow.ExecutionReceipt)

			assert.Equal(t, block.ID(), receipt.ExecutionResult.BlockID)
		}).
		Return(nil).
		Once()

	consensusEngine := new(network.Engine)
	_, _ = consensusNode.Net.Register(engine.ExecutionReceiptProvider, consensusEngine)
	consensusEngine.On("Submit", exeID.NodeID, mock.Anything).
		Run(func(args mock.Arguments) {
			receipt, _ = args[1].(*flow.ExecutionReceipt)

			assert.Equal(t, block.ID(), receipt.ExecutionResult.BlockID)
			assert.Equal(t, len(collections), len(receipt.ExecutionResult.Chunks))

			for i, chunk := range receipt.ExecutionResult.Chunks {
				assert.EqualValues(t, i, chunk.CollectionIndex)
			}
		}).
		Return(nil).
		Once()

	// submit block from consensus node
	exeNode.IngestionEngine.Submit(conID.NodeID, proposal)

	require.Eventually(t, func() bool {
		hub.DeliverAll()
		return receipt != nil
	}, time.Second*10, time.Millisecond*500)

	collectionEngine.AssertExpectations(t)
	verificationEngine.AssertExpectations(t)
	consensusEngine.AssertExpectations(t)
}

func TestBlockIngestionMultipleConsensusNodes(t *testing.T) {
	hub := stub.NewNetworkHub()

	con1ID := unittest.IdentityFixture(unittest.WithRole(flow.RoleConsensus))
	con2ID := unittest.IdentityFixture(unittest.WithRole(flow.RoleConsensus))
	exeID := unittest.IdentityFixture(unittest.WithRole(flow.RoleExecution))

	identities := unittest.CompleteIdentitySet(con1ID, con2ID, exeID)

	exeNode := testutil.ExecutionNode(t, hub, exeID, identities, 21)
	defer exeNode.Done()

	consensus1Node := testutil.GenericNode(t, hub, con1ID, identities)
	defer consensus1Node.Done()
	consensus2Node := testutil.GenericNode(t, hub, con2ID, identities)
	defer consensus2Node.Done()

	genesis, err := exeNode.State.AtHeight(0).Head()
	require.NoError(t, err)

	block1 := unittest.BlockWithParentFixture(genesis)
	block1.Header.View = 1
	block1.Header.ProposerID = con1ID.ID()
	block1.SetPayload(flow.Payload{})

	block1b := unittest.BlockWithParentFixture(genesis)
	block1b.Header.View = 1
	block1b.Header.ProposerID = con2ID.ID()
	block1b.SetPayload(flow.Payload{})

	block2 := unittest.BlockWithParentFixture(block1.Header)
	block2.Header.View = 2
	block2.Header.ProposerID = con2ID.ID()
	block2.SetPayload(flow.Payload{})

	proposal1 := unittest.ProposalFromBlock(&block1)
	proposal1b := unittest.ProposalFromBlock(&block1b)
	proposal2 := unittest.ProposalFromBlock(&block2)

	actualCalls := 0

	consensusEngine := new(network.Engine)
	_, _ = consensus1Node.Net.Register(engine.ExecutionReceiptProvider, consensusEngine)
	_, _ = consensus2Node.Net.Register(engine.ExecutionReceiptProvider, consensusEngine)
	consensusEngine.On("Submit", exeID.NodeID, mock.Anything).
		Run(func(args mock.Arguments) { actualCalls++ }).
		Return(nil)

	exeNode.AssertHighestExecutedBlock(t, genesis)

	exeNode.IngestionEngine.Submit(con1ID.NodeID, proposal1b)
	exeNode.IngestionEngine.Submit(con1ID.NodeID, proposal2) // block 2 cannot be executed if parent (block1 is missing)

	hub.Eventually(t, func() bool {
		return actualCalls == 2
	})

	exeNode.IngestionEngine.Submit(con1ID.NodeID, proposal1)
	hub.Eventually(t, func() bool {
		return actualCalls == 6
	}) // now block 3 and 2 can be executed

	exeNode.AssertHighestExecutedBlock(t, block2.Header)

	consensusEngine.AssertExpectations(t)
}

// TODO merge this test with TestSyncFlow in engine/execution/sync_test.go
func TestExecutionStateSyncMultipleExecutionNodes(t *testing.T) {
	hub := stub.NewNetworkHub()

	colID := unittest.IdentityFixture(unittest.WithRole(flow.RoleCollection))
	conID := unittest.IdentityFixture(unittest.WithRole(flow.RoleConsensus))
	exe1ID := unittest.IdentityFixture(unittest.WithRole(flow.RoleExecution))
	exe2ID := unittest.IdentityFixture(unittest.WithRole(flow.RoleExecution))

	identities := unittest.CompleteIdentitySet(colID, conID, exe1ID, exe2ID)

	collectionNode := testutil.GenericNode(t, hub, colID, identities)
	defer collectionNode.Done()
	consensusNode := testutil.GenericNode(t, hub, conID, identities)
	defer consensusNode.Done()
	exe1Node := testutil.ExecutionNode(t, hub, exe1ID, identities, 27)
	defer exe1Node.Done()

	genesis, err := exe1Node.State.AtHeight(0).Head()
	require.NoError(t, err)

	// transaction that will change state and succeed, used to test that state commitment changes
	tx1 := execTestutil.DeployCounterContractTransaction()

	seq := uint64(0)

	err = execTestutil.SignTransactionByRoot(&tx1, seq)
	require.NoError(t, err)
	seq++

	col1 := flow.Collection{Transactions: []*flow.TransactionBody{&tx1}}
	block1 := unittest.BlockWithParentFixture(genesis)
	block1.Header.View = 1
	block1.Header.ProposerID = conID.ID()
	block1.SetPayload(flow.Payload{
		Guarantees: []*flow.CollectionGuarantee{
			{CollectionID: col1.ID(), SignerIDs: []flow.Identifier{colID.NodeID}},
		},
	})

	proposal1 := unittest.ProposalFromBlock(&block1)

	// transaction that will change state but then panic and revert, used to test that state commitment stays identical
	tx2 := execTestutil.CreateCounterPanicTransaction()
	err = execTestutil.SignTransactionByRoot(&tx2, seq)
	require.NoError(t, err)

	col2 := flow.Collection{Transactions: []*flow.TransactionBody{&tx2}}
	block2 := unittest.BlockWithParentFixture(block1.Header)
	block2.Header.View = 2
	block2.Header.ProposerID = conID.ID()
	block2.SetPayload(flow.Payload{
		Guarantees: []*flow.CollectionGuarantee{
			{CollectionID: col2.ID(), SignerIDs: []flow.Identifier{colID.NodeID}},
		},
	})
	proposal2 := unittest.ProposalFromBlock(&block2)

	// setup mocks and assertions
	collectionEngine := new(network.Engine)
	colConduit, _ := collectionNode.Net.Register(engine.CollectionProvider, collectionEngine)
	collectionEngine.On("Submit", mock.Anything, mock.Anything).
		Run(func(args mock.Arguments) {
			originID := args[0].(flow.Identifier)
			req := args[1].(*messages.CollectionRequest)
			if req.ID == col1.ID() {
				err := colConduit.Submit(&messages.CollectionResponse{Collection: col1}, originID)
				assert.NoError(t, err)
			} else if req.ID == col2.ID() {
				err := colConduit.Submit(&messages.CollectionResponse{Collection: col2}, originID)
				assert.NoError(t, err)
			} else {
				assert.Fail(t, "requesting unexpected collection", req.ID)
			}
		}).
		Return(nil).
		Twice()

	receiptsReceived := 0

	consensusEngine := new(network.Engine)
	_, _ = consensusNode.Net.Register(engine.ExecutionReceiptProvider, consensusEngine)
	consensusEngine.On("Submit", mock.Anything, mock.Anything).
		Run(func(args mock.Arguments) {
			receiptsReceived++
			originID := args[0].(flow.Identifier)
			receipt := args[1].(*flow.ExecutionReceipt)
			consensusNode.Log.Debug().
				Hex("origin", originID[:]).
				Hex("block", receipt.ExecutionResult.BlockID[:]).
				Hex("commit", receipt.ExecutionResult.FinalStateCommit).
				Msg("execution receipt delivered")

		}).Return(nil)

	// submit block2 from consensus node to execution node 1
	exe1Node.IngestionEngine.Submit(conID.NodeID, proposal1)

<<<<<<< HEAD
	// esure block has been executed
	hub.Eventually(t, equal(1, &receiptsReceived))
	exe1Node.AssertHighestExecutedBlock(t, block2.Header)

	scExe1Genesis, err := exe1Node.ExecutionState.StateCommitmentByBlockID(context.Background(), genesis.ID())
	assert.NoError(t, err)

	scExe1Block2, err := exe1Node.ExecutionState.StateCommitmentByBlockID(context.Background(), block2.ID())
	assert.NoError(t, err)

	assert.NotEqual(t, scExe1Genesis, scExe1Block2)
=======
	// ensure block 1 has been executed
	hub.Eventually(t, func() bool {
		return receiptsReceived == 1
	})
	exe1Node.AssertHighestExecutedBlock(t, block1.Header)
	scExe1Genesis, err := exe1Node.ExecutionState.StateCommitmentByBlockID(genesis.ID())
	assert.NoError(t, err)
	scExe1Block1, err := exe1Node.ExecutionState.StateCommitmentByBlockID(block1.ID())
	assert.NoError(t, err)
	assert.NotEqual(t, scExe1Genesis, scExe1Block1)
>>>>>>> 069249e0

	// start execution node 2 with sync threshold 0 so it starts state sync right away
	exe2Node := testutil.ExecutionNode(t, hub, exe2ID, identities, 0)
	defer exe2Node.Done()
	exe2Node.AssertHighestExecutedBlock(t, genesis)

	// submit block2 from consensus node to execution node 2 (who does not have block1), but not to execution node 1
	exe2Node.IngestionEngine.Submit(conID.NodeID, proposal2)

	// ensure block 1 and 2 have been executed
	hub.Eventually(t, func() bool {
		return receiptsReceived == 2
	})

	// ensure state has been synced across both nodes
	exe1Node.AssertHighestExecutedBlock(t, block1.Header)
	exe2Node.AssertHighestExecutedBlock(t, block2.Header)

	// verify state commitment is the same across nodes
<<<<<<< HEAD
	scExe2Block2, err := exe2Node.ExecutionState.StateCommitmentByBlockID(context.Background(), block2.ID())
	assert.NoError(t, err)

	assert.Equal(t, scExe1Block2, scExe2Block2)

	// verify state commitment of block 3 is the same as block 2, since tx failed
	scExe2Block3, err := exe2Node.ExecutionState.StateCommitmentByBlockID(context.Background(), block3.ID())
=======
	scExe2Block1, err := exe2Node.ExecutionState.StateCommitmentByBlockID(block1.ID())
	assert.NoError(t, err)
	assert.Equal(t, scExe1Block1, scExe2Block1)

	// verify state commitment of block 2 is the same as block 1, since tx failed
	scExe2Block2, err := exe2Node.ExecutionState.StateCommitmentByBlockID(block2.ID())
>>>>>>> 069249e0
	assert.NoError(t, err)
	assert.Equal(t, scExe2Block1, scExe2Block2)

	collectionEngine.AssertExpectations(t)
	consensusEngine.AssertExpectations(t)
}

func TestBroadcastToMultipleVerificationNodes(t *testing.T) {
	hub := stub.NewNetworkHub()

	colID := unittest.IdentityFixture(unittest.WithRole(flow.RoleCollection))
	exeID := unittest.IdentityFixture(unittest.WithRole(flow.RoleExecution))
	ver1ID := unittest.IdentityFixture(unittest.WithRole(flow.RoleVerification))
	ver2ID := unittest.IdentityFixture(unittest.WithRole(flow.RoleVerification))

	identities := unittest.CompleteIdentitySet(colID, exeID, ver1ID, ver2ID)

	exeNode := testutil.ExecutionNode(t, hub, exeID, identities, 21)
	defer exeNode.Done()

	verification1Node := testutil.GenericNode(t, hub, ver1ID, identities)
	defer verification1Node.Done()
	verification2Node := testutil.GenericNode(t, hub, ver2ID, identities)
	defer verification2Node.Done()

	genesis, err := exeNode.State.AtHeight(0).Head()
	require.NoError(t, err)

	block := unittest.BlockWithParentFixture(genesis)
	block.Header.View = 42
	block.SetPayload(flow.Payload{})
	proposal := unittest.ProposalFromBlock(&block)

	actualCalls := 0

	var receipt *flow.ExecutionReceipt

	verificationEngine := new(network.Engine)
	_, _ = verification1Node.Net.Register(engine.ExecutionReceiptProvider, verificationEngine)
	_, _ = verification2Node.Net.Register(engine.ExecutionReceiptProvider, verificationEngine)
	verificationEngine.On("Submit", exeID.NodeID, mock.Anything).
		Run(func(args mock.Arguments) {
			actualCalls++
			receipt, _ = args[1].(*flow.ExecutionReceipt)

			assert.Equal(t, block.ID(), receipt.ExecutionResult.BlockID)
		}).
		Return(nil)

	exeNode.IngestionEngine.SubmitLocal(proposal)

	hub.Eventually(t, func() bool {
		return actualCalls == 2
	})

	verificationEngine.AssertExpectations(t)
}<|MERGE_RESOLUTION|>--- conflicted
+++ resolved
@@ -1,11 +1,8 @@
 package execution_test
 
 import (
-<<<<<<< HEAD
 	"context"
 	"fmt"
-=======
->>>>>>> 069249e0
 	"testing"
 	"time"
 
@@ -314,30 +311,18 @@
 	// submit block2 from consensus node to execution node 1
 	exe1Node.IngestionEngine.Submit(conID.NodeID, proposal1)
 
-<<<<<<< HEAD
-	// esure block has been executed
-	hub.Eventually(t, equal(1, &receiptsReceived))
-	exe1Node.AssertHighestExecutedBlock(t, block2.Header)
-
-	scExe1Genesis, err := exe1Node.ExecutionState.StateCommitmentByBlockID(context.Background(), genesis.ID())
-	assert.NoError(t, err)
-
-	scExe1Block2, err := exe1Node.ExecutionState.StateCommitmentByBlockID(context.Background(), block2.ID())
-	assert.NoError(t, err)
-
-	assert.NotEqual(t, scExe1Genesis, scExe1Block2)
-=======
 	// ensure block 1 has been executed
 	hub.Eventually(t, func() bool {
 		return receiptsReceived == 1
 	})
 	exe1Node.AssertHighestExecutedBlock(t, block1.Header)
-	scExe1Genesis, err := exe1Node.ExecutionState.StateCommitmentByBlockID(genesis.ID())
+
+	scExe1Genesis, err := exe1Node.ExecutionState.StateCommitmentByBlockID(context.Background(), genesis.ID())
 	assert.NoError(t, err)
-	scExe1Block1, err := exe1Node.ExecutionState.StateCommitmentByBlockID(block1.ID())
+
+	scExe1Block1, err := exe1Node.ExecutionState.StateCommitmentByBlockID(context.Background(), block1.ID())
 	assert.NoError(t, err)
 	assert.NotEqual(t, scExe1Genesis, scExe1Block1)
->>>>>>> 069249e0
 
 	// start execution node 2 with sync threshold 0 so it starts state sync right away
 	exe2Node := testutil.ExecutionNode(t, hub, exe2ID, identities, 0)
@@ -356,23 +341,12 @@
 	exe1Node.AssertHighestExecutedBlock(t, block1.Header)
 	exe2Node.AssertHighestExecutedBlock(t, block2.Header)
 
-	// verify state commitment is the same across nodes
-<<<<<<< HEAD
-	scExe2Block2, err := exe2Node.ExecutionState.StateCommitmentByBlockID(context.Background(), block2.ID())
-	assert.NoError(t, err)
-
-	assert.Equal(t, scExe1Block2, scExe2Block2)
-
-	// verify state commitment of block 3 is the same as block 2, since tx failed
-	scExe2Block3, err := exe2Node.ExecutionState.StateCommitmentByBlockID(context.Background(), block3.ID())
-=======
-	scExe2Block1, err := exe2Node.ExecutionState.StateCommitmentByBlockID(block1.ID())
+	scExe2Block1, err := exe2Node.ExecutionState.StateCommitmentByBlockID(context.Background(), block1.ID())
 	assert.NoError(t, err)
 	assert.Equal(t, scExe1Block1, scExe2Block1)
 
 	// verify state commitment of block 2 is the same as block 1, since tx failed
-	scExe2Block2, err := exe2Node.ExecutionState.StateCommitmentByBlockID(block2.ID())
->>>>>>> 069249e0
+	scExe2Block2, err := exe2Node.ExecutionState.StateCommitmentByBlockID(context.Background(), block2.ID())
 	assert.NoError(t, err)
 	assert.Equal(t, scExe2Block1, scExe2Block2)
 
