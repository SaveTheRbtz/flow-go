--- conflicted
+++ resolved
@@ -43,11 +43,9 @@
 	receipts network.Engine,
 	vm virtualmachine.VirtualMachine,
 ) (*Engine, error) {
-<<<<<<< HEAD
 	log := logger.With().Str("engine", "execution").Logger()
-=======
+
 	executor := executor.NewBlockExecutor(vm, execState)
->>>>>>> bdc9bde6
 
 	e := Engine{
 		unit:       engine.NewUnit(),
@@ -131,7 +129,7 @@
 
 	blockView := e.execState.NewView(stateCommit)
 
-	result, err := e.vm.NewBlockContext(block).ExecuteScript(blockView, script)
+	result, err := e.vm.NewBlockContext(block.).ExecuteScript(blockView, script)
 	if err != nil {
 		return nil, fmt.Errorf("failed to execute script (internal error): %w", err)
 	}
