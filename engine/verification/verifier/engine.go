package verifier

import (
	"fmt"
<<<<<<< HEAD
	"sync"
=======
>>>>>>> 24ba6567

	"github.com/pkg/errors"
	"github.com/rs/zerolog"

	"github.com/dapperlabs/flow-go/engine"
	"github.com/dapperlabs/flow-go/model/flow"
	"github.com/dapperlabs/flow-go/model/flow/identity"
	"github.com/dapperlabs/flow-go/model/messages"
	"github.com/dapperlabs/flow-go/module"
	"github.com/dapperlabs/flow-go/module/mempool"
	"github.com/dapperlabs/flow-go/network"
	"github.com/dapperlabs/flow-go/protocol"
	"github.com/dapperlabs/flow-go/utils/logging"
)

// Engine implements the verifier engine of the verification node,
// responsible for reception of a execution receipt, verifying that, and
// emitting its corresponding result approval to the entire system.
type Engine struct {
	unit               *engine.Unit        // used to control startup/shutdown
	log                zerolog.Logger      // used to log relevant actions
	collectionsConduit network.Conduit     // used to get collections from collection nodes
	receiptsConduit    network.Conduit     // used to get execution receipts from execution nodes
	approvalsConduit   network.Conduit     // used to propagate result approvals
	me                 module.Local        // used to access local node information
	state              protocol.State      // used to access the  protocol state
	receipts           mempool.Receipts    // used to store execution receipts in memory
	blocks             mempool.Blocks      // used to store blocks in memory
	collections        mempool.Collections // used to store collections in memory
<<<<<<< HEAD
	cond               *sync.Cond          // used to announce new blocks/collections
=======
>>>>>>> 24ba6567
}

// New creates and returns a new instance of a verifier engine.
func New(
	log zerolog.Logger,
	net module.Network,
	state protocol.State,
	me module.Local,
	receipts mempool.Receipts,
	blocks mempool.Blocks,
	collections mempool.Collections,
) (*Engine, error) {
<<<<<<< HEAD
	var mu sync.Mutex
	cond := sync.NewCond(&mu)

=======
>>>>>>> 24ba6567
	e := &Engine{
		unit:        engine.NewUnit(),
		log:         log,
		state:       state,
		me:          me,
		receipts:    receipts,
		blocks:      blocks,
		collections: collections,
<<<<<<< HEAD
		cond:        cond,
=======
>>>>>>> 24ba6567
	}

	var err error
	e.collectionsConduit, err = net.Register(engine.CollectionProvider, e)
	if err != nil {
		return nil, fmt.Errorf("could not register engine on collection provider channel: %w", err)
	}

<<<<<<< HEAD
	e.receiptsConduit, err = net.Register(engine.ResultProvider, e)
=======
	e.receiptsConduit, err = net.Register(engine.ReceiptProvider, e)
>>>>>>> 24ba6567
	if err != nil {
		return nil, fmt.Errorf("could not register engine on execution provider channel: %w", err)
	}

	e.approvalsConduit, err = net.Register(engine.ApprovalProvider, e)
	if err != nil {
		return nil, fmt.Errorf("could not register engine on approval provider channel: %w", err)
	}

	return e, nil
}

// Ready returns a channel that is closed when the verifier engine is ready.
func (e *Engine) Ready() <-chan struct{} {
	return e.unit.Ready()
}

// Done returns a channel that is closed when the verifier engine is done.
func (e *Engine) Done() <-chan struct{} {
	return e.unit.Done()
}

// SubmitLocal submits an event originating on the local node.
func (e *Engine) SubmitLocal(event interface{}) {
	e.Submit(e.me.NodeID(), event)
}

// Submit submits the given event from the node with the given origin ID
// for processing in a non-blocking manner. It returns instantly and logs
// a potential processing error internally when done.
func (e *Engine) Submit(originID flow.Identifier, event interface{}) {
	e.unit.Launch(func() {
		err := e.Process(originID, event)
		if err != nil {
			e.log.Error().Err(err).Msg("could not process submitted event")
		}
	})
}

// ProcessLocal processes an event originating on the local node.
func (e *Engine) ProcessLocal(event interface{}) error {
	return e.Process(e.me.NodeID(), event)
}

// Process processes the given event from the node with the given origin ID in
// a blocking manner. It returns the potential processing error when done.
func (e *Engine) Process(originID flow.Identifier, event interface{}) error {
	return e.unit.Do(func() error {
		return e.process(originID, event)
	})
}

// process receives and submits an event to the verifier engine for processing.
// It returns an error so the verifier engine will not propagate an event unless
// it is successfully processed by the engine.
// The origin ID indicates the node which originally submitted the event to
// the peer-to-peer network.
func (e *Engine) process(originID flow.Identifier, event interface{}) error {
	switch resource := event.(type) {
	case *flow.Block:
		return e.handleBlock(resource)
	case *flow.ExecutionReceipt:
		return e.handleExecutionReceipt(originID, resource)
	case *flow.Collection:
		return e.handleCollection(originID, resource)
	case *messages.CollectionResponse:
		return e.handleCollection(originID, &resource.Collection)
	default:
		return errors.Errorf("invalid event type (%T)", event)
	}
}

// handleExecutionReceipt receives an execution receipt (exrcpt), verifies that and emits
// a result approval upon successful verification
func (e *Engine) handleExecutionReceipt(originID flow.Identifier, receipt *flow.ExecutionReceipt) error {

	e.log.Info().
		Hex("origin_id", logging.ID(originID)).
		Hex("receipt_id", logging.Entity(receipt)).
		Msg("execution receipt received")

	// TODO: correctness check for execution receipts

	// validating identity of the originID
	id, err := e.state.Final().Identity(originID)
	if err != nil {
		// TODO: potential attack on authenticity
		return fmt.Errorf("invalid origin id (%s): %w", originID[:], err)
	}

	// validating role of the originID
	// an execution receipt should be either coming from an execution node through the
	// Process method, or from the current verifier node itself through the Submit method
	if id.Role != flow.RoleExecution {
		// TODO: potential attack on integrity
		return fmt.Errorf("invalid role for generating an execution receipt, id: %s, role: %s", id.NodeID, id.Role)
	}

	// storing the execution receipt in the store of the engine
	// this will fail if the receipt already exists in the store
	err = e.receipts.Add(receipt)
	if err != nil {
		return fmt.Errorf("could not store execution receipt: %w", err)
	}

	// TODO start a verification job asyncronously.
	// For now, we do it synchronously and submit a RA before checking anything
<<<<<<< HEAD
	e.verify(receipt)
=======
	e.verify(originID, receipt)
>>>>>>> 24ba6567

	return nil
}

// handleBlock handles an incoming block.
func (e *Engine) handleBlock(block *flow.Block) error {

	e.log.Debug().
		Hex("block_id", logging.Entity(block)).
		Uint64("block_number", block.Number).
		Msg("received block")

	err := e.blocks.Add(block)
	if err != nil {
		return fmt.Errorf("could not store block: %w", err)
<<<<<<< HEAD
	}

	return nil
}

// handleCollection handles receipt of a new collection, either via push or after
// a request. It ensures the sender is valid and notifies the main verification
// process.
func (e *Engine) handleCollection(originID flow.Identifier, coll *flow.Collection) error {

	e.log.Info().
		Hex("origin_id", logging.ID(originID)).
		Hex("collection_id", logging.Entity(coll)).
		Msg("collection received")

	id, err := e.state.Final().Identity(originID)
	if err != nil {
		return fmt.Errorf("invalid origin id (%s): %w", id, err)
	}

	if id.Role != flow.RoleCollection {
		return fmt.Errorf("invalid role for receiving collection: %s", id.Role)
	}

=======
	}

	return nil
}

// handleCollection handles receipt of a new collection, either via push or after
// a request. It ensures the sender is valid and notifies the main verification
// process.
func (e *Engine) handleCollection(originID flow.Identifier, coll *flow.Collection) error {

	e.log.Info().
		Hex("origin_id", logging.ID(originID)).
		Hex("collection_id", logging.Entity(coll)).
		Msg("collection received")

	id, err := e.state.Final().Identity(originID)
	if err != nil {
		return fmt.Errorf("invalid origin id (%s): %w", id, err)
	}

	if id.Role != flow.RoleCollection {
		return fmt.Errorf("invalid role for receiving collection: %s", id.Role)
	}

>>>>>>> 24ba6567
	err = e.collections.Add(coll)
	if err != nil {
		return fmt.Errorf("could not add collection to mempool: %w", err)
	}

	// TODO notify of new collection

	return nil
}

// requestCollection submits a request for the given collection to collection nodes.
func (e *Engine) requestCollection(collID flow.Identifier) error {

	collNodes, err := e.state.Final().Identities(identity.HasRole(flow.RoleCollection))
	if err != nil {
		return fmt.Errorf("could not load collection node identities: %w", err)
	}

	req := &messages.CollectionRequest{
<<<<<<< HEAD
		CollectionID: collID,
=======
		ID: collID,
>>>>>>> 24ba6567
	}

	// TODO we should only submit to cluster which owns the collection
	err = e.collectionsConduit.Submit(req, collNodes.NodeIDs()...)
	if err != nil {
		return fmt.Errorf("could not submit request for collection (id=%s): %w", collID, err)
	}

	return nil
}

// verify is an internal component of the verifier engine.
// It receives an execution receipt and does the core verification process.
// The origin ID indicates the node which originally submitted the event to
// the peer-to-peer network.
// If the submission was successful it generates a result approval for the incoming ExecutionReceipt
// and submits that to the network
<<<<<<< HEAD
func (e *Engine) verify(receipt *flow.ExecutionReceipt) {

	result := receipt.ExecutionResult
	blockID := result.BlockID

	log := e.log.With().
		Hex("block_id", logging.ID(blockID)).
		Hex("result_id", logging.Entity(result)).
		Logger()

	for {
		e.cond.L.Lock()
		e.cond.Wait()

		// ensure we have the block corresponding to this execution
		block, err := e.blocks.Get(blockID)
		if err != nil {
			// TODO should request the block here. For now, we require that we
			// have received the block at this point
			log.Warn().
				Err(err).
				Msg("missing dependent block")
			continue
		}

		chunks := result.Chunks.Items()

		// TODO allow this case
		if len(chunks) != 1 {
			log.Error().
				Msg("execution result contains more than one chunk")
			return
		}

		// retrieve the collection corresponding to each chunk
		for _, chunk := range result.Chunks.Items() {
			// TODO replace this with updated chunk model referencing collection index
			_ = chunk
			collIndex := 0

			// ensure the collection index specified by the ER is valid
			if len(block.Guarantees) < collIndex {
				log.Error().
					Msgf("invalid collection index (%d) does not exist in block", collIndex)
				return
			}

			// ensure we have the collection corresponding to this chunk
			collID := block.Guarantees[collIndex].ID()
			if !e.collections.Has(collID) {
				err := e.requestCollection(collID)
				if err != nil {
					e.log.Error().
						Err(err).
						Hex("collection_id", logging.ID(collID)).
						Msg("could not request collection")
					continue
				}
			}
		}

		// TODO
	}
=======
func (e *Engine) verify(originID flow.Identifier, receipt *flow.ExecutionReceipt) {

	result := receipt.ExecutionResult
	blockID := result.BlockID

	log := e.log.With().
		Hex("block_id", logging.ID(blockID)).
		Hex("result_id", logging.Entity(result)).
		Logger()

	// TODO temporary as log uses are commented
	_ = log

	// request block if not available
	// TODO handle this case
	//block, err := e.blocks.Get(blockID)
	//if err != nil {
	//	// TODO should request the block here
	//	log.Error().
	//		Err(err).
	//		Msg("could not get block")
	//	return
	//}

	// request collection if not available
	// TODO handle this case
	//for _, guarantee := range block.Guarantees {
	//	err := e.requestCollection(guarantee.ID())
	//	if err != nil {
	//		log.Error().
	//			Err(err).
	//			Msgf("could not request collection (id=%s): %w", logging.Entity(guarantee), err)
	//	}
	//}
>>>>>>> 24ba6567

	// TODO for now, just submit the result approval without checking anything
	// extracting list of consensus nodes' ids
	consIDs, err := e.state.Final().
		Identities(identity.HasRole(flow.RoleConsensus))
	if err != nil {
		// todo this error needs more advance handling after MVP
		e.log.Error().
			Str("error: ", err.Error()).
			Msg("could not load the consensus nodes ids")
		return
	}

	// emitting a result approval to all consensus nodes
	approval := &flow.ResultApproval{
		ResultApprovalBody: flow.ResultApprovalBody{
			ExecutionResultID:    receipt.ExecutionResult.ID(),
			AttestationSignature: nil,
			ChunkIndexList:       nil,
			Proof:                nil,
			Spocks:               nil,
		},
		VerifierSignature: nil,
	}

	// broadcasting result approval to all consensus nodes
	err = e.approvalsConduit.Submit(approval, consIDs.NodeIDs()...)
	if err != nil {
		e.log.Error().
			Err(err).
			Msg("could not submit result approval to consensus nodes")
	}
}<|MERGE_RESOLUTION|>--- conflicted
+++ resolved
@@ -2,10 +2,7 @@
 
 import (
 	"fmt"
-<<<<<<< HEAD
 	"sync"
-=======
->>>>>>> 24ba6567
 
 	"github.com/pkg/errors"
 	"github.com/rs/zerolog"
@@ -35,10 +32,7 @@
 	receipts           mempool.Receipts    // used to store execution receipts in memory
 	blocks             mempool.Blocks      // used to store blocks in memory
 	collections        mempool.Collections // used to store collections in memory
-<<<<<<< HEAD
 	cond               *sync.Cond          // used to announce new blocks/collections
-=======
->>>>>>> 24ba6567
 }
 
 // New creates and returns a new instance of a verifier engine.
@@ -51,12 +45,9 @@
 	blocks mempool.Blocks,
 	collections mempool.Collections,
 ) (*Engine, error) {
-<<<<<<< HEAD
 	var mu sync.Mutex
 	cond := sync.NewCond(&mu)
 
-=======
->>>>>>> 24ba6567
 	e := &Engine{
 		unit:        engine.NewUnit(),
 		log:         log,
@@ -65,10 +56,7 @@
 		receipts:    receipts,
 		blocks:      blocks,
 		collections: collections,
-<<<<<<< HEAD
 		cond:        cond,
-=======
->>>>>>> 24ba6567
 	}
 
 	var err error
@@ -77,11 +65,7 @@
 		return nil, fmt.Errorf("could not register engine on collection provider channel: %w", err)
 	}
 
-<<<<<<< HEAD
-	e.receiptsConduit, err = net.Register(engine.ResultProvider, e)
-=======
 	e.receiptsConduit, err = net.Register(engine.ReceiptProvider, e)
->>>>>>> 24ba6567
 	if err != nil {
 		return nil, fmt.Errorf("could not register engine on execution provider channel: %w", err)
 	}
@@ -189,11 +173,7 @@
 
 	// TODO start a verification job asyncronously.
 	// For now, we do it synchronously and submit a RA before checking anything
-<<<<<<< HEAD
 	e.verify(receipt)
-=======
-	e.verify(originID, receipt)
->>>>>>> 24ba6567
 
 	return nil
 }
@@ -209,7 +189,6 @@
 	err := e.blocks.Add(block)
 	if err != nil {
 		return fmt.Errorf("could not store block: %w", err)
-<<<<<<< HEAD
 	}
 
 	return nil
@@ -234,32 +213,6 @@
 		return fmt.Errorf("invalid role for receiving collection: %s", id.Role)
 	}
 
-=======
-	}
-
-	return nil
-}
-
-// handleCollection handles receipt of a new collection, either via push or after
-// a request. It ensures the sender is valid and notifies the main verification
-// process.
-func (e *Engine) handleCollection(originID flow.Identifier, coll *flow.Collection) error {
-
-	e.log.Info().
-		Hex("origin_id", logging.ID(originID)).
-		Hex("collection_id", logging.Entity(coll)).
-		Msg("collection received")
-
-	id, err := e.state.Final().Identity(originID)
-	if err != nil {
-		return fmt.Errorf("invalid origin id (%s): %w", id, err)
-	}
-
-	if id.Role != flow.RoleCollection {
-		return fmt.Errorf("invalid role for receiving collection: %s", id.Role)
-	}
-
->>>>>>> 24ba6567
 	err = e.collections.Add(coll)
 	if err != nil {
 		return fmt.Errorf("could not add collection to mempool: %w", err)
@@ -279,11 +232,7 @@
 	}
 
 	req := &messages.CollectionRequest{
-<<<<<<< HEAD
-		CollectionID: collID,
-=======
 		ID: collID,
->>>>>>> 24ba6567
 	}
 
 	// TODO we should only submit to cluster which owns the collection
@@ -301,7 +250,6 @@
 // the peer-to-peer network.
 // If the submission was successful it generates a result approval for the incoming ExecutionReceipt
 // and submits that to the network
-<<<<<<< HEAD
 func (e *Engine) verify(receipt *flow.ExecutionReceipt) {
 
 	result := receipt.ExecutionResult
@@ -365,42 +313,6 @@
 
 		// TODO
 	}
-=======
-func (e *Engine) verify(originID flow.Identifier, receipt *flow.ExecutionReceipt) {
-
-	result := receipt.ExecutionResult
-	blockID := result.BlockID
-
-	log := e.log.With().
-		Hex("block_id", logging.ID(blockID)).
-		Hex("result_id", logging.Entity(result)).
-		Logger()
-
-	// TODO temporary as log uses are commented
-	_ = log
-
-	// request block if not available
-	// TODO handle this case
-	//block, err := e.blocks.Get(blockID)
-	//if err != nil {
-	//	// TODO should request the block here
-	//	log.Error().
-	//		Err(err).
-	//		Msg("could not get block")
-	//	return
-	//}
-
-	// request collection if not available
-	// TODO handle this case
-	//for _, guarantee := range block.Guarantees {
-	//	err := e.requestCollection(guarantee.ID())
-	//	if err != nil {
-	//		log.Error().
-	//			Err(err).
-	//			Msgf("could not request collection (id=%s): %w", logging.Entity(guarantee), err)
-	//	}
-	//}
->>>>>>> 24ba6567
 
 	// TODO for now, just submit the result approval without checking anything
 	// extracting list of consensus nodes' ids
