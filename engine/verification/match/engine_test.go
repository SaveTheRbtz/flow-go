--- conflicted
+++ resolved
@@ -10,51 +10,13 @@
 	"github.com/rs/zerolog"
 	"github.com/stretchr/testify/mock"
 	"github.com/stretchr/testify/require"
-<<<<<<< HEAD
-
-	"github.com/dapperlabs/flow-go/crypto/hash"
-	"github.com/dapperlabs/flow-go/engine/verification"
-	"github.com/dapperlabs/flow-go/model/chunks"
-	"github.com/dapperlabs/flow-go/model/encoding"
-	"github.com/dapperlabs/flow-go/model/flow"
-	"github.com/dapperlabs/flow-go/model/flow/filter"
-	"github.com/dapperlabs/flow-go/model/messages"
-	realModule "github.com/dapperlabs/flow-go/module"
-	"github.com/dapperlabs/flow-go/module/mempool/stdmap"
-	module "github.com/dapperlabs/flow-go/module/mock"
-	"github.com/dapperlabs/flow-go/module/trace"
-	network "github.com/dapperlabs/flow-go/network/mock"
-	protocol "github.com/dapperlabs/flow-go/state/protocol/mock"
-	storage "github.com/dapperlabs/flow-go/storage/mock"
-	"github.com/dapperlabs/flow-go/utils/unittest"
-)
-
-func SetupTest(t *testing.T, maxTry int) (
-	e *Engine,
-	participants flow.IdentityList,
-	metrics *module.VerificationMetrics,
-	tracer realModule.Tracer,
-	myID flow.Identifier,
-	otherID flow.Identifier,
-	head *flow.Header,
-	me *module.Local,
-	con *network.Conduit,
-	net *module.Network,
-	headers *storage.Headers,
-	headerDB map[flow.Identifier]*flow.Header,
-	state *protocol.State,
-	snapshot *protocol.Snapshot,
-	er *stdmap.PendingResults,
-	verifier *network.Engine,
-	chunks *Chunks,
-	chunkAssigner *module.ChunkAssigner,
-) {
-=======
 	"github.com/stretchr/testify/suite"
 
+	"github.com/onflow/flow-go/crypto/hash"
 	"github.com/onflow/flow-go/engine/verification"
 	"github.com/onflow/flow-go/engine/verification/match"
 	"github.com/onflow/flow-go/model/chunks"
+	"github.com/onflow/flow-go/model/encoding"
 	"github.com/onflow/flow-go/model/flow"
 	"github.com/onflow/flow-go/model/flow/filter"
 	"github.com/onflow/flow-go/model/messages"
@@ -100,7 +62,6 @@
 
 // SetupTest initiates the test setups prior to each test.
 func (suite *MatchEngineTestSuite) SetupTest() {
->>>>>>> a2da92dc
 	// setup the network with 2 verification nodes, 3 execution nodes
 	// 2 verification nodes are needed to verify chunks, which are assigned to other verification nodes, are ignored.
 	// 3 execution nodes are needed to verify chunk data pack requests are sent to only 2 execution nodes
@@ -131,88 +92,6 @@
 	suite.state = state
 
 	// setup other dependencies
-<<<<<<< HEAD
-	er = stdmap.NewPendingResults()
-	verifier = &network.Engine{}
-	chunkAssigner = &module.ChunkAssigner{}
-	metrics = &module.VerificationMetrics{}
-	tracer = trace.NewNoopTracer()
-	chunks = NewChunks(10)
-
-	log := zerolog.New(os.Stderr)
-	retryInterval := 100 * time.Millisecond
-
-	e, err := New(log, metrics, tracer, net, me, er, verifier, chunkAssigner, state, chunks, headers, retryInterval, maxTry)
-	require.NoError(t, err)
-	return e, participants, metrics, tracer, myID, otherID, head, me, con, net, headers, headerDB, state, snapshot, er, verifier, chunks, chunkAssigner
-}
-
-func createExecutionResult(blockID flow.Identifier, options ...func(result *flow.ExecutionResult, assignments *chunks.Assignment)) (*flow.ExecutionResult, *chunks.Assignment) {
-	result := &flow.ExecutionResult{
-		ExecutionResultBody: flow.ExecutionResultBody{
-			BlockID: blockID,
-			Chunks:  flow.ChunkList{},
-		},
-	}
-
-	assignments := chunks.NewAssignment()
-	for _, option := range options {
-		option(result, assignments)
-	}
-
-	return result, assignments
-}
-
-func hashResult(res *flow.ExecutionResult) []byte {
-	h := hash.NewSHA3_384()
-
-	// encodes result approval body to byte slice
-	b, _ := encoding.DefaultEncoder.Encode(res.ExecutionResultBody)
-
-	// takes hash of result approval body
-	hash := h.ComputeHash(b)
-
-	return hash
-}
-
-func WithChunks(setAssignees ...func(flow.Identifier, uint64, *chunks.Assignment) *flow.Chunk) func(*flow.ExecutionResult, *chunks.Assignment) {
-	return func(result *flow.ExecutionResult, assignment *chunks.Assignment) {
-		for i, setAssignee := range setAssignees {
-			chunk := setAssignee(result.BlockID, uint64(i), assignment)
-			result.ExecutionResultBody.Chunks.Insert(chunk)
-		}
-	}
-}
-
-func ChunkWithIndex(blockID flow.Identifier, index int) *flow.Chunk {
-	chunk := &flow.Chunk{
-		Index: uint64(index),
-		ChunkBody: flow.ChunkBody{
-			CollectionIndex: uint(index),
-			EventCollection: blockID, // ensure chunks from different blocks with the same index will have different chunk ID
-		},
-	}
-	return chunk
-}
-
-func WithAssignee(assignee flow.Identifier) func(flow.Identifier, uint64, *chunks.Assignment) *flow.Chunk {
-	return func(blockID flow.Identifier, index uint64, assignment *chunks.Assignment) *flow.Chunk {
-		chunk := ChunkWithIndex(blockID, int(index))
-		fmt.Printf("with assignee: %v, chunk id: %v\n", index, chunk.ID())
-		assignment.Add(chunk, flow.IdentifierList{assignee})
-		return chunk
-	}
-}
-
-func FromChunkID(chunkID flow.Identifier) flow.ChunkDataPack {
-	return flow.ChunkDataPack{
-		ChunkID: chunkID,
-	}
-}
-
-func ChunkDataPackIsRequestedNTimes(t *testing.T, timeout time.Duration, con *network.Conduit, n int,
-	f func(*messages.ChunkDataRequest)) <-chan []*messages.ChunkDataRequest {
-=======
 	suite.results = stdmap.NewResultDataPacks(10)
 	suite.verifier = &network.Engine{}
 	suite.assigner = &module.ChunkAssigner{}
@@ -224,7 +103,6 @@
 
 func (suite *MatchEngineTestSuite) ChunkDataPackIsRequestedNTimes(timeout time.Duration,
 	n int, f func(*messages.ChunkDataRequest)) <-chan []*messages.ChunkDataRequest {
->>>>>>> a2da92dc
 	reqs := make([]*messages.ChunkDataRequest, 0)
 	c := make(chan []*messages.ChunkDataRequest, 1)
 
@@ -320,14 +198,9 @@
 
 // Happy Path: When receives a ER, and 1 chunk is assigned to me,
 // it will fetch that collection and chunk data, and produces a verifiable chunk
-<<<<<<< HEAD
-func TestChunkVerified(t *testing.T) {
-	e, participants, metrics, _, myID, _, head, _, con, _, _, headerDB, _, snapshot, _, verifier, _, assigner := SetupTest(t, 1)
-=======
 func (suite *MatchEngineTestSuite) TestChunkVerified() {
 	e := suite.NewTestMatchEngine(1)
 
->>>>>>> a2da92dc
 	// create a execution result that assigns to me
 	result, assignment := createExecutionResult(
 		suite.head.ID(),
@@ -337,7 +210,7 @@
 	)
 
 	seed := hashResult(result)
-	snapshot.On("Seed", mock.Anything, mock.Anything, mock.Anything).Return(seed, nil)
+	suite.snapshot.On("Seed", mock.Anything, mock.Anything, mock.Anything).Return(seed, nil)
 
 	// metrics
 	// receiving an execution result
@@ -348,10 +221,7 @@
 	suite.metrics.On("OnChunkDataPackReceived").Return().Once()
 
 	// add assignment to assigner
-<<<<<<< HEAD
-	assigner.On("Assign", result, result.BlockID).Return(assignment, nil).Once()
-=======
-	suite.assigner.On("Assign", mock.Anything, result.Chunks, mock.Anything).Return(assignment, nil).Once()
+	suite.assigner.On("Assign", result, result.BlockID).Return(assignment, nil).Once()
 
 	// assigned chunk IDs successfully attached to their result ID
 	resultID := result.ID()
@@ -363,7 +233,6 @@
 		suite.chunkIDsByResult.On("RemIdFromKey", resultID, chunkID).Return(nil).Once()
 	}
 	suite.chunkIDsByResult.On("Has", resultID).Return(true)
->>>>>>> a2da92dc
 
 	// block header has been received
 	suite.headerDB[result.BlockID] = suite.head
@@ -412,14 +281,9 @@
 
 // No assignment: When receives a ER, and no chunk is assigned to me, then I won’t fetch any collection or chunk,
 // nor produce any verifiable chunk
-<<<<<<< HEAD
-func TestNoAssignment(t *testing.T) {
-	e, participants, metrics, _, _, otherID, head, _, _, _, _, headerDB, _, snapshot, _, _, _, assigner := SetupTest(t, 1)
-=======
 func (suite *MatchEngineTestSuite) TestNoAssignment() {
 	e := suite.NewTestMatchEngine(1)
 
->>>>>>> a2da92dc
 	// create a execution result that assigns to me
 	result, assignment := createExecutionResult(
 		suite.head.ID(),
@@ -429,20 +293,15 @@
 	)
 
 	seed := hashResult(result)
-	snapshot.On("Seed", mock.Anything, mock.Anything, mock.Anything).Return(seed, nil)
+	suite.snapshot.On("Seed", mock.Anything, mock.Anything, mock.Anything).Return(seed, nil)
 
 	// metrics
 
 	// receiving an execution result
 	suite.metrics.On("OnExecutionResultReceived").Return().Once()
 
-<<<<<<< HEAD
 	// add MyChunk method to return to assigner
-	assigner.On("Assign", result, result.BlockID).Return(assignment, nil).Once()
-=======
-	// add assignment to assigner
-	suite.assigner.On("Assign", mock.Anything, result.Chunks, mock.Anything).Return(assignment, nil).Once()
->>>>>>> a2da92dc
+	suite.assigner.On("Assign", result, result.BlockID).Return(assignment, nil).Once()
 
 	// block header has been received
 	suite.headerDB[result.BlockID] = suite.head
@@ -464,14 +323,9 @@
 
 // Multiple Assignments: When receives a ER, and 2 chunks out of 3 are assigned to me,
 // it will produce 2 verifiable chunks.
-<<<<<<< HEAD
-func TestMultiAssignment(t *testing.T) {
-	e, participants, metrics, _, myID, otherID, head, _, con, _, _, headerDB, _, snapshot, _, verifier, _, assigner := SetupTest(t, 1)
-=======
 func (suite *MatchEngineTestSuite) TestMultiAssignment() {
 	e := suite.NewTestMatchEngine(1)
 
->>>>>>> a2da92dc
 	// create a execution result that assigns to me
 	result, assignment := createExecutionResult(
 		suite.head.ID(),
@@ -483,7 +337,7 @@
 	)
 
 	seed := hashResult(result)
-	snapshot.On("Seed", mock.Anything, mock.Anything, mock.Anything).Return(seed, nil)
+	suite.snapshot.On("Seed", mock.Anything, mock.Anything, mock.Anything).Return(seed, nil)
 
 	// metrics
 	// receiving an execution result
@@ -494,10 +348,7 @@
 	suite.metrics.On("OnChunkDataPackReceived").Return().Twice()
 
 	// add assignment to assigner
-<<<<<<< HEAD
-	assigner.On("Assign", result, result.BlockID).Return(assignment, nil).Once()
-=======
-	suite.assigner.On("Assign", mock.Anything, result.Chunks, mock.Anything).Return(assignment, nil).Once()
+	suite.assigner.On("Assign", result, result.BlockID).Return(assignment, nil).Once()
 
 	// assigned chunk IDs successfully attached to their result ID
 	resultID := result.ID()
@@ -509,7 +360,6 @@
 		suite.chunkIDsByResult.On("RemIdFromKey", resultID, chunkID).Return(nil).Once()
 	}
 	suite.chunkIDsByResult.On("Has", resultID).Return(true)
->>>>>>> a2da92dc
 
 	// block header has been received
 	suite.headerDB[result.BlockID] = suite.head
@@ -538,81 +388,75 @@
 	time.Sleep(1 * time.Second)
 	<-e.Done()
 
-<<<<<<< HEAD
-// Duplication: When receives 2 ER for the same block, which only has 1 chunk, only 1 verifiable chunk will be produced.
-func TestDuplication(t *testing.T) {
-	e, participants, metrics, _, myID, otherID, head, _, con, _, _, headerDB, _, snapshot, _, verifier, _, assigner := SetupTest(t, 1)
-	// create a execution result that assigns to me
-	result, assignment := createExecutionResult(
-		head.ID(),
-		WithChunks(
-			WithAssignee(myID),
-			WithAssignee(otherID),
-		),
-	)
-
-	seed := hashResult(result)
-	snapshot.On("Seed", mock.Anything, mock.Anything, mock.Anything).Return(seed, nil)
-
-	// metrics
-	// receiving an execution result
-	metrics.On("OnExecutionResultReceived").Return().Twice()
-	// sending one verifiable chunks
-	metrics.On("OnVerifiableChunkSent").Return().Once()
-	// receiving one chunk data packs
-	metrics.On("OnChunkDataPackReceived").Return().Once()
-
-	// add assignment to assigner
-	assigner.On("Assign", result, result.BlockID).Return(assignment, nil).Once()
-
-	// block header has been received
-	headerDB[result.BlockID] = head
-
-	// find the execution node id that created the execution result
-	en := participants.Filter(filter.HasRole(flow.RoleExecution))[0]
-
-	// setup conduit to return requested chunk data packs
-	// return received requests
-	_ = ChunkDataPackIsRequestedNTimes(t, 5*time.Second, con, 1, RespondChunkDataPack(t, e, en.ID()))
-
-	// check verifier's method is called
-	vchunkC := VerifierCalledNTimes(t, 5*time.Second, verifier, 1)
-
-	<-e.Ready()
-
-	// engine processes the execution result
-	err := e.Process(en.ID(), result)
-	require.NoError(t, err)
-
-	// engine processes the execution result again
-	err = e.Process(en.ID(), result)
-	require.NoError(t, err)
-
-	<-vchunkC
-
-	<-e.Done()
-	mock.AssertExpectationsForObjects(t, assigner, con, verifier, metrics)
-=======
 	mock.AssertExpectationsForObjects(suite.T(),
 		suite.assigner,
 		suite.con,
 		suite.verifier,
 		suite.chunkIDsByResult)
->>>>>>> a2da92dc
-}
+}
+
+// XXX
+// Duplication: When receives 2 ER for the same block, which only has 1 chunk, only 1 verifiable chunk will be produced.
+// func TestDuplication(t *testing.T) {
+// 	e, participants, metrics, _, myID, otherID, head, _, con, _, _, headerDB, _, snapshot, _, verifier, _, assigner := SetupTest(t, 1)
+// 	// create a execution result that assigns to me
+// 	result, assignment := createExecutionResult(
+// 		head.ID(),
+// 		WithChunks(
+// 			WithAssignee(myID),
+// 			WithAssignee(otherID),
+// 		),
+// 	)
+
+// 	seed := hashResult(result)
+// 	snapshot.On("Seed", mock.Anything, mock.Anything, mock.Anything).Return(seed, nil)
+
+// 	// metrics
+// 	// receiving an execution result
+// 	metrics.On("OnExecutionResultReceived").Return().Twice()
+// 	// sending one verifiable chunks
+// 	metrics.On("OnVerifiableChunkSent").Return().Once()
+// 	// receiving one chunk data packs
+// 	metrics.On("OnChunkDataPackReceived").Return().Once()
+
+// 	// add assignment to assigner
+// 	assigner.On("Assign", result, result.BlockID).Return(assignment, nil).Once()
+
+// 	// block header has been received
+// 	headerDB[result.BlockID] = head
+
+// 	// find the execution node id that created the execution result
+// 	en := participants.Filter(filter.HasRole(flow.RoleExecution))[0]
+
+// 	// setup conduit to return requested chunk data packs
+// 	// return received requests
+// 	_ = ChunkDataPackIsRequestedNTimes(t, 5*time.Second, con, 1, RespondChunkDataPack(t, e, en.ID()))
+
+// 	// check verifier's method is called
+// 	vchunkC := VerifierCalledNTimes(t, 5*time.Second, verifier, 1)
+
+// 	<-e.Ready()
+
+// 	// engine processes the execution result
+// 	err := e.Process(en.ID(), result)
+// 	require.NoError(t, err)
+
+// 	// engine processes the execution result again
+// 	err = e.Process(en.ID(), result)
+// 	require.NoError(t, err)
+
+// 	<-vchunkC
+
+// 	<-e.Done()
+// 	mock.AssertExpectationsForObjects(t, assigner, con, verifier, metrics)
+// }
 
 // Retry: When receives 1 ER, and 1 chunk is assigned assigned to me, if max retry is 3,
 // the execution node fails to return data for the first 2 requests,
 // and successful to return in the 3rd try, a verifiable chunk will be produced
-<<<<<<< HEAD
-func TestRetry(t *testing.T) {
-	maxTry := 3
-	e, participants, metrics, _, myID, _, head, _, con, _, _, headerDB, _, snapshot, _, verifier, _, assigner := SetupTest(t, maxTry)
-=======
 func (suite *MatchEngineTestSuite) TestRetry() {
 	e := suite.NewTestMatchEngine(3)
 
->>>>>>> a2da92dc
 	// create a execution result that assigns to me
 	result, assignment := createExecutionResult(
 		suite.head.ID(),
@@ -622,7 +466,7 @@
 	)
 
 	seed := hashResult(result)
-	snapshot.On("Seed", mock.Anything, mock.Anything, mock.Anything).Return(seed, nil)
+	suite.snapshot.On("Seed", mock.Anything, mock.Anything, mock.Anything).Return(seed, nil)
 
 	// metrics
 	// receiving an execution result
@@ -633,10 +477,7 @@
 	suite.metrics.On("OnChunkDataPackReceived").Return().Once()
 
 	// add assignment to assigner
-<<<<<<< HEAD
-	assigner.On("Assign", result, result.BlockID).Return(assignment, nil).Once()
-=======
-	suite.assigner.On("Assign", mock.Anything, result.Chunks, mock.Anything).Return(assignment, nil).Once()
+	suite.assigner.On("Assign", result, result.BlockID).Return(assignment, nil).Once()
 
 	// assigned chunk IDs successfully attached to their result ID
 	resultID := result.ID()
@@ -648,7 +489,6 @@
 		suite.chunkIDsByResult.On("RemIdFromKey", resultID, chunkID).Return(nil).Once()
 	}
 	suite.chunkIDsByResult.On("Has", resultID).Return(true)
->>>>>>> a2da92dc
 
 	// block header has been received
 	suite.headerDB[result.BlockID] = suite.head
@@ -688,14 +528,8 @@
 
 // MaxRetry: When receives 1 ER, and 1 chunk is assigned assigned to me, if max retry is 2,
 // and the execution node fails to return data for the first 2 requests, then no verifiable chunk will be produced
-<<<<<<< HEAD
-func TestMaxRetry(t *testing.T) {
-	maxAttempt := 3
-	e, participants, metrics, _, myID, _, head, _, con, _, _, headerDB, _, snapshot, _, _, _, assigner := SetupTest(t, maxAttempt)
-=======
 func (suite *MatchEngineTestSuite) TestMaxRetry() {
 	e := suite.NewTestMatchEngine(3)
->>>>>>> a2da92dc
 	// create a execution result that assigns to me
 	result, assignment := createExecutionResult(
 		suite.head.ID(),
@@ -705,17 +539,15 @@
 	)
 
 	seed := hashResult(result)
-	snapshot.On("Seed", mock.Anything, mock.Anything, mock.Anything).Return(seed, nil)
+	suite.snapshot.On("Seed", mock.Anything, mock.Anything, mock.Anything).Return(seed, nil)
 
 	// metrics
 	// receiving an execution result
 	suite.metrics.On("OnExecutionResultReceived").Return().Once()
 
 	// add assignment to assigner
-<<<<<<< HEAD
-	assigner.On("Assign", result, result.BlockID).Return(assignment, nil).Once()
-=======
-	suite.assigner.On("Assign", mock.Anything, result.Chunks, mock.Anything).Return(assignment, nil).Once()
+	suite.assigner.On("Assign", result, result.BlockID).Return(assignment, nil).Once()
+
 	// assigned chunk IDs successfully attached to their result ID
 	resultID := result.ID()
 	for _, chunkIndex := range assignment.ByNodeID(suite.myID) {
@@ -723,7 +555,6 @@
 		suite.chunkIDsByResult.On("Append", resultID, chunkID).
 			Return(nil).Once()
 	}
->>>>>>> a2da92dc
 
 	// block header has been received
 	suite.headerDB[result.BlockID] = suite.head
@@ -752,14 +583,8 @@
 
 // Concurrency: When 10 different ER are received concurrently, chunks from both
 // results will be processed
-<<<<<<< HEAD
-func TestProcessExecutionResultConcurrently(t *testing.T) {
-	e, participants, metrics, _, myID, _, _, _, con, _, _, headerDB, _, snapshot, _, verifier, _, assigner :=
-		SetupTest(t, 1)
-=======
 func (suite *MatchEngineTestSuite) TestProcessExecutionResultConcurrently() {
 	e := suite.NewTestMatchEngine(1)
->>>>>>> a2da92dc
 
 	ers := make([]*flow.ExecutionResult, 0)
 
@@ -784,13 +609,10 @@
 		)
 
 		seed := hashResult(result)
-		snapshot.On("Seed", mock.Anything, mock.Anything, mock.Anything).Return(seed, nil)
+		suite.snapshot.On("Seed", mock.Anything, mock.Anything, mock.Anything).Return(seed, nil)
 
 		// add assignment to assigner
-<<<<<<< HEAD
-		assigner.On("Assign", result, result.BlockID).Return(assignment, nil).Once()
-=======
-		suite.assigner.On("Assign", mock.Anything, result.Chunks, mock.Anything).Return(assignment, nil).Once()
+		suite.assigner.On("Assign", result, result.BlockID).Return(assignment, nil).Once()
 
 		// assigned chunk IDs successfully attached to their result ID
 		resultID := result.ID()
@@ -802,7 +624,6 @@
 			suite.chunkIDsByResult.On("RemIdFromKey", resultID, chunkID).Return(nil).Once()
 		}
 		suite.chunkIDsByResult.On("Has", resultID).Return(true)
->>>>>>> a2da92dc
 
 		// block header has been received
 		suite.headerDB[result.BlockID] = header
@@ -841,14 +662,8 @@
 
 // Concurrency: When chunk data pack are sent concurrently, match engine is able to receive
 // all of them, and process concurrently.
-<<<<<<< HEAD
-func TestProcessChunkDataPackConcurrently(t *testing.T) {
-	e, participants, metrics, _, myID, _, head, _, con, _, _, headerDB, _, snapshot, _, verifier, _, assigner :=
-		SetupTest(t, 1)
-=======
 func (suite *MatchEngineTestSuite) TestProcessChunkDataPackConcurrently() {
 	e := suite.NewTestMatchEngine(1)
->>>>>>> a2da92dc
 
 	// create a execution result that assigns to me
 	result, assignment := createExecutionResult(
@@ -864,7 +679,7 @@
 	)
 
 	seed := hashResult(result)
-	snapshot.On("Seed", mock.Anything, mock.Anything, mock.Anything).Return(seed, nil)
+	suite.snapshot.On("Seed", mock.Anything, mock.Anything, mock.Anything).Return(seed, nil)
 
 	// metrics
 	// receiving `len(result.Chunk)`-many result
@@ -875,10 +690,7 @@
 	suite.metrics.On("OnChunkDataPackReceived").Return().Times(len(result.Chunks))
 
 	// add assignment to assigner
-<<<<<<< HEAD
-	assigner.On("Assign", result, result.BlockID).Return(assignment, nil).Once()
-=======
-	suite.assigner.On("Assign", mock.Anything, result.Chunks, mock.Anything).Return(assignment, nil).Once()
+	suite.assigner.On("Assign", result, result.BlockID).Return(assignment, nil).Once()
 
 	// assigned chunk IDs successfully attached to their result ID
 	resultID := result.ID()
@@ -890,7 +702,6 @@
 		suite.chunkIDsByResult.On("RemIdFromKey", resultID, chunkID).Return(nil).Once()
 	}
 	suite.chunkIDsByResult.On("Has", resultID).Return(true)
->>>>>>> a2da92dc
 
 	// block header has been received
 	suite.headerDB[result.BlockID] = suite.head
@@ -1007,4 +818,54 @@
 	return flow.ChunkDataPack{
 		ChunkID: chunkID,
 	}
+}
+
+func ChunkDataPackIsRequestedNTimes(t *testing.T, timeout time.Duration, con *network.Conduit, n int,
+	f func(*messages.ChunkDataRequest)) <-chan []*messages.ChunkDataRequest {
+	reqs := make([]*messages.ChunkDataRequest, 0)
+	c := make(chan []*messages.ChunkDataRequest, 1)
+
+	wg := &sync.WaitGroup{}
+
+	// to counter race condition in concurrent invocations of Run
+	mutex := &sync.Mutex{}
+	wg.Add(n)
+	// chunk data was requested once, and return the chunk data pack when requested
+	// called with 3 mock.Anything, the first is the request, the second and third are the 2
+	// execution nodes
+	con.On("Submit", mock.Anything, mock.Anything, mock.Anything).Run(func(args mock.Arguments) {
+		mutex.Lock()
+		defer mutex.Unlock()
+
+		req := args.Get(0).(*messages.ChunkDataRequest)
+		reqs = append(reqs, req)
+
+		fmt.Printf("con.Submit is called for chunk:%v\n", req.ChunkID)
+
+		go func() {
+			f(req)
+			wg.Done()
+		}()
+
+	}).Return(nil).Times(n)
+
+	go func() {
+		unittest.AssertReturnsBefore(t, wg.Wait, timeout)
+		c <- reqs
+		close(c)
+	}()
+
+	return c
+}
+
+func hashResult(res *flow.ExecutionResult) []byte {
+	h := hash.NewSHA3_384()
+
+	// encodes result approval body to byte slice
+	b, _ := encoding.DefaultEncoder.Encode(res.ExecutionResultBody)
+
+	// takes hash of result approval body
+	hash := h.ComputeHash(b)
+
+	return hash
 }