package finder_test

import (
	"fmt"
	"sync"
	"testing"
	"time"

	"github.com/rs/zerolog"
	"github.com/stretchr/testify/assert"
	testifymock "github.com/stretchr/testify/mock"
	"github.com/stretchr/testify/require"
	"github.com/stretchr/testify/suite"

	"github.com/onflow/flow-go/consensus/hotstuff/model"
	"github.com/onflow/flow-go/engine/testutil"
	"github.com/onflow/flow-go/engine/testutil/mock"
	"github.com/onflow/flow-go/engine/verification/utils"
	"github.com/onflow/flow-go/model/flow"
	"github.com/onflow/flow-go/module"
	"github.com/onflow/flow-go/module/metrics"
	"github.com/onflow/flow-go/module/trace"
	"github.com/onflow/flow-go/network/mocknetwork"
	"github.com/onflow/flow-go/network/stub"
	"github.com/onflow/flow-go/utils/unittest"
)

// ConcurrencyTestSuite encapsulates tests for happy and unhappy paths of concurrently sending several receipts to finder engine.
type ConcurrencyTestSuite struct {
	suite.Suite
	verID        *flow.Identity
	exeID        *flow.Identity
	participants flow.IdentityList
	log          zerolog.Logger
	tracer       module.Tracer
	collector    *metrics.NoopCollector
	stateFixture *mock.StateFixture
}

// TestFinderEngine executes all FinderEngineTestSuite tests.
func TestConcurrencyTestSuite(t *testing.T) {
	suite.Run(t, new(ConcurrencyTestSuite))
}

// SetupTest is executed before each test in this test suite.
func (suite *ConcurrencyTestSuite) SetupTest() {
	tracer, err := trace.NewTracer(suite.log, "test")
	require.NoError(suite.T(), err)
	suite.tracer = tracer
	suite.collector = metrics.NewNoopCollector()
}

// TestConcurrency evaluates behavior of finder engine against:
// - finder engine receives concurrent receipts from different sources
// - in a staked verification node:
// -- for each distinct result with an available block finder engine emits it to the match engine.
// - in an unstaked verification node:
// -- marks results of receipts as discarded, and does not emit any result to match engine.
// - it does a correct resource clean up of the pipeline after handling all incoming receipts
// Each test case is tried with a scenario where block goes first then receipt, and vice versa.
func (suite *ConcurrencyTestSuite) TestConcurrency() {
	var mu sync.Mutex
	testcases := []struct {
		erCount, // number of execution receipts
		senderCount, // number of (concurrent) senders for each execution receipt
		chunksNum int // number of chunks in each execution receipt
	}{
		{
			erCount:     1,
			senderCount: 1,
			chunksNum:   2,
		},
		{
			erCount:     1,
			senderCount: 5,
			chunksNum:   2,
		},
		{
			erCount:     5,
			senderCount: 1,
			chunksNum:   2,
		},
		{
			erCount:     5,
			senderCount: 5,
			chunksNum:   2,
		},
		{
			erCount:     1,
			senderCount: 1,
			chunksNum:   10,
		},
		{
			erCount:     2,
			senderCount: 5,
			chunksNum:   4,
		},
	}

	// runs each test case in block-first and receipt-first mode.
	for _, blockFirst := range []bool{true, false} {
		// runs each test case in staked and unstaked verification node.
		for _, staked := range []bool{true, false} {
			for _, tc := range testcases {
				suite.T().Run(fmt.Sprintf("%d-ers/%d-senders/%d-chunks/%t-block-first/%t-staked",
					tc.erCount, tc.senderCount, tc.chunksNum, blockFirst, staked), func(t *testing.T) {
					mu.Lock()
					defer mu.Unlock()

					suite.testConcurrency(tc.erCount, tc.senderCount, tc.chunksNum, blockFirst, staked)
				})
			}
		}
	}
}

// testConcurrency sends `receiptCount`-many execution receipts each with `chunkCount`-many chunks, concurrently by
// `senderCount`-many senders to the verification node.
//
// If blockFirst is true, the block arrives at verification node earlier than the receipt.
// Otherwise, the block arrives after the receipt.
//
// If staked is true, the verification node is staked for the current epoch, otherwise not.
//
// In case of staked verification node, this test successfully passes if each unique execution result is passed "only once" to
// match engine by the finder engine in verification node. It also checks the result is marked as processed,
// and the receipts with process results are cleaned up.
//
// In case of an unstaked verification node, this test successfully passes if no execution result is passed from finder to match engine, no
// result is marked as processed, and rather all results are marked as discarded.
//
// In both cases of staked and unstaked tests, it also evaluates that the cached-pending-ready pipeline of finder engine is
// cleaned up completely.
func (suite *ConcurrencyTestSuite) testConcurrency(receiptCount, senderCount, chunkCount int, blockFirst bool, staked bool) {
	// to demarcate the logs
	suite.T().Logf("TestConcurrencyStarted: %d-receipts/%d-senders/%d-chunks", receiptCount, senderCount, chunkCount)
	suite.log.Debug().
		Int("execution_receipt_count", receiptCount).
		Int("sender_count", senderCount).
		Int("chunks_num", chunkCount).
		Msg("TestConcurrency started")

	// bootstraps the system, creates a generic node, and a verification node out of the generic node.
	suite.bootstrapSystem(staked)

	hub := stub.NewNetworkHub()
	chainID := flow.Testnet
	genericNode := testutil.GenericNodeWithStateFixture(suite.T(),
		suite.stateFixture,
		hub,
		suite.verID,
		suite.log,
		suite.collector,
		suite.tracer,
		chainID)

	matchEng := &mocknetwork.Engine{}
	verNode := testutil.VerificationNode(suite.T(),
		hub,
		suite.verID,
		suite.participants,
		utils.NewMockAssigner(suite.verID.NodeID, func(index uint64) bool { return false }), // no assignment is needed.
		1*time.Second,
		1*time.Second,
		uint(receiptCount),
		uint(receiptCount*chunkCount),
		uint(2),
		chainID,
		suite.collector,
		suite.collector,
		testutil.WithGenericNode(&genericNode),
		testutil.WithMatchEngine(matchEng))

	// create `receiptCount` execution receipt fixtures that will be concurrently delivered to finder engine.
	// all receipts are children of `parent` block.
	parent, err := verNode.State.Final().Head()
	require.NoError(suite.T(), err)

	receipts := make([]*utils.CompleteExecutionReceipt, receiptCount)
	results := make([]flow.ExecutionResult, receiptCount)
	for i := 0; i < receiptCount; i++ {
		completeER := utils.CompleteExecutionReceiptFixture(suite.T(), chunkCount, chainID.Chain(), parent)
		receipts[i] = completeER
<<<<<<< HEAD
		results[i] = completeER.ContainerBlock.Payload.Receipts[0].ExecutionResult
=======
		results[i] = completeER.Receipts[0].ExecutionResult
>>>>>>> d33569d6
	}

	// sets up mock match engine that asserts:
	// - each result is submitted exactly once, if verification node is staked.
	// - no result is submitted, if verification node is unstaked.
	matchEngWG := SetupMockMatchEng(suite.T(), matchEng, suite.exeID, results, staked)

	// starts finder engine of verification node, the rest are not involved in this test.
	<-verNode.FinderEngine.Ready()

	// the wait group tracks goroutines for each execution receipt sent to finder engine
	var senderWG sync.WaitGroup
	senderWG.Add(receiptCount * senderCount)

	// mutatorLock is needed to provide a concurrency-safe imitation of consensus follower engine.
	var mutatorLock sync.Mutex
	for _, completeER := range receipts {
		// spins up `senderCount` sender goroutines to mimic receiving concurrent execution receipts of same copies
		for i := 0; i < senderCount; i++ {
			go func(j int, id flow.Identifier, block *flow.Block, receipt *flow.ExecutionReceipt) {
				// sendBlock makes the block associated with the receipt available to the follower engine of the verification node.
				sendBlock := func() {
					// Note: this is done by the follower.
					mutatorLock.Lock()
					if _, err := verNode.Blocks.ByID(block.ID()); err != nil {
						err = verNode.State.Extend(block)
						require.NoError(suite.T(), err)
					}
					mutatorLock.Unlock()

					// casts block into a Hotstuff block for notifier
					hotstuffBlock := &model.Block{
						BlockID:     block.ID(),
						View:        block.Header.View,
						ProposerID:  block.Header.ProposerID,
						QC:          nil,
						PayloadHash: block.Header.PayloadHash,
						Timestamp:   block.Header.Timestamp,
					}
					verNode.FinderEngine.OnFinalizedBlock(hotstuffBlock)
				}

				// sendReceipt sends the execution receipt to the finder engine of verification node.
				sendReceipt := func() {
					err := verNode.FinderEngine.Process(suite.exeID.NodeID, receipt)
					require.NoError(suite.T(), err)
				}

				if blockFirst {
					// block then receipt
					sendBlock()
					// allows another goroutine to run before sending receipt
					time.Sleep(time.Nanosecond)
					sendReceipt()
				} else {
					// receipt then block
					sendReceipt()
					// allows another goroutine to run before sending block
					time.Sleep(time.Nanosecond)
					sendBlock()
				}

				senderWG.Done()
			}(i,
<<<<<<< HEAD
				completeER.ContainerBlock.Payload.Receipts[0].ExecutionResult.ID(),
				completeER.ReceiptsData[0].ReferenceBlock,
				completeER.ContainerBlock.Payload.Receipts[0])
=======
				completeER.Receipts[0].ExecutionResult.ID(),
				completeER.ReceiptsData[0].ReferenceBlock,
				completeER.Receipts[0])
>>>>>>> d33569d6
		}
	}

	// waits for all receipts to be sent to verification node
	unittest.RequireReturnsBefore(suite.T(), senderWG.Wait, time.Duration(senderCount*chunkCount*receiptCount*5)*time.Second,
		"finder engine process")

	// staked verification node should pass each execution result only once to match engine.
	// waits for all distinct execution results sent to matching engine of verification node.
	//
	// Note: in unstaked mode, matchEngWG wait group has zero counter, so this should pass immediately.
	unittest.RequireReturnsBefore(suite.T(), matchEngWG.Wait, time.Duration(senderCount*chunkCount*receiptCount*5)*time.Second,
		"match engine process")

	// sleeps to make sure that the cleaning of processed execution receipts
	// happens. This sleep is necessary since we are evaluating cleanup right after the sleep.
	time.Sleep(2 * time.Second)

	// stops finder engine of verification node
	<-verNode.FinderEngine.Done()

	if staked {
		// staked verification node should mark all distinct execution results as processed
		for _, result := range results {
			assert.True(suite.T(), verNode.ProcessedResultIDs.Has(result.ID()))
		}
	}

	// evaluates proper resource cleanup
	//
	// no execution receipt should reside in cached, pending, or ready mempools of finder engine
	require.True(suite.T(), verNode.CachedReceipts.Size() == 0)
	require.True(suite.T(), verNode.PendingReceipts.Size() == 0)
	require.True(suite.T(), verNode.ReadyReceipts.Size() == 0)

	// no execution receipt should be pending for a block, and no block should remain cached.
	require.True(suite.T(), verNode.PendingReceiptIDsByBlock.Size() == 0)
	require.True(suite.T(), verNode.ReceiptIDsByResult.Size() == 0)
	require.True(suite.T(), verNode.CachedReceipts.Size() == 0)
	require.True(suite.T(), verNode.BlockIDsCache.Size() == 0)

	if staked {
		// staked finder engine should not discard any result
		require.True(suite.T(), verNode.DiscardedResultIDs.Size() == 0)
	} else {
		// unstaked finder engine should discard all results
		require.True(suite.T(), verNode.DiscardedResultIDs.Size() == uint(len(receipts)))
	}

	verNode.Done()

	// to demarcate the logs
	suite.log.Debug().
		Int("execution_receipt_count", receiptCount).
		Int("sender_count", senderCount).
		Int("chunks_num", chunkCount).
		Msg("TestConcurrency finished")
}

// SetupMockMatchEng sets up a mock match engine that asserts the followings:
// - in a staked verification node:
// -- that a set of execution results are delivered to it.
// -- that each execution result is delivered only once.
// - in an unstaked verification node:
// -- no result is passed to it.
// SetupMockMatchEng returns the mock engine and a wait group that unblocks when all results are received.
func SetupMockMatchEng(t testing.TB,
	eng *mocknetwork.Engine,
	exeID *flow.Identity,
	results []flow.ExecutionResult,
	staked bool) *sync.WaitGroup {
	// keeps track of which execution results it has received
	receivedResults := make(map[flow.Identifier]struct{})
	var (
		// decrements the wait group per distinct execution result received
		wg sync.WaitGroup
		// serializes processing received execution receipts
		mu sync.Mutex
	)

	if staked {
		// in staked mode, it expects `len(result)` many distinct execution results
		wg.Add(len(results))
	}

	eng.On("Process", testifymock.Anything, testifymock.Anything).
		Run(func(args testifymock.Arguments) {
			mu.Lock()
			defer mu.Unlock()

			// match engine should only receive a result if the verification node is
			// staked.
			require.True(t, staked, "unstaked match engine received result")

			// origin ID of event should be exection node
			originID, ok := args[0].(flow.Identifier)
			assert.True(t, ok)
			assert.Equal(t, originID, exeID.NodeID)

			// the received entity should be an execution result
			result, ok := args[1].(*flow.ExecutionResult)
			assert.True(t, ok)

			resultID := result.ID()

			// verifies that it has not seen this result
			_, alreadySeen := receivedResults[resultID]
			if alreadySeen {
				t.Logf("match engine received duplicate ER (id=%s)", resultID)
				t.Fail()
				return
			}

			// ensures the received result matches one we expect
			for _, result := range results {
				if resultID == result.ID() {
					// mark it as seen and decrement the waitgroup
					receivedResults[resultID] = struct{}{}
					wg.Done()
					return
				}
			}

			// the received result doesn't match any expected result
			t.Logf("match engine received unexpected results (id=%s)", resultID)
			t.Fail()
		}).
		Return(nil)

	return &wg
}

// bootstrapSystem bootstraps a flow system with one node of each main roles.
// If staked set to true, it bootstraps verification node as an staked one.
// Otherwise, it bootstraps the verification node as unstaked in current epoch.
func (suite *ConcurrencyTestSuite) bootstrapSystem(staked bool) {
	// creates identities to bootstrap system with
	colID := unittest.IdentityFixture(unittest.WithRole(flow.RoleCollection))
	conID := unittest.IdentityFixture(unittest.WithRole(flow.RoleConsensus))
	exeID := unittest.IdentityFixture(unittest.WithRole(flow.RoleExecution))
	verID := unittest.IdentityFixture(unittest.WithRole(flow.RoleVerification))
	identities := flow.IdentityList{colID, conID, exeID, verID}

	// bootstraps the system
	stateFixture := testutil.CompleteStateFixture(suite.T(), suite.collector, suite.tracer, identities)

	if !staked {
		// creates a new verification node identity that is unstaked for this epoch
		verID = unittest.IdentityFixture(unittest.WithRole(flow.RoleVerification))
		identities = identities.Union(flow.IdentityList{verID})

		epochBuilder := unittest.NewEpochBuilder(suite.T(), stateFixture.State)
		epochBuilder.
			UsingSetupOpts(unittest.WithParticipants(identities)).
			BuildEpoch()
	}

	suite.verID = verID
	suite.exeID = exeID
	suite.participants = identities
	suite.stateFixture = stateFixture
}<|MERGE_RESOLUTION|>--- conflicted
+++ resolved
@@ -181,11 +181,7 @@
 	for i := 0; i < receiptCount; i++ {
 		completeER := utils.CompleteExecutionReceiptFixture(suite.T(), chunkCount, chainID.Chain(), parent)
 		receipts[i] = completeER
-<<<<<<< HEAD
-		results[i] = completeER.ContainerBlock.Payload.Receipts[0].ExecutionResult
-=======
 		results[i] = completeER.Receipts[0].ExecutionResult
->>>>>>> d33569d6
 	}
 
 	// sets up mock match engine that asserts:
@@ -250,15 +246,9 @@
 
 				senderWG.Done()
 			}(i,
-<<<<<<< HEAD
-				completeER.ContainerBlock.Payload.Receipts[0].ExecutionResult.ID(),
-				completeER.ReceiptsData[0].ReferenceBlock,
-				completeER.ContainerBlock.Payload.Receipts[0])
-=======
 				completeER.Receipts[0].ExecutionResult.ID(),
 				completeER.ReceiptsData[0].ReferenceBlock,
 				completeER.Receipts[0])
->>>>>>> d33569d6
 		}
 	}
 
