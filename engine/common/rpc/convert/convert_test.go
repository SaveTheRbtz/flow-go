package convert_test

import (
	"testing"

	"github.com/stretchr/testify/require"

	"github.com/stretchr/testify/assert"

	"github.com/onflow/flow-go/engine/common/rpc/convert"
	"github.com/onflow/flow-go/fvm"
	"github.com/onflow/flow-go/model/flow"
	"github.com/onflow/flow-go/utils/unittest"
)

func TestConvertTransaction(t *testing.T) {
	tx := unittest.TransactionBodyFixture()

	msg := convert.TransactionToMessage(tx)
	converted, err := convert.MessageToTransaction(msg, flow.Testnet.Chain())
	assert.Nil(t, err)

	assert.Equal(t, tx, converted)
	assert.Equal(t, tx.ID(), converted.ID())
}

func TestConvertAccountKey(t *testing.T) {
	privateKey, _ := unittest.AccountKeyDefaultFixture()
	accountKey := privateKey.PublicKey(fvm.AccountKeyWeightThreshold)

	// Explicitly test if Revoked is properly converted
	accountKey.Revoked = true

	msg, err := convert.AccountKeyToMessage(accountKey)
	assert.Nil(t, err)

	converted, err := convert.MessageToAccountKey(msg)
	assert.Nil(t, err)

	assert.Equal(t, accountKey, *converted)
	assert.Equal(t, accountKey.PublicKey, converted.PublicKey)
	assert.Equal(t, accountKey.Revoked, converted.Revoked)
}

func TestConvertEvents(t *testing.T) {
<<<<<<< HEAD

=======
>>>>>>> 45162768
	t.Run("empty", func(t *testing.T) {
		messages := convert.EventsToMessages(nil)
		assert.Len(t, messages, 0)
	})

	t.Run("simple", func(t *testing.T) {

		txID := unittest.IdentifierFixture()
		event := unittest.EventFixture(flow.EventAccountCreated, 2, 3, txID, 0)

		messages := convert.EventsToMessages([]flow.Event{event})

		require.Len(t, messages, 1)

		message := messages[0]

		require.Equal(t, event.EventIndex, message.EventIndex)
		require.Equal(t, event.TransactionIndex, message.TransactionIndex)
		require.Equal(t, event.Payload, message.Payload)
		require.Equal(t, event.TransactionID[:], message.TransactionId)
		require.Equal(t, string(event.Type), message.Type)
	})
}<|MERGE_RESOLUTION|>--- conflicted
+++ resolved
@@ -43,10 +43,6 @@
 }
 
 func TestConvertEvents(t *testing.T) {
-<<<<<<< HEAD
-
-=======
->>>>>>> 45162768
 	t.Run("empty", func(t *testing.T) {
 		messages := convert.EventsToMessages(nil)
 		assert.Len(t, messages, 0)
