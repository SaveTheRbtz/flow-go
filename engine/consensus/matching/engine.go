package matching

import (
	"fmt"
	"sync"
	"time"

	"github.com/rs/zerolog"

	"github.com/onflow/flow-go/engine"
	"github.com/onflow/flow-go/model/flow"
	"github.com/onflow/flow-go/model/messages"
	"github.com/onflow/flow-go/module"
	"github.com/onflow/flow-go/module/mempool"
	"github.com/onflow/flow-go/module/metrics"
	"github.com/onflow/flow-go/state/protocol"
	"github.com/onflow/flow-go/storage"
	"github.com/onflow/flow-go/utils/fifoqueue"
)

type Event struct {
	OriginID flow.Identifier
	Msg      interface{}
}

// defaultReceiptQueueCapacity maximum capacity of receipts queue
const defaultReceiptQueueCapacity = 10000

// defaultApprovalQueueCapacity maximum capacity of approvals queue
const defaultApprovalQueueCapacity = 10000

// defaultApprovalResponseQueueCapacity maximum capacity of approval requests queue
const defaultApprovalResponseQueueCapacity = 10000

type (
	EventSink chan *Event // Channel to push pending events
)

// Engine is a wrapper for matching `Core` which implements logic for
// queuing and filtering network messages which later will be processed by matching engine.
// Purpose of this struct is to provide an efficient way how to consume messages from network layer and pass
// them to `Core`. Engine runs 2 separate gorourtines that perform pre-processing and consuming messages by Core.
type Engine struct {
	unit                                 *engine.Unit
	log                                  zerolog.Logger
	me                                   module.Local
	core                                 *Core
	cacheMetrics                         module.MempoolMetrics
	engineMetrics                        module.EngineMetrics
	receiptSink                          EventSink
	approvalSink                         EventSink
	requestedApprovalSink                EventSink
	pendingReceipts                      *fifoqueue.FifoQueue
	pendingApprovals                     *fifoqueue.FifoQueue
	pendingRequestedApprovals            *fifoqueue.FifoQueue
	pendingEventSink                     EventSink
	requiredApprovalsForSealConstruction uint
}

// NewEngine constructs new `EngineEngine` which runs on it's own unit.
func NewEngine(log zerolog.Logger,
	engineMetrics module.EngineMetrics,
	tracer module.Tracer,
	mempool module.MempoolMetrics,
	conMetrics module.ConsensusMetrics,
	net module.Network,
	state protocol.State,
	me module.Local,
	receiptRequester module.Requester,
	receiptsDB storage.ExecutionReceipts,
	headersDB storage.Headers,
	indexDB storage.Index,
	incorporatedResults mempool.IncorporatedResults,
	receipts mempool.ExecutionTree,
	approvals mempool.Approvals,
	seals mempool.IncorporatedResultSeals,
	pendingReceipts mempool.PendingReceipts,
	assigner module.ChunkAssigner,
	receiptValidator module.ReceiptValidator,
	approvalValidator module.ApprovalValidator,
	requiredApprovalsForSealConstruction uint,
	emergencySealingActive bool) (*Engine, error) {
	e := &Engine{
		unit:                                 engine.NewUnit(),
		log:                                  log,
		me:                                   me,
		core:                                 nil,
		engineMetrics:                        engineMetrics,
		cacheMetrics:                         mempool,
		receiptSink:                          make(EventSink),
		approvalSink:                         make(EventSink),
		requestedApprovalSink:                make(EventSink),
		pendingEventSink:                     make(EventSink),
		requiredApprovalsForSealConstruction: requiredApprovalsForSealConstruction,
	}

	// FIFO queue for inbound receipts
	var err error
	e.pendingReceipts, err = fifoqueue.NewFifoQueue(
		fifoqueue.WithCapacity(defaultReceiptQueueCapacity),
		fifoqueue.WithLengthObserver(func(len int) { mempool.MempoolEntries(metrics.ResourceReceiptQueue, uint(len)) }),
	)
	if err != nil {
		return nil, fmt.Errorf("failed to create queue for inbound receipts: %w", err)
	}

	// FIFO queue for broadcasted approvals
	e.pendingApprovals, err = fifoqueue.NewFifoQueue(
		fifoqueue.WithCapacity(defaultApprovalQueueCapacity),
		fifoqueue.WithLengthObserver(func(len int) { mempool.MempoolEntries(metrics.ResourceApprovalQueue, uint(len)) }),
	)
	if err != nil {
		return nil, fmt.Errorf("failed to create queue for inbound approvals: %w", err)
	}

	// FiFo queue for requested approvals
	e.pendingRequestedApprovals, err = fifoqueue.NewFifoQueue(
		fifoqueue.WithCapacity(defaultApprovalResponseQueueCapacity),
		fifoqueue.WithLengthObserver(func(len int) { mempool.MempoolEntries(metrics.ResourceApprovalResponseQueue, uint(len)) }),
	)
	if err != nil {
		return nil, fmt.Errorf("failed to create queue for requested approvals: %w", err)
	}

	// register engine with the receipt provider
	_, err = net.Register(engine.ReceiveReceipts, e)
	if err != nil {
		return nil, fmt.Errorf("could not register for results: %w", err)
	}

	// register engine with the approval provider
	_, err = net.Register(engine.ReceiveApprovals, e)
	if err != nil {
		return nil, fmt.Errorf("could not register for approvals: %w", err)
	}

	// register engine to the channel for requesting missing approvals
	approvalConduit, err := net.Register(engine.RequestApprovalsByChunk, e)
	if err != nil {
		return nil, fmt.Errorf("could not register for requesting approvals: %w", err)
	}

	e.core, err = NewCore(log, engineMetrics, tracer, mempool, conMetrics, state, me, receiptRequester, receiptsDB, headersDB,
		indexDB, incorporatedResults, receipts, approvals, seals, pendingReceipts, assigner, receiptValidator, approvalValidator,
		requiredApprovalsForSealConstruction, emergencySealingActive, approvalConduit)
	if err != nil {
		return nil, fmt.Errorf("failed to init matching engine: %w", err)
	}

	return e, nil
}

// Process sends event into channel with pending events. Generally speaking shouldn't lock for too long.
func (e *Engine) Process(originID flow.Identifier, event interface{}) error {
	e.pendingEventSink <- &Event{
		OriginID: originID,
		Msg:      event,
	}
	return nil
}

// processEvents is processor of pending events which drives events from networking layer to business logic in `Core`.
// Effectively consumes messages from networking layer and dispatches them into corresponding sinks which are connected with `Core`.
// Should be run as a separate goroutine.
func (e *Engine) processEvents() {
	// takes pending event from one of the queues
	// nil sink means nothing to send, this prevents blocking on select
	fetchEvent := func() (*Event, EventSink, *fifoqueue.FifoQueue) {
		if val, ok := e.pendingReceipts.Front(); ok {
			return val.(*Event), e.receiptSink, e.pendingReceipts
		}
		if val, ok := e.pendingRequestedApprovals.Front(); ok {
			return val.(*Event), e.requestedApprovalSink, e.pendingRequestedApprovals
		}
		if val, ok := e.pendingApprovals.Front(); ok {
			return val.(*Event), e.approvalSink, e.pendingApprovals
		}
		return nil, nil, nil
	}

	for {
		pendingEvent, sink, fifo := fetchEvent()
		select {
		case event := <-e.pendingEventSink:
			e.processPendingEvent(event)
		case sink <- pendingEvent:
			fifo.Pop()
			continue
		case <-e.unit.Quit():
			return
		}
	}
}

// processPendingEvent saves pending event in corresponding queue for further processing by `Core`.
// While this function runs in separate goroutine it shouldn't do heavy processing to maintain efficient data polling/pushing.
func (e *Engine) processPendingEvent(event *Event) {
	switch event.Msg.(type) {
	case *flow.ExecutionReceipt:
		e.engineMetrics.MessageReceived(metrics.EngineMatching, metrics.MessageExecutionReceipt)
		e.pendingReceipts.Push(event)
	case *flow.ResultApproval:
		e.engineMetrics.MessageReceived(metrics.EngineMatching, metrics.MessageResultApproval)
		if e.requiredApprovalsForSealConstruction < 1 {
			// if we don't require approvals to construct a seal, don't even process approvals.
			return
		}
		e.pendingApprovals.Push(event)
	case *messages.ApprovalResponse:
		e.engineMetrics.MessageReceived(metrics.EngineMatching, metrics.MessageResultApproval)
		if e.requiredApprovalsForSealConstruction < 1 {
			// if we don't require approvals to construct a seal, don't even process approvals.
			return
		}
		e.pendingRequestedApprovals.Push(event)
	}
}

// consumeEvents consumes events that are ready to be processed.
func (e *Engine) consumeEvents() {
	// Context:
	// We expect a lot more Approvals compared to blocks or receipts. However, the level of
	// information only changes significantly with new blocks or new receipts.
	// We used to kick off the sealing check after every approval and receipt. In cases where
	// the sealing check takes a lot more time than processing the actual messages (which we
	// assume for the current implementation), we incur a large overhead as we check a lot
	// of conditions, which only change with new blocks or new receipts.
	// TEMPORARY FIX: to avoid sealing checks to monopolize the engine and delay processing
	// of receipts and approvals. Specifically, we schedule sealing checks every 2 seconds.
	checkSealingTicker := make(chan struct{})
	defer close(checkSealingTicker)
	e.unit.LaunchPeriodically(func() {
		checkSealingTicker <- struct{}{}
	}, 2*time.Second, 120*time.Second)

	for {
		var err error
		select {
		case event := <-e.receiptSink:
			err = e.core.OnReceipt(event.OriginID, event.Msg.(*flow.ExecutionReceipt))
			e.engineMetrics.MessageHandled(metrics.EngineMatching, metrics.MessageExecutionReceipt)
		case event := <-e.approvalSink:
			err = e.core.OnApproval(event.OriginID, event.Msg.(*flow.ResultApproval))
			e.engineMetrics.MessageHandled(metrics.EngineMatching, metrics.MessageResultApproval)
		case event := <-e.requestedApprovalSink:
			err = e.core.OnApproval(event.OriginID, &event.Msg.(*messages.ApprovalResponse).Approval)
			e.engineMetrics.MessageHandled(metrics.EngineMatching, metrics.MessageResultApproval)
		case <-checkSealingTicker:
			err = e.core.CheckSealing()
		case <-e.unit.Quit():
			return
		}
		if err != nil {
			// Public methods of `Core` are supposed to handle all errors internally.
			// Here if error happens it means that internal state is corrupted or we have caught
			// exception while processing. In such case best just to abort the node.
			e.log.Fatal().Err(err).Msgf("fatal internal error in matching core logic")
		}
	}
}

// SubmitLocal submits an event originating on the local node.
func (e *Engine) SubmitLocal(event interface{}) {
	e.Submit(e.me.NodeID(), event)
}

// Submit submits the given event from the node with the given origin ID
// for processing in a non-blocking manner. It returns instantly and logs
// a potential processing error internally when done.
func (e *Engine) Submit(originID flow.Identifier, event interface{}) {
	err := e.Process(originID, event)
	if err != nil {
		engine.LogError(e.log, err)
	}
}

// ProcessLocal processes an event originating on the local node.
func (e *Engine) ProcessLocal(event interface{}) error {
	return e.Process(e.me.NodeID(), event)
}

// HandleReceipt pipes explicitly requested receipts to the process function.
// Receipts can come from this function or the receipt provider setup in the
// engine constructor.
func (e *Engine) HandleReceipt(originID flow.Identifier, receipt flow.Entity) {
	e.log.Debug().Msg("received receipt from requester engine")

	err := e.Process(originID, receipt)
	if err != nil {
		e.log.Error().Err(err).Hex("origin", originID[:]).Msg("could not process receipt")
	}
}

// Ready returns a ready channel that is closed once the engine has fully
// started. For the propagation engine, we consider the engine up and running
// upon initialization.
func (e *Engine) Ready() <-chan struct{} {
	var wg sync.WaitGroup
	wg.Add(2)
	e.unit.Launch(func() {
		wg.Done()
		e.processEvents()
	})
	e.unit.Launch(func() {
		wg.Done()
		e.consumeEvents()
	})
	return e.unit.Ready(func() {
		wg.Wait()
	})
}

func (e *Engine) Done() <-chan struct{} {
	return e.unit.Done()
<<<<<<< HEAD
}

// TODO: move into a different component, as indexing receipts for finalized block
// could be done in a different component, and we can keep the Engine simple
// OnFinalizedBlock implements the callback from the protocol state to notify a block
// is finalized, it guarantees every finalized block will be called at least once.
func (e *Engine) OnFinalizedBlock(block *model.Block) {
	// we index the execution receipts by the executed block ID only for all finalized blocks
	// that guarantees if we could retrieve the receipt by the index, then the receipts
	// must be for a finalized blocks.
	err := e.indexReceipts(block.BlockID)
	if err != nil {
		e.log.Fatal().Err(err).Hex("block_id", block.BlockID[:]).
			Msg("could not index receipts for block")
	}
}

func (e *Engine) indexReceipts(blockID flow.Identifier) error {
	payload, err := e.payloadsDB.ByBlockID(blockID)

	if err != nil {
		return fmt.Errorf("could not get block payload: %w", err)
	}

	for _, receipt := range payload.Receipts {
		err := e.receiptsDB.IndexByExecutor(receipt)
		if err != nil {
			return fmt.Errorf("could not index receipt by executor, receipt id: %v: %w", receipt.ID(), err)
		}
	}

	return nil
=======
>>>>>>> 732d8fc0
}<|MERGE_RESOLUTION|>--- conflicted
+++ resolved
@@ -312,39 +312,4 @@
 
 func (e *Engine) Done() <-chan struct{} {
 	return e.unit.Done()
-<<<<<<< HEAD
-}
-
-// TODO: move into a different component, as indexing receipts for finalized block
-// could be done in a different component, and we can keep the Engine simple
-// OnFinalizedBlock implements the callback from the protocol state to notify a block
-// is finalized, it guarantees every finalized block will be called at least once.
-func (e *Engine) OnFinalizedBlock(block *model.Block) {
-	// we index the execution receipts by the executed block ID only for all finalized blocks
-	// that guarantees if we could retrieve the receipt by the index, then the receipts
-	// must be for a finalized blocks.
-	err := e.indexReceipts(block.BlockID)
-	if err != nil {
-		e.log.Fatal().Err(err).Hex("block_id", block.BlockID[:]).
-			Msg("could not index receipts for block")
-	}
-}
-
-func (e *Engine) indexReceipts(blockID flow.Identifier) error {
-	payload, err := e.payloadsDB.ByBlockID(blockID)
-
-	if err != nil {
-		return fmt.Errorf("could not get block payload: %w", err)
-	}
-
-	for _, receipt := range payload.Receipts {
-		err := e.receiptsDB.IndexByExecutor(receipt)
-		if err != nil {
-			return fmt.Errorf("could not index receipt by executor, receipt id: %v: %w", receipt.ID(), err)
-		}
-	}
-
-	return nil
-=======
->>>>>>> 732d8fc0
 }