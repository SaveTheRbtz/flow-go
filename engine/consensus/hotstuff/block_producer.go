package hotstuff

import (
	"fmt"
	"time"

	"github.com/dapperlabs/flow-go/engine/consensus/hotstuff/types"
	"github.com/dapperlabs/flow-go/model/flow"

	"github.com/dapperlabs/flow-go/module"
)

// BlockProducer is responsible for producing new block proposals
type BlockProducer struct {
	signer    Signer
	viewState ViewState
	builder   module.Builder

	// chainID is used for specifying the chainID field for new blocks
	chainID string
}

func NewBlockProducer(signer Signer, viewState ViewState, builder module.Builder, chainID string) (*BlockProducer, error) {
	bp := &BlockProducer{
		signer:    signer,
		viewState: viewState,
		builder:   builder,
		chainID:   chainID,
	}
	return bp, nil
}

// MakeBlockProposal will build a proposal for the given view with the given QC
func (bp *BlockProducer) MakeBlockProposal(view uint64, qcblock *types.QCBlock) (*types.BlockProposal, error) {

	// create the block for the view
	block, err := bp.makeBlockForView(view, qcblock)
	if err != nil {
		return nil, fmt.Errorf("could not create block for view: %w", err)
	}

	// then sign the proposal
	signedBlockProposal, err := bp.signBlockProposal(block)
	if err != nil {
		return nil, fmt.Errorf("could not sign block proposal: %w", err)
	}

	return signedBlockProposal, nil
}

// makeBlockForView gets the payload hash from mempool and build a block on top of the given qc for the given view.
func (bp *BlockProducer) makeBlockForView(view uint64, qcblock *types.QCBlock) (*types.Block, error) {
<<<<<<< HEAD
	// TODO block should use flow.Identifier, bubble up error
	parentID := qcblock.BlockID()
	payloadHash, err := bp.builder.BuildOn(parentID)
=======

	// define the block header build function
	build := func(payloadHash flow.Identifier) (*flow.Header, error) {
		header := flow.Header{
			ChainID:     bp.chainID,
			View:        view,
			Number:      qcblock.Block.Height() + 1,
			Timestamp:   time.Now().UTC(),
			ParentID:    qcblock.Block.BlockID(),
			ParentView:  qcblock.Block.View(),
			PayloadHash: payloadHash,
			ProposerID:  flow.ZeroID, // TODO: fill in our own ID here
		}
		return &header, nil
	}

	// let the builder create the payload and store relevant stuff
	header, err := bp.builder.BuildOn(qcblock.Block.BlockID(), build)
>>>>>>> 34f32297
	if err != nil {
		return nil, fmt.Errorf("could not build header: %w", err)

	}

<<<<<<< HEAD
	// new block's height = parent.height + 1
	height := qcblock.Block().Height() + 1

	block := types.NewBlock(view, qcblock.QC(), payloadHash[:], height, bp.chainID)
=======
	// turn the header into a block header proposal as known by hotstuff
	// TODO: probably need to populate a few more fields
	block := types.NewBlock(header.ID(), header.View, qcblock.QC, header.PayloadHash[:], header.Number, header.ChainID)

>>>>>>> 34f32297
	return block, nil
}

// signBlockProposal takes a unsigned proposal, signes it and returns a signed block proposal
func (bp *BlockProducer) signBlockProposal(proposal *types.Block) (*types.BlockProposal, error) {
	// get my identity
	myIdentity, err := bp.viewState.GetSelfIdentityForBlockID(proposal.BlockID)
	if err != nil {
		return nil, err
	}

	// convert the proposal into a vote
	unsignedVote := proposal.ToVote()

	// signing the proposal is equivalent of signing the vote
	sig := bp.signer.SignVote(unsignedVote, myIdentity.PubKey)

	blockProposal := types.NewBlockProposal(proposal, sig)
	return blockProposal, nil
}<|MERGE_RESOLUTION|>--- conflicted
+++ resolved
@@ -50,21 +50,15 @@
 
 // makeBlockForView gets the payload hash from mempool and build a block on top of the given qc for the given view.
 func (bp *BlockProducer) makeBlockForView(view uint64, qcblock *types.QCBlock) (*types.Block, error) {
-<<<<<<< HEAD
-	// TODO block should use flow.Identifier, bubble up error
-	parentID := qcblock.BlockID()
-	payloadHash, err := bp.builder.BuildOn(parentID)
-=======
-
 	// define the block header build function
 	build := func(payloadHash flow.Identifier) (*flow.Header, error) {
 		header := flow.Header{
 			ChainID:     bp.chainID,
 			View:        view,
-			Number:      qcblock.Block.Height() + 1,
+			Number:      qcblock.Height() + 1,
 			Timestamp:   time.Now().UTC(),
-			ParentID:    qcblock.Block.BlockID(),
-			ParentView:  qcblock.Block.View(),
+			ParentID:    qcblock.BlockID(),
+			ParentView:  qcblock.View(),
 			PayloadHash: payloadHash,
 			ProposerID:  flow.ZeroID, // TODO: fill in our own ID here
 		}
@@ -72,24 +66,16 @@
 	}
 
 	// let the builder create the payload and store relevant stuff
-	header, err := bp.builder.BuildOn(qcblock.Block.BlockID(), build)
->>>>>>> 34f32297
+	header, err := bp.builder.BuildOn(qcblock.BlockID(), build)
 	if err != nil {
 		return nil, fmt.Errorf("could not build header: %w", err)
 
 	}
 
-<<<<<<< HEAD
-	// new block's height = parent.height + 1
-	height := qcblock.Block().Height() + 1
-
-	block := types.NewBlock(view, qcblock.QC(), payloadHash[:], height, bp.chainID)
-=======
 	// turn the header into a block header proposal as known by hotstuff
 	// TODO: probably need to populate a few more fields
-	block := types.NewBlock(header.ID(), header.View, qcblock.QC, header.PayloadHash[:], header.Number, header.ChainID)
+	block := types.NewBlock(header.ID(), header.View, qcblock.QC(), header.PayloadHash[:], header.Number, header.ChainID)
 
->>>>>>> 34f32297
 	return block, nil
 }
 
