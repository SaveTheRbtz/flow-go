package types

import (
<<<<<<< HEAD
	"bytes"
	"crypto/sha256"
	"encoding/binary"
=======
	"encoding/binary"

	"github.com/dapperlabs/flow-go/model/flow"
>>>>>>> 0085484d
)

type Vote struct {
	View      uint64
	BlockMRH  flow.Identifier
	Signature *Signature
}

<<<<<<< HEAD
func (v *Vote) Hash() string {
	data := bytes.Join(
		[][]byte{
			make([]byte, v.View),
			v.BlockMRH,
			v.Signature.RawSignature[:],
			make([]byte, v.Signature.SignerIdx),
		},
		[]byte{},
	)

	voteHash := sha256.Sum256(data)

	return string(voteHash[:])
}

func NewVote(view uint64, blockMRH []byte, sig *Signature) *Vote {
=======
func NewVote(view uint64, blockMRH flow.Identifier, sig *Signature) *Vote {
>>>>>>> 0085484d
	return &Vote{
		View:      view,
		BlockMRH:  blockMRH,
		Signature: sig,
	}
}

func (uv Vote) BytesForSig() []byte {
	return voteBytesForSig(uv.View, uv.BlockMRH)
}

func voteBytesForSig(view uint64, blockMRH flow.Identifier) []byte {
	// TODO there's probably a cleaner way to do this whole fcn
	voteStrBytes := []byte("vote")

	viewBytes := make([]byte, 8)
	binary.LittleEndian.PutUint64(viewBytes, view)

	length := len(voteStrBytes) + len(viewBytes) + len(blockMRH)
	bytesForSig := make([]byte, 0, length)
	bytesForSig = append(bytesForSig, voteStrBytes...)
	bytesForSig = append(bytesForSig, viewBytes...)
	bytesForSig = append(bytesForSig, blockMRH[:]...)

	return bytesForSig
}

func VoteBytesForSig(view uint64, blockMRH flow.Identifier) []byte {
	return voteBytesForSig(view, blockMRH)
}<|MERGE_RESOLUTION|>--- conflicted
+++ resolved
@@ -1,15 +1,11 @@
 package types
 
 import (
-<<<<<<< HEAD
 	"bytes"
 	"crypto/sha256"
 	"encoding/binary"
-=======
-	"encoding/binary"
 
 	"github.com/dapperlabs/flow-go/model/flow"
->>>>>>> 0085484d
 )
 
 type Vote struct {
@@ -18,12 +14,10 @@
 	Signature *Signature
 }
 
-<<<<<<< HEAD
 func (v *Vote) Hash() string {
 	data := bytes.Join(
 		[][]byte{
-			make([]byte, v.View),
-			v.BlockMRH,
+			v.BytesForSig(),
 			v.Signature.RawSignature[:],
 			make([]byte, v.Signature.SignerIdx),
 		},
@@ -35,10 +29,7 @@
 	return string(voteHash[:])
 }
 
-func NewVote(view uint64, blockMRH []byte, sig *Signature) *Vote {
-=======
 func NewVote(view uint64, blockMRH flow.Identifier, sig *Signature) *Vote {
->>>>>>> 0085484d
 	return &Vote{
 		View:      view,
 		BlockMRH:  blockMRH,
