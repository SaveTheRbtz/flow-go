package hotstuff

import "github.com/dapperlabs/flow-go/engine/consensus/hotstuff/types"

type ViewState interface {
	IsSelf(id types.ID) bool
	IsSelfLeaderForView(view uint64) bool
<<<<<<< HEAD
	ThresholdStake() float32
=======
	LeaderForView(view uint64) types.ID
>>>>>>> 1a39716e
}<|MERGE_RESOLUTION|>--- conflicted
+++ resolved
@@ -5,9 +5,6 @@
 type ViewState interface {
 	IsSelf(id types.ID) bool
 	IsSelfLeaderForView(view uint64) bool
-<<<<<<< HEAD
 	ThresholdStake() float32
-=======
 	LeaderForView(view uint64) types.ID
->>>>>>> 1a39716e
 }