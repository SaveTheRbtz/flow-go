// (c) 2019 Dapper Labs - ALL RIGHTS RESERVED

package consensus

import (
	"errors"
	"fmt"
<<<<<<< HEAD
	"time"
=======
	"math/rand"
>>>>>>> 1de7e434

	"github.com/hashicorp/go-multierror"
	"github.com/rs/zerolog"

<<<<<<< HEAD
	"github.com/dapperlabs/flow-go/consensus/coldstuff"
	"github.com/dapperlabs/flow-go/engine"
	model "github.com/dapperlabs/flow-go/model/coldstuff"
=======
	"github.com/dapperlabs/flow-go/crypto"
	"github.com/dapperlabs/flow-go/engine"
>>>>>>> 1de7e434
	"github.com/dapperlabs/flow-go/model/flow"
	"github.com/dapperlabs/flow-go/model/flow/filter"
	"github.com/dapperlabs/flow-go/model/hotstuff"
	"github.com/dapperlabs/flow-go/model/messages"
	"github.com/dapperlabs/flow-go/module"
	"github.com/dapperlabs/flow-go/network"
	"github.com/dapperlabs/flow-go/protocol"
	"github.com/dapperlabs/flow-go/storage"
)

// Engine is the consensus engine, responsible for handling communication for
// the embedded consensus algorithm.
type Engine struct {
	unit     *engine.Unit   // used to control startup/shutdown
	log      zerolog.Logger // used to log relevant actions with context
	me       module.Local
	state    protocol.State
	headers  storage.Headers
	payloads storage.Payloads
<<<<<<< HEAD
	con      network.Conduit

	coldstuff coldstuff.ColdStuff
	// TODO this is pretty awkward, should change the interface
	stopColdStuff func()
	coldStuffDone <-chan struct{}
}

// New creates a new consensus propagation engine.
func New(
	log zerolog.Logger,
	net module.Network,
	me module.Local,
	state protocol.State,
	headers storage.Headers,
	payloads storage.Payloads,
	build module.Builder,
	finalizer module.Finalizer,
) (*Engine, error) {
=======
	hotstuff module.HotStuff
	con      network.Conduit
	cache    map[flow.Identifier][]cacheItem
}

type cacheItem struct {
	OriginID flow.Identifier
	Proposal *messages.BlockProposal
}

// New creates a new consensus propagation engine.
func New(log zerolog.Logger, net module.Network, me module.Local, state protocol.State, headers storage.Headers, payloads storage.Payloads, hotstuff module.HotStuff) (*Engine, error) {
>>>>>>> 1de7e434

	// initialize the propagation engine with its dependencies
	e := &Engine{
		unit:     engine.NewUnit(),
		log:      log.With().Str("engine", "consensus").Logger(),
		me:       me,
		state:    state,
		headers:  headers,
		payloads: payloads,
<<<<<<< HEAD
=======
		hotstuff: hotstuff,
		cache:    make(map[flow.Identifier][]cacheItem),
>>>>>>> 1de7e434
	}

	cold, err := coldstuff.New(log, state, me, e, build, finalizer, 3*time.Second, 8*time.Second)
	if err != nil {
		return nil, fmt.Errorf("could not initialize coldstuff: %w", err)
	}

	e.coldstuff = cold

	// register the engine with the network layer and store the conduit
	con, err := net.Register(engine.ProtocolConsensus, e)
	if err != nil {
		return nil, fmt.Errorf("could not register engine: %w", err)
	}
	e.con = con

	return e, nil
}

// Ready returns a ready channel that is closed once the engine has fully
// started. For the consensus, we consider it ready right away.
func (e *Engine) Ready() <-chan struct{} {
	return e.unit.Ready(func() {
		e.stopColdStuff, e.coldStuffDone = e.coldstuff.Start()
	})
}

// Done returns a done channel that is closed once the engine has fully stopped.
// For the consensus engine, we wait for hotstuff to finish.
func (e *Engine) Done() <-chan struct{} {
	return e.unit.Done(func() {
		e.stopColdStuff()
		<-e.coldStuffDone
	})
}

// SubmitLocal submits an event originating on the local node.
func (e *Engine) SubmitLocal(event interface{}) {
	e.Submit(e.me.NodeID(), event)
}

// Submit submits the given event from the node with the given origin ID
// for processing in a non-blocking manner. It returns instantly and logs
// a potential processing error internally when done.
func (e *Engine) Submit(originID flow.Identifier, event interface{}) {
	e.unit.Launch(func() {
		err := e.Process(originID, event)
		if err != nil {
			e.log.Error().Err(err).Msg("could not process submitted event")
		}
	})
}

// ProcessLocal processes an event originating on the local node.
func (e *Engine) ProcessLocal(event interface{}) error {
	return e.Process(e.me.NodeID(), event)
}

// Process processes the given event from the node with the given origin ID in
// a blocking manner. It returns the potential processing error when done.
func (e *Engine) Process(originID flow.Identifier, event interface{}) error {
	return e.unit.Do(func() error {
		return e.process(originID, event)
	})
}

// SendVote will send a vote to the desired node.
<<<<<<< HEAD
func (e *Engine) SendVote(vote *hotstuff.Vote, recipientID flow.Identifier) error {

	msg := &messages.BlockVote{
		BlockID:   vote.BlockID,
		View:      vote.View,
		Signature: vote.Signature.Raw,
	}

	// send the vote the desired recipient
	err := e.con.Submit(msg, recipientID)
=======
func (e *Engine) SendVote(blockID flow.Identifier, view uint64, sig crypto.Signature, recipientID flow.Identifier) error {

	// build the vote message
	vote := messages.BlockVote{
		BlockID:   blockID,
		View:      view,
		Signature: sig,
	}

	// send the vote the desired recipient
	err := e.con.Submit(vote, recipientID)
>>>>>>> 1de7e434
	if err != nil {
		return fmt.Errorf("could not send vote: %w", err)
	}

	return nil
}

// BroadcastProposal will propagate a block proposal to all non-local consensus nodes.
<<<<<<< HEAD
func (e *Engine) BroadcastProposal(proposal *hotstuff.Proposal) error {
=======
func (e *Engine) BroadcastProposal(header *flow.Header) error {
>>>>>>> 1de7e434

	// retrieve the payload for the block
	payload, err := e.payloads.ByPayloadHash(header.PayloadHash)
	if err != nil {
		return fmt.Errorf("could not retrieve payload for proposal: %w", err)
	}

<<<<<<< HEAD
	// retrieve the header for the block
	header, err := e.headers.ByBlockID(proposal.Block.BlockID)
	if err != nil {
		return fmt.Errorf("could not retrieve header for proposal: %w", err)
	}

=======
>>>>>>> 1de7e434
	// retrieve all consensus nodes without our ID
	recipients, err := e.state.AtBlockID(header.ParentID).Identities(
		filter.HasRole(flow.RoleConsensus),
		filter.Not(filter.HasNodeID(e.me.NodeID())),
	)
	if err != nil {
		return fmt.Errorf("could not get consensus recipients: %w", err)
	}

	// NOTE: some fields are not needed for the message
	// - proposer ID is conveyed over the network message
	// - the payload hash is deduced from the payload
	msg := messages.BlockProposal{
		Header:  header,
		Payload: payload,
	}

	// broadcast the proposal to consensus nodes
	err = e.con.Submit(&msg, recipients.NodeIDs()...)
	if err != nil {
		return fmt.Errorf("could not send proposal message: %w", err)
	}

	return nil
}

func (e *Engine) BroadcastCommit(commit *model.Commit) error {

	// retrieve all consensus nodes without our ID
	recipients, err := e.state.Final().Identities(
		filter.HasRole(flow.RoleConsensus),
		filter.Not(filter.HasNodeID(e.me.NodeID())),
	)
	if err != nil {
		return fmt.Errorf("could not get consensus recipients: %w", err)
	}

	err = e.con.Submit(commit, recipients.NodeIDs()...)
	if err != nil {
		return fmt.Errorf("could not send commit message: %w", err)
	}

	return err
}

// process processes events for the propagation engine on the consensus node.
func (e *Engine) process(originID flow.Identifier, event interface{}) error {
	switch ev := event.(type) {
	case *messages.BlockProposal:
		return e.onBlockProposal(originID, ev)
	case *messages.BlockVote:
		return e.onBlockVote(originID, ev)
	case *messages.BlockRequest:
		return e.onBlockRequest(originID, ev)
	case *messages.BlockResponse:
		return e.onBlockResponse(originID, ev)
	default:
		return fmt.Errorf("invalid event type (%T)", event)
	}
}

// onBlockProposal handles incoming block proposals.
func (e *Engine) onBlockProposal(originID flow.Identifier, proposal *messages.BlockProposal) error {

<<<<<<< HEAD
	// retrieve the parent for the block for parent view
	// TODO: instead of erroring when missing, simply cache
	parent, err := e.headers.ByBlockID(msg.Header.ParentID)
=======
	// retrieve the parent for the block for parent view; if not found, cache for later
	parent, err := e.headers.ByBlockID(proposal.Header.ParentID)
	if errors.Is(err, storage.ErrNotFound) {
		return e.processPendingProposal(originID, proposal)
	}
>>>>>>> 1de7e434
	if err != nil {
		return fmt.Errorf("could not retrieve proposal parent: %w", err)
	}

	// store all of the block contents
	err = e.payloads.Store(proposal.Payload)
	if err != nil {
		return fmt.Errorf("could not store block payload: %w", err)
	}

	// insert the header into the database
<<<<<<< HEAD
	err = e.headers.Store(msg.Header)
=======
	err = e.headers.Store(proposal.Header)
>>>>>>> 1de7e434
	if err != nil {
		return fmt.Errorf("could not store header: %w", err)
	}

	// see if the block is a valid extension of the protocol state
<<<<<<< HEAD
	err = e.state.Mutate().Extend(msg.Header.ID())
=======
	blockID := proposal.Header.ID()
	err = e.state.Mutate().Extend(blockID)
>>>>>>> 1de7e434
	if err != nil {
		return fmt.Errorf("could not extend protocol state: %w", err)
	}

	// submit the model to hotstuff for processing
<<<<<<< HEAD
	e.coldstuff.SubmitProposal(msg.Header, parent.View)
=======
	e.hotstuff.SubmitProposal(proposal.Header, parent.View)

	// check for any descendants of the block to process
	children, ok := e.cache[blockID]
	if !ok {
		return nil
	}

	// then try to process children only this once
	var result *multierror.Error
	for _, child := range children {
		err := e.onBlockProposal(child.OriginID, child.Proposal)
		if err != nil {
			result = multierror.Append(result, err)
		}
	}

	// remove the children from cache
	delete(e.cache, blockID)

	return result.ErrorOrNil()
}

// onBlockVote handles incoming block votes.
func (e *Engine) onBlockVote(originID flow.Identifier, vote *messages.BlockVote) error {

	// forward the vote to hotstuff for processing
	e.hotstuff.SubmitVote(originID, vote.BlockID, vote.View, vote.Signature)

	return nil
}

// onBlockRequest is how we handle when blocks are requested from us.
func (e *Engine) onBlockRequest(originID flow.Identifier, request *messages.BlockRequest) error {

	// try to retrieve the block header from storage
	header, err := e.headers.ByBlockID(request.BlockID)
	if err != nil {
		return fmt.Errorf("could not find requested block: %w", err)
	}

	// try to retrieve the block payload from storage
	payload, err := e.payloads.ByPayloadHash(header.PayloadHash)
	if err != nil {
		return fmt.Errorf("could not find requested payload: %w", err)
	}

	// NOTE: there is a bunch of redundant block proposal construction code here;
	// this is already refactored in another PR and can be replaced once that is
	// merged and I rebase this PR

	// construct the block proposal
	proposal := messages.BlockProposal{
		Header:  header,
		Payload: payload,
	}

	// construct the block response
	response := messages.BlockResponse{
		OriginID: header.ProposerID,
		Proposal: &proposal,
		Nonce:    request.Nonce,
	}
	err = e.con.Submit(&response, originID)
	if err != nil {
		return fmt.Errorf("could not send block response: %w", err)
	}
>>>>>>> 1de7e434

	return nil
}

// onBlockResponse is how we process responses to our block requests; we could simply use
// the same function as new proposals (onBlockProposal), but separating it allows us more
// flexibility; for one, we can explicitly convey the original origin ID. We could also do
// additional robustness stuff by matching requests & responses.
func (e *Engine) onBlockResponse(originID flow.Identifier, response *messages.BlockResponse) error {

<<<<<<< HEAD
	// forward the vote to hotstuff for processing
	e.coldstuff.SubmitVote(originID, msg.BlockID, msg.View, msg.Signature)
=======
	// for now, we simply process the block response like a normal proposal
	err := e.onBlockProposal(response.OriginID, response.Proposal)
	if err != nil {
		return fmt.Errorf("could not process block response: %w", err)
	}

	return nil
}

// processPendingProposal will deal with proposals where the parent is missing.
func (e *Engine) processPendingProposal(originID flow.Identifier, proposal *messages.BlockProposal) error {

	// first, we cache the proposal with its origin ID, so we can process it once possible
	item := cacheItem{
		OriginID: originID,
		Proposal: proposal,
	}
	e.cache[proposal.Header.ParentID] = append(e.cache[proposal.Header.ParentID], item)

	// send the block request
	request := messages.BlockRequest{
		BlockID: proposal.Header.ParentID,
		Nonce:   rand.Uint64(),
	}
	err := e.con.Submit(&request, originID)
	if err != nil {
		return fmt.Errorf("could not send block request: %w", err)
	}

	// NOTE: at this point, if he doesn't send us the parent, we should probably think about a way
	// to blacklist him, as this can be exploited by sending us lots of children without parent;
	// a second mitigation strategy is to put a strict limit on children we cache, and possibly a
	// limit on children we cache coming from a single other node
>>>>>>> 1de7e434

	return nil
}<|MERGE_RESOLUTION|>--- conflicted
+++ resolved
@@ -5,26 +5,18 @@
 import (
 	"errors"
 	"fmt"
-<<<<<<< HEAD
+	"math/rand"
 	"time"
-=======
-	"math/rand"
->>>>>>> 1de7e434
 
 	"github.com/hashicorp/go-multierror"
 	"github.com/rs/zerolog"
 
-<<<<<<< HEAD
 	"github.com/dapperlabs/flow-go/consensus/coldstuff"
+	"github.com/dapperlabs/flow-go/crypto"
 	"github.com/dapperlabs/flow-go/engine"
 	model "github.com/dapperlabs/flow-go/model/coldstuff"
-=======
-	"github.com/dapperlabs/flow-go/crypto"
-	"github.com/dapperlabs/flow-go/engine"
->>>>>>> 1de7e434
 	"github.com/dapperlabs/flow-go/model/flow"
 	"github.com/dapperlabs/flow-go/model/flow/filter"
-	"github.com/dapperlabs/flow-go/model/hotstuff"
 	"github.com/dapperlabs/flow-go/model/messages"
 	"github.com/dapperlabs/flow-go/module"
 	"github.com/dapperlabs/flow-go/network"
@@ -41,13 +33,18 @@
 	state    protocol.State
 	headers  storage.Headers
 	payloads storage.Payloads
-<<<<<<< HEAD
 	con      network.Conduit
+	cache    map[flow.Identifier][]cacheItem
 
 	coldstuff coldstuff.ColdStuff
 	// TODO this is pretty awkward, should change the interface
 	stopColdStuff func()
 	coldStuffDone <-chan struct{}
+}
+
+type cacheItem struct {
+	OriginID flow.Identifier
+	Proposal *messages.BlockProposal
 }
 
 // New creates a new consensus propagation engine.
@@ -61,20 +58,6 @@
 	build module.Builder,
 	finalizer module.Finalizer,
 ) (*Engine, error) {
-=======
-	hotstuff module.HotStuff
-	con      network.Conduit
-	cache    map[flow.Identifier][]cacheItem
-}
-
-type cacheItem struct {
-	OriginID flow.Identifier
-	Proposal *messages.BlockProposal
-}
-
-// New creates a new consensus propagation engine.
-func New(log zerolog.Logger, net module.Network, me module.Local, state protocol.State, headers storage.Headers, payloads storage.Payloads, hotstuff module.HotStuff) (*Engine, error) {
->>>>>>> 1de7e434
 
 	// initialize the propagation engine with its dependencies
 	e := &Engine{
@@ -84,11 +67,7 @@
 		state:    state,
 		headers:  headers,
 		payloads: payloads,
-<<<<<<< HEAD
-=======
-		hotstuff: hotstuff,
 		cache:    make(map[flow.Identifier][]cacheItem),
->>>>>>> 1de7e434
 	}
 
 	cold, err := coldstuff.New(log, state, me, e, build, finalizer, 3*time.Second, 8*time.Second)
@@ -156,18 +135,6 @@
 }
 
 // SendVote will send a vote to the desired node.
-<<<<<<< HEAD
-func (e *Engine) SendVote(vote *hotstuff.Vote, recipientID flow.Identifier) error {
-
-	msg := &messages.BlockVote{
-		BlockID:   vote.BlockID,
-		View:      vote.View,
-		Signature: vote.Signature.Raw,
-	}
-
-	// send the vote the desired recipient
-	err := e.con.Submit(msg, recipientID)
-=======
 func (e *Engine) SendVote(blockID flow.Identifier, view uint64, sig crypto.Signature, recipientID flow.Identifier) error {
 
 	// build the vote message
@@ -179,7 +146,6 @@
 
 	// send the vote the desired recipient
 	err := e.con.Submit(vote, recipientID)
->>>>>>> 1de7e434
 	if err != nil {
 		return fmt.Errorf("could not send vote: %w", err)
 	}
@@ -188,11 +154,7 @@
 }
 
 // BroadcastProposal will propagate a block proposal to all non-local consensus nodes.
-<<<<<<< HEAD
-func (e *Engine) BroadcastProposal(proposal *hotstuff.Proposal) error {
-=======
 func (e *Engine) BroadcastProposal(header *flow.Header) error {
->>>>>>> 1de7e434
 
 	// retrieve the payload for the block
 	payload, err := e.payloads.ByPayloadHash(header.PayloadHash)
@@ -200,15 +162,6 @@
 		return fmt.Errorf("could not retrieve payload for proposal: %w", err)
 	}
 
-<<<<<<< HEAD
-	// retrieve the header for the block
-	header, err := e.headers.ByBlockID(proposal.Block.BlockID)
-	if err != nil {
-		return fmt.Errorf("could not retrieve header for proposal: %w", err)
-	}
-
-=======
->>>>>>> 1de7e434
 	// retrieve all consensus nodes without our ID
 	recipients, err := e.state.AtBlockID(header.ParentID).Identities(
 		filter.HasRole(flow.RoleConsensus),
@@ -273,17 +226,11 @@
 // onBlockProposal handles incoming block proposals.
 func (e *Engine) onBlockProposal(originID flow.Identifier, proposal *messages.BlockProposal) error {
 
-<<<<<<< HEAD
-	// retrieve the parent for the block for parent view
-	// TODO: instead of erroring when missing, simply cache
-	parent, err := e.headers.ByBlockID(msg.Header.ParentID)
-=======
 	// retrieve the parent for the block for parent view; if not found, cache for later
 	parent, err := e.headers.ByBlockID(proposal.Header.ParentID)
 	if errors.Is(err, storage.ErrNotFound) {
 		return e.processPendingProposal(originID, proposal)
 	}
->>>>>>> 1de7e434
 	if err != nil {
 		return fmt.Errorf("could not retrieve proposal parent: %w", err)
 	}
@@ -295,31 +242,20 @@
 	}
 
 	// insert the header into the database
-<<<<<<< HEAD
-	err = e.headers.Store(msg.Header)
-=======
 	err = e.headers.Store(proposal.Header)
->>>>>>> 1de7e434
 	if err != nil {
 		return fmt.Errorf("could not store header: %w", err)
 	}
 
 	// see if the block is a valid extension of the protocol state
-<<<<<<< HEAD
-	err = e.state.Mutate().Extend(msg.Header.ID())
-=======
 	blockID := proposal.Header.ID()
 	err = e.state.Mutate().Extend(blockID)
->>>>>>> 1de7e434
 	if err != nil {
 		return fmt.Errorf("could not extend protocol state: %w", err)
 	}
 
 	// submit the model to hotstuff for processing
-<<<<<<< HEAD
-	e.coldstuff.SubmitProposal(msg.Header, parent.View)
-=======
-	e.hotstuff.SubmitProposal(proposal.Header, parent.View)
+	e.coldstuff.SubmitProposal(proposal.Header, parent.View)
 
 	// check for any descendants of the block to process
 	children, ok := e.cache[blockID]
@@ -345,8 +281,8 @@
 // onBlockVote handles incoming block votes.
 func (e *Engine) onBlockVote(originID flow.Identifier, vote *messages.BlockVote) error {
 
-	// forward the vote to hotstuff for processing
-	e.hotstuff.SubmitVote(originID, vote.BlockID, vote.View, vote.Signature)
+	// forward the vote to coldstuff for processing
+	e.coldstuff.SubmitVote(originID, vote.BlockID, vote.View, vote.Signature)
 
 	return nil
 }
@@ -386,7 +322,6 @@
 	if err != nil {
 		return fmt.Errorf("could not send block response: %w", err)
 	}
->>>>>>> 1de7e434
 
 	return nil
 }
@@ -397,10 +332,6 @@
 // additional robustness stuff by matching requests & responses.
 func (e *Engine) onBlockResponse(originID flow.Identifier, response *messages.BlockResponse) error {
 
-<<<<<<< HEAD
-	// forward the vote to hotstuff for processing
-	e.coldstuff.SubmitVote(originID, msg.BlockID, msg.View, msg.Signature)
-=======
 	// for now, we simply process the block response like a normal proposal
 	err := e.onBlockProposal(response.OriginID, response.Proposal)
 	if err != nil {
@@ -434,7 +365,6 @@
 	// to blacklist him, as this can be exploited by sending us lots of children without parent;
 	// a second mitigation strategy is to put a strict limit on children we cache, and possibly a
 	// limit on children we cache coming from a single other node
->>>>>>> 1de7e434
 
 	return nil
 }