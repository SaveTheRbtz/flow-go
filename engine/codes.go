// (c) 2019 Dapper Labs - ALL RIGHTS RESERVED

package engine

// Enum of engine IDs to avoid accidental conflicts.
// Suggested coding:
// 000-009 reserved
// 010-030 collection
// 030-050 observation
// 050-099 consensus
// 100-149: execution
// 150-199: verification
// 200-255 testing
const (
	ConsensusPropagation = 10

<<<<<<< HEAD
	Execution           = 100
=======
	CollectionIngest = 20

>>>>>>> 9b850caa
	SimulationGenerator = 200
	SimulationColdstuff = 201

	// Verification 150-199
	VerificationVerifier = 150
)<|MERGE_RESOLUTION|>--- conflicted
+++ resolved
@@ -14,12 +14,9 @@
 const (
 	ConsensusPropagation = 10
 
-<<<<<<< HEAD
-	Execution           = 100
-=======
 	CollectionIngest = 20
 
->>>>>>> 9b850caa
+	Execution           = 100
 	SimulationGenerator = 200
 	SimulationColdstuff = 201
 
