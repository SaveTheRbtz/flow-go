--- conflicted
+++ resolved
@@ -3,27 +3,28 @@
 package engine
 
 // Enum of engine IDs to avoid accidental conflicts.
-// Suggested coding:
-// 000-009 reserved
-// 010-030 collection
-// 030-050 observation
-// 050-099 consensus
-// 100-149: execution
-// 150-199: verification
-// 200-255 testing
 const (
-	ConsensusPropagation = 10
+	// Reserved 000-009
+	// ...
 
-<<<<<<< HEAD
+	// Collection 010-029
+	CollectionIngest   = 10
 	CollectionProposal = 11
 	CollectionProvider = 12
-=======
-	CollectionIngest = 20
->>>>>>> 9b850caa
 
-	SimulationGenerator = 200
-	SimulationColdstuff = 201
+	// Observation 030-049
+	// ...
+
+	// Consensus 050-099
+	ConsensusPropagation = 50
+
+	// Execution 100-199
+	// ...
 
 	// Verification 150-199
 	VerificationVerifier = 150
+
+	// Testing 200-255
+	SimulationGenerator = 200
+	SimulationColdstuff = 201
 )