--- conflicted
+++ resolved
@@ -30,23 +30,6 @@
 	// StoreMyReceipt stores the receipt and marks it as mine (trusted).
 	StoreMyReceipt(receipt *flow.ExecutionReceipt) error
 
-<<<<<<< HEAD
-	// TODO: Index and ByBlockID assumes one block can only have one receipt,
-	// this is a valid assumption for execution node, and therefore these two
-	// functions can only be used by execution node.
-	// IndexByExecutor and ByBlockIDAllExecutionReceipts allows a block to have
-	// multiple receipts from different executors, and only stores one receipt per
-	// executor. This is from non-execution-node's perspective.
-	// We'd better split the above two use cases, and create two different receipts
-	// module to avoid misuse and confusion.
-
-	// IndexByExecutor indexes an execution receipt by block ID and execution ID
-	IndexByExecutor(receipt *flow.ExecutionReceipt) error
-
-	// ByBlockIDAllExecutionReceipts retrieves all execution receipts for a block ID
-	ByBlockIDAllExecutionReceipts(blockID flow.Identifier) (flow.ExecutionReceiptList, error)
-=======
 	// MyReceipt retrieves my receipt for the given block.
 	MyReceipt(blockID flow.Identifier) (*flow.ExecutionReceipt, error)
->>>>>>> 5612cf6d
 }