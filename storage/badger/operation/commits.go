--- conflicted
+++ resolved
@@ -10,25 +10,14 @@
 
 // IndexCommit indexes a state commitment.
 //
-<<<<<<< HEAD
-// State commitments are keyed by the block ID of the block whose final state
-// is the state being committed to.
+// State commitments are keyed by the block whose execution results in the state with the given commit.
 func IndexCommit(blockID flow.Identifier, commit flow.StateCommitment) func(*badger.Txn) error {
 	return insert(makePrefix(codeCommit, blockID), commit)
 }
 
 // LookupCommit gets a state commitment keyed by block ID
-func LookupCommit(blockID flow.Identifier, commit *flow.StateCommitment) func(*badger.Txn) error {
-=======
-// State commitments are keyed by the block whose execution results in the state with the given commit.
-func InsertCommit(blockID flow.Identifier, commit flow.StateCommitment) func(*badger.Txn) error {
-	return insert(makePrefix(codeCommit, blockID), commit)
-}
-
-// RetrieveCommit gets a state commitment.
 //
 // State commitments are keyed by the block whose execution results in the state with the given commit.
-func RetrieveCommit(blockID flow.Identifier, commit *flow.StateCommitment) func(*badger.Txn) error {
->>>>>>> f025e812
+func LookupCommit(blockID flow.Identifier, commit *flow.StateCommitment) func(*badger.Txn) error {
 	return retrieve(makePrefix(codeCommit, blockID), commit)
 }