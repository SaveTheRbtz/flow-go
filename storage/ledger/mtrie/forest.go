package mtrie

import (
	"bytes"
	"encoding/hex"
	"errors"
	"fmt"
	"path/filepath"
	"sort"

	lru "github.com/hashicorp/golang-lru"

	"github.com/dapperlabs/flow-go/module"

	"github.com/dapperlabs/flow-go/storage/ledger/mtrie/node"
	"github.com/dapperlabs/flow-go/storage/ledger/mtrie/proof"
	"github.com/dapperlabs/flow-go/storage/ledger/mtrie/trie"
	"github.com/dapperlabs/flow-go/utils/io"
)

// MForest is an in memory forest (collection of tries)
type MForest struct {
	tries         *lru.Cache // TODO: add godoc about meaning of LRU chache
	dir           string
	cacheSize     int
	maxHeight     int // height of the tree
	keyByteSize   int // acceptable number of bytes for key
	onTreeEvicted func(tree *trie.MTrie) error
	metrics       module.LedgerMetrics
}

type StorableNode struct {
	LIndex    uint64
	RIndex    uint64
	Height    uint16 // Height where the node is at
	Key       []byte
	Value     []byte
	HashValue []byte
}

type StorableTrie struct {
	RootIndex      uint64
	Number         uint64
	MaxHeight      uint16
	RootHash       []byte
	ParentRootHash []byte
}

// NewMForest returns a new instance of memory forest
func NewMForest(maxHeight int, trieStorageDir string, trieCacheSize int, metrics module.LedgerMetrics, onTreeEvicted func(tree *trie.MTrie) error) (*MForest, error) {

	var cache *lru.Cache
	var err error

	if onTreeEvicted != nil {
		cache, err = lru.NewWithEvict(trieCacheSize, func(key interface{}, value interface{}) {
			trie, ok := value.(*trie.MTrie)
			if !ok {
				panic(fmt.Sprintf("cache contains item of type %T", value))
			}
			//TODO Log error
			_ = onTreeEvicted(trie)
		})
	} else {
		cache, err = lru.New(trieCacheSize)
	}

	if err != nil {
		return nil, fmt.Errorf("cannot create forest cache: %w", err)
	}

	forest := &MForest{tries: cache,
		maxHeight:     maxHeight,
		dir:           trieStorageDir,
		cacheSize:     trieCacheSize,
		keyByteSize:   (maxHeight - 1) / 8,
		onTreeEvicted: onTreeEvicted,
		metrics:       metrics,
	}

	// add empty roothash
<<<<<<< HEAD
	emptyTrie := NewMTrie(maxHeight)
	emptyTrie.number = uint64(0)
	emptyTrie.rootHash = GetDefaultHashForHeight(maxHeight - 1)
	emptyTrie.root.hashValue = emptyTrie.rootHash
=======
	emptyTrie, err := trie.NewEmptyMTrie(maxHeight, 0, nil)
	if err != nil {
		return nil, fmt.Errorf("constructing empty trie for forest failed: %w", err)
	}
>>>>>>> be4d649b

	err = forest.addTrie(emptyTrie)
	if err != nil {
		return nil, fmt.Errorf("adding empty trie to forest failed: %w", err)
	}
	return forest, nil
}

// getTrie returns trie at specific rootHash
// warning, use this function for read-only operation
func (f *MForest) getTrie(rootHash []byte) (*trie.MTrie, error) {
	encRootHash := hex.EncodeToString(rootHash)
	// if in the cache

	if ent, ok := f.tries.Get(encRootHash); ok {
		return ent.(*trie.MTrie), nil
	}

	// otherwise try to load from disk
	trie, err := f.LoadTrie(filepath.Join(f.dir, encRootHash))
	if err != nil {
		return nil, fmt.Errorf("trie with the given rootHash [%v] not found: %w", hex.EncodeToString(rootHash), err)
	}

	return trie, nil
}

<<<<<<< HEAD
// GetCachedRootHashes returns list of currently cached tree root hashes
func (f *MForest) GetCachedRootHashes() ([][]byte, error) {
	keys := f.tries.Keys()

	roots := make([][]byte, len(keys))
	for i, key := range keys {
		bytes, err := hex.DecodeString(key.(string))
		if err != nil {
			return nil, err
		}
		roots[i] = bytes
	}
	return roots, nil
}

// ToStorables returns forest as a list of storable nodes, where references to nodes
// are replaced by index  in the slice, and list of storable tries, referncing root node by index
// 0 is a special index, meaning nil, but is included in this list for ease of use and
// removing need to add/subtract indexes
func (f *MForest) ToStorables() ([]*StorableNode, []*StorableTrie, error) {
	rootHashes, err := f.GetCachedRootHashes()
	if err != nil {
		return nil, nil, fmt.Errorf("canot get cached tries root hashes: %w", err)
	}

	storableTries := make([]*StorableTrie, len(rootHashes))

	// assign unique value to every node
	allNodes := make(map[*node]uint64)
	allNodes[nil] = 0

	// start from 1, as 0 marks nil
	counter := uint64(1)

	for i, rootHash := range rootHashes {
		trie, err := f.GetTrie(rootHash)
		if err != nil {
			return nil, nil, err
		}

		nodes := trie.GetNodes()
		for _, node := range nodes {
			// if node not in map
			if _, has := allNodes[node]; !has {
				allNodes[node] = counter
				counter++
			}
		}
		//fix root nodes indices
		// since we indexed all nodes, root must be present
		storableTries[i] = &StorableTrie{
			RootIndex:      allNodes[trie.root],
			Number:         trie.number,
			MaxHeight:      uint16(trie.maxHeight),
			RootHash:       trie.rootHash,
			ParentRootHash: trie.parentRootHash,
		}
	}

	storableNodes := make([]*StorableNode, len(allNodes))

	for node, index := range allNodes {
		if node == nil {
			continue // skip nils
		}
		leftIndex := allNodes[node.GetLeft()]
		rightIndex := allNodes[node.GetRight()]

		storableNodes[index] = &StorableNode{
			LIndex:    leftIndex,
			RIndex:    rightIndex,
			Height:    uint16(node.height),
			Key:       node.key,
			Value:     node.value,
			HashValue: node.hashValue,
		}
	}

	return storableNodes, storableTries, nil
}

// AddTrie adds a trie to the forest
func (f *MForest) AddTrie(trie *MTrie) error {
	// TODO check if not exist
	encoded := trie.StringRootHash()
	f.tries.Add(encoded, trie)
=======
// addTrie adds a trie to the forest
func (f *MForest) addTrie(newTrie *trie.MTrie) error {
	if newTrie == nil {
		return nil
	}
	expectedHeight := f.maxHeight - 1
	if newTrie.Height() != expectedHeight {
		return fmt.Errorf("forest holds tries of uniform height %d, but new trie has height %d", expectedHeight, newTrie.Height())
	}
>>>>>>> be4d649b

	// TODO: check Thread safety
	hashString := newTrie.StringRootHash()
	if storedTrie, found := f.tries.Get(hashString); found {
		foo := storedTrie.(*trie.MTrie)
		if foo.Equals(newTrie) {
			return nil
		}
		return fmt.Errorf("forest already contains a tree with same root hash but other properties")
	}
	f.tries.Add(hashString, newTrie)
	f.metrics.ForestNumberOfTrees(uint64(f.tries.Len()))

	return nil
}

// RemoveTrie removes a trie to the forest
func (f *MForest) RemoveTrie(rootHash []byte) {
	// TODO remove from the file as well
	encRootHash := hex.EncodeToString(rootHash)
	f.tries.Remove(encRootHash)

	f.metrics.ForestNumberOfTrees(uint64(f.tries.Len()))
}

// GetEmptyRootHash returns the rootHash of empty Trie
func (f *MForest) GetEmptyRootHash() []byte {
<<<<<<< HEAD
	newRoot := NewNode(f.maxHeight - 1)
	rootHash := f.ComputeNodeHash(newRoot, false)
	return rootHash
=======
	return node.NewEmptyTreeRoot(f.maxHeight - 1).Hash()
>>>>>>> be4d649b
}

// Read reads values for an slice of keys and returns values and error (if any)
func (f *MForest) Read(rootHash []byte, keys [][]byte) ([][]byte, error) {

	// no key no change
	if len(keys) == 0 {
		return [][]byte{}, nil
	}

	// lookup the trie by rootHash
	trie, err := f.getTrie(rootHash)
	if err != nil {
		return nil, err
	}

	// sort keys and deduplicate keys
	sortedKeys := make([][]byte, 0)
	keyOrgIndex := make(map[string][]int)
	for i, key := range keys {
		// check key sizes
		if len(key) != f.keyByteSize {
			return nil, fmt.Errorf("key size doesn't match the trie height: %x", key)
		}
		// only collect dupplicated keys once
		if _, ok := keyOrgIndex[hex.EncodeToString(key)]; !ok {
			sortedKeys = append(sortedKeys, key)
			keyOrgIndex[hex.EncodeToString(key)] = []int{i}
		} else {
			// handles duplicated keys
			keyOrgIndex[hex.EncodeToString(key)] = append(keyOrgIndex[hex.EncodeToString(key)], i)
		}
	}

	sort.Slice(sortedKeys, func(i, j int) bool {
		return bytes.Compare(sortedKeys[i], sortedKeys[j]) < 0
	})

	values, err := trie.UnsafeRead(sortedKeys)

	if err != nil {
		return nil, err
	}

	totalValuesSize := 0

	// reconstruct the values in the same key order that called the method
	orderedValues := make([][]byte, len(keys))
	for i, k := range sortedKeys {
		for _, j := range keyOrgIndex[hex.EncodeToString(k)] {
			orderedValues[j] = values[i]
			totalValuesSize += len(values[i])
		}
	}

	f.metrics.ReadValuesSize(uint64(totalValuesSize))

	return orderedValues, nil
}

// Update updates the Values for the registers and returns rootHash and error (if any)
func (f *MForest) Update(rootHash []byte, keys [][]byte, values [][]byte) (*trie.MTrie, error) {
	parentTrie, err := f.getTrie(rootHash)
	if err != nil {
		return nil, err
	}

	if len(keys) == 0 { // no key no change
		return parentTrie, nil
	}

	// sort keys and deduplicate keys (we only consider the last occurrence, and ignore the rest)
	sortedKeys := make([][]byte, 0)
	valueMap := make(map[string][]byte)
	totalValuesSize := 0
	for i, key := range keys {
		// check key sizes
		if len(key) != f.keyByteSize {
			return nil, fmt.Errorf("key size doesn't match the trie height: %x", key)
		}
		// check if doesn't exist
		if _, ok := valueMap[hex.EncodeToString(key)]; !ok {
			//do something here
			sortedKeys = append(sortedKeys, key)
			valueMap[hex.EncodeToString(key)] = values[i]
		} else {
			valueMap[hex.EncodeToString(key)] = values[i]
		}
		totalValuesSize += len(values[i])
	}

	f.metrics.UpdateValuesSize(uint64(totalValuesSize))

	// TODO we might be able to remove this
	sort.Slice(sortedKeys, func(i, j int) bool {
		return bytes.Compare(sortedKeys[i], sortedKeys[j]) < 0
	})

	sortedValues := make([][]byte, 0, len(sortedKeys))
	for _, key := range sortedKeys {
		sortedValues = append(sortedValues, valueMap[hex.EncodeToString(key)])
	}

	newTrie, err := trie.NewTrieWithUpdatedRegisters(parentTrie, sortedKeys, sortedValues)
	if err != nil {
		return nil, fmt.Errorf("constructing updated trie failed: %w", err)
	}

	err = f.addTrie(newTrie)
	if err != nil {
		return nil, fmt.Errorf("adding updated trie to forest failed: %w", err)
	}
	// go func() {
	// 	_ = newTrie.Store(filepath.Join(f.dir, hex.EncodeToString(newRootHash)))
	// }()
<<<<<<< HEAD
	return newRootHash, nil
}

func (f *MForest) update(trie *MTrie, parent *node, head *node, keys [][]byte, values [][]byte) error {
	// parent has a key for this node (add key and insert)
	if parent.key != nil {
		alreadyExist := false
		// deduplicate
		for _, k := range keys {
			if bytes.Equal(k, parent.key) {
				alreadyExist = true
			}
		}
		if !alreadyExist {
			keys = append(keys, parent.key)
			values = append(values, parent.value)
		}

	}
	// If we are at a leaf node, we create the node
	if len(keys) == 1 && parent.lChild == nil && parent.rChild == nil {
		head.key = keys[0]
		head.value = values[0]
		// ????
		head.hashValue = f.GetNodeHash(head)
		return nil
	}

	// Split the keys and values array so we can update the trie in parallel
	lkeys, lvalues, rkeys, rvalues, err := SplitKeyValues(keys, values, f.maxHeight-head.height-1)
	if err != nil {
		return fmt.Errorf("error spliting key values: %w", err)
	}

	wg := sync.WaitGroup{}
	wg.Add(2)
	var lupdate, rupdate *node
	var err1, err2 error
	go func() {
		defer wg.Done()
		// no change needed on the left side,
		if len(lkeys) == 0 {
			// reuse the node from previous trie
			lupdate = parent.lChild
		} else {
			newN := NewNode(parent.height - 1)
			if parent.lChild != nil {
				err1 = f.update(trie, parent.lChild, newN, lkeys, lvalues)
			} else {
				err1 = f.update(trie, NewNode(parent.height-1), newN, lkeys, lvalues)
			}
			f.PopulateNodeHashValues(newN)
			lupdate = newN
		}
	}()
	go func() {
		defer wg.Done()
		// no change needed on right side
		if len(rkeys) == 0 {
			// reuse the node from previous trie
			rupdate = parent.rChild
		} else {
			newN := NewNode(head.height - 1)
			if parent.rChild != nil {
				err2 = f.update(trie, parent.rChild, newN, rkeys, rvalues)
			} else {
				err2 = f.update(trie, NewNode(head.height-1), newN, rkeys, rvalues)
			}
			f.PopulateNodeHashValues(newN)
			rupdate = newN
		}
	}()
	wg.Wait()

	if err1 != nil {
		return err1
	}
	head.lChild = lupdate

	if err2 != nil {
		return err2
	}
	head.rChild = rupdate

	return nil
=======
	return newTrie, nil
>>>>>>> be4d649b
}

// Proofs returns a batch proof for the given keys
func (f *MForest) Proofs(rootHash []byte, keys [][]byte) (*proof.BatchProof, error) {

	// no key, empty batchproof
	if len(keys) == 0 {
		return proof.NewBatchProof(), nil
	}

	// look up for non exisitng keys
	notFoundKeys := make([][]byte, 0)
	notFoundValues := make([][]byte, 0)
	retValues, err := f.Read(rootHash, keys)
	if err != nil {
		return nil, err
	}

	sortedKeys := make([][]byte, 0)
	keyOrgIndex := make(map[string][]int)
	for i, key := range keys {
		// check key sizes
		if len(key) != f.keyByteSize {
			return nil, fmt.Errorf("key size doesn't match the trie height: %x", key)
		}
		// only collect duplicated keys once
		if _, ok := keyOrgIndex[hex.EncodeToString(key)]; !ok {
			sortedKeys = append(sortedKeys, key)
			keyOrgIndex[hex.EncodeToString(key)] = []int{i}

			// add it only once
			if len(retValues[i]) == 0 {
				notFoundKeys = append(notFoundKeys, key)
				notFoundValues = append(notFoundValues, []byte{})
			}
		} else {
			// handles duplicated keys
			keyOrgIndex[hex.EncodeToString(key)] = append(keyOrgIndex[hex.EncodeToString(key)], i)
		}

	}

	stateTrie, err := f.getTrie(rootHash)
	if err != nil {
		return nil, err
	}

	// if we have to insert empty values
	if len(notFoundKeys) > 0 {
		sort.Slice(notFoundKeys, func(i, j int) bool {
			return bytes.Compare(notFoundKeys[i], notFoundKeys[j]) < 0
		})

		newTrie, err := trie.NewTrieWithUpdatedRegisters(stateTrie, notFoundKeys, notFoundValues)
		if err != nil {
			return nil, err
		}

		// rootHash shouldn't change
		if !bytes.Equal(newTrie.RootHash(), rootHash) {
			return nil, errors.New("root hash has changed during the operation")
		}
		stateTrie = newTrie
	}

	sort.Slice(sortedKeys, func(i, j int) bool {
		return bytes.Compare(sortedKeys[i], sortedKeys[j]) < 0
	})

	bp := proof.NewBatchProofWithEmptyProofs(len(sortedKeys))

	for _, p := range bp.Proofs {
		p.Flags = make([]byte, f.keyByteSize)
		p.Inclusion = false
	}

	err = stateTrie.UnsafeProofs(sortedKeys, bp.Proofs)
	if err != nil {
		return nil, err
	}

	// reconstruct the proofs in the same key order that called the method
	retbp := proof.NewBatchProofWithEmptyProofs(len(keys))
	for i, k := range sortedKeys {
		for _, j := range keyOrgIndex[hex.EncodeToString(k)] {
			retbp.Proofs[j] = bp.Proofs[i]
		}
	}

	return retbp, nil
}

// StoreTrie stores a trie on disk
func (f *MForest) StoreTrie(rootHash []byte, path string) error {
	trie, err := f.getTrie(rootHash)
	if err != nil {
		return err
	}
	return trie.Store(path)
}

// LoadTrie loads a trie from the disk
func (f *MForest) LoadTrie(path string) (*trie.MTrie, error) {
	newTrie, err := trie.Load(path)
	if err != nil {
		return nil, fmt.Errorf("loading trie from '%s' failed: %w", path, err)
	}
	err = f.addTrie(newTrie)
	if err != nil {
		return nil, fmt.Errorf("adding loaded trie from '%s' to forest failed: %w", path, err)
	}

	return newTrie, nil
}

// Size returns the number of active tries in this store
func (f *MForest) Size() int {
	return f.tries.Len()
}

// DiskSize returns the disk size of the directory used by the forest (in bytes)
func (f *MForest) DiskSize() (int64, error) {
	return io.DirSize(f.dir)
}

func (f *MForest) LoadStorables(storableNodes []*StorableNode, storableTries []*StorableTrie) error {

	nodes := make([]*node, len(storableNodes))

	for i := 1; i < len(storableNodes); i++ {
		storableNode := storableNodes[i]

		nodes[i] = &node{
			lChild:    nil,
			rChild:    nil,
			height:    int(storableNode.Height),
			key:       storableNode.Key,
			value:     storableNode.Value,
			hashValue: storableNode.HashValue,
		}
	}

	//fix references now
	for i := 1; i < len(storableNodes); i++ {
		storableNode := storableNodes[i]

		if storableNode.LIndex > 0 {
			nodes[i].lChild = nodes[storableNode.LIndex]
		}

		if storableNode.RIndex > 0 {
			nodes[i].rChild = nodes[storableNode.RIndex]
		}
	}

	//restore tries
	for _, storableTrie := range storableTries {
		mtrie := &MTrie{
			root:           nodes[storableTrie.RootIndex],
			number:         storableTrie.Number,
			maxHeight:      int(storableTrie.MaxHeight),
			rootHash:       storableTrie.RootHash,
			parentRootHash: storableTrie.ParentRootHash,
		}

		err := f.AddTrie(mtrie)
		if err != nil {
			return fmt.Errorf("cannot restore trie: %w", err)
		}
	}
	return nil
}<|MERGE_RESOLUTION|>--- conflicted
+++ resolved
@@ -79,17 +79,10 @@
 	}
 
 	// add empty roothash
-<<<<<<< HEAD
-	emptyTrie := NewMTrie(maxHeight)
-	emptyTrie.number = uint64(0)
-	emptyTrie.rootHash = GetDefaultHashForHeight(maxHeight - 1)
-	emptyTrie.root.hashValue = emptyTrie.rootHash
-=======
 	emptyTrie, err := trie.NewEmptyMTrie(maxHeight, 0, nil)
 	if err != nil {
 		return nil, fmt.Errorf("constructing empty trie for forest failed: %w", err)
 	}
->>>>>>> be4d649b
 
 	err = forest.addTrie(emptyTrie)
 	if err != nil {
@@ -117,7 +110,6 @@
 	return trie, nil
 }
 
-<<<<<<< HEAD
 // GetCachedRootHashes returns list of currently cached tree root hashes
 func (f *MForest) GetCachedRootHashes() ([][]byte, error) {
 	keys := f.tries.Keys()
@@ -199,14 +191,8 @@
 	return storableNodes, storableTries, nil
 }
 
-// AddTrie adds a trie to the forest
-func (f *MForest) AddTrie(trie *MTrie) error {
-	// TODO check if not exist
-	encoded := trie.StringRootHash()
-	f.tries.Add(encoded, trie)
-=======
 // addTrie adds a trie to the forest
-func (f *MForest) addTrie(newTrie *trie.MTrie) error {
+func (f *MForest) AddTrie(newTrie *trie.MTrie) error {
 	if newTrie == nil {
 		return nil
 	}
@@ -214,7 +200,6 @@
 	if newTrie.Height() != expectedHeight {
 		return fmt.Errorf("forest holds tries of uniform height %d, but new trie has height %d", expectedHeight, newTrie.Height())
 	}
->>>>>>> be4d649b
 
 	// TODO: check Thread safety
 	hashString := newTrie.StringRootHash()
@@ -242,13 +227,7 @@
 
 // GetEmptyRootHash returns the rootHash of empty Trie
 func (f *MForest) GetEmptyRootHash() []byte {
-<<<<<<< HEAD
-	newRoot := NewNode(f.maxHeight - 1)
-	rootHash := f.ComputeNodeHash(newRoot, false)
-	return rootHash
-=======
 	return node.NewEmptyTreeRoot(f.maxHeight - 1).Hash()
->>>>>>> be4d649b
 }
 
 // Read reads values for an slice of keys and returns values and error (if any)
@@ -364,95 +343,7 @@
 	// go func() {
 	// 	_ = newTrie.Store(filepath.Join(f.dir, hex.EncodeToString(newRootHash)))
 	// }()
-<<<<<<< HEAD
-	return newRootHash, nil
-}
-
-func (f *MForest) update(trie *MTrie, parent *node, head *node, keys [][]byte, values [][]byte) error {
-	// parent has a key for this node (add key and insert)
-	if parent.key != nil {
-		alreadyExist := false
-		// deduplicate
-		for _, k := range keys {
-			if bytes.Equal(k, parent.key) {
-				alreadyExist = true
-			}
-		}
-		if !alreadyExist {
-			keys = append(keys, parent.key)
-			values = append(values, parent.value)
-		}
-
-	}
-	// If we are at a leaf node, we create the node
-	if len(keys) == 1 && parent.lChild == nil && parent.rChild == nil {
-		head.key = keys[0]
-		head.value = values[0]
-		// ????
-		head.hashValue = f.GetNodeHash(head)
-		return nil
-	}
-
-	// Split the keys and values array so we can update the trie in parallel
-	lkeys, lvalues, rkeys, rvalues, err := SplitKeyValues(keys, values, f.maxHeight-head.height-1)
-	if err != nil {
-		return fmt.Errorf("error spliting key values: %w", err)
-	}
-
-	wg := sync.WaitGroup{}
-	wg.Add(2)
-	var lupdate, rupdate *node
-	var err1, err2 error
-	go func() {
-		defer wg.Done()
-		// no change needed on the left side,
-		if len(lkeys) == 0 {
-			// reuse the node from previous trie
-			lupdate = parent.lChild
-		} else {
-			newN := NewNode(parent.height - 1)
-			if parent.lChild != nil {
-				err1 = f.update(trie, parent.lChild, newN, lkeys, lvalues)
-			} else {
-				err1 = f.update(trie, NewNode(parent.height-1), newN, lkeys, lvalues)
-			}
-			f.PopulateNodeHashValues(newN)
-			lupdate = newN
-		}
-	}()
-	go func() {
-		defer wg.Done()
-		// no change needed on right side
-		if len(rkeys) == 0 {
-			// reuse the node from previous trie
-			rupdate = parent.rChild
-		} else {
-			newN := NewNode(head.height - 1)
-			if parent.rChild != nil {
-				err2 = f.update(trie, parent.rChild, newN, rkeys, rvalues)
-			} else {
-				err2 = f.update(trie, NewNode(head.height-1), newN, rkeys, rvalues)
-			}
-			f.PopulateNodeHashValues(newN)
-			rupdate = newN
-		}
-	}()
-	wg.Wait()
-
-	if err1 != nil {
-		return err1
-	}
-	head.lChild = lupdate
-
-	if err2 != nil {
-		return err2
-	}
-	head.rChild = rupdate
-
-	return nil
-=======
 	return newTrie, nil
->>>>>>> be4d649b
 }
 
 // Proofs returns a batch proof for the given keys
