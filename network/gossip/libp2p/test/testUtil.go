--- conflicted
+++ resolved
@@ -9,11 +9,7 @@
 	"time"
 
 	"github.com/rs/zerolog"
-<<<<<<< HEAD
-	mock3 "github.com/stretchr/testify/mock"
-=======
 	testifymock "github.com/stretchr/testify/mock"
->>>>>>> a85047f5
 	"github.com/stretchr/testify/require"
 
 	"github.com/onflow/flow-go/crypto"
@@ -27,11 +23,7 @@
 	"github.com/onflow/flow-go/network/codec/json"
 	"github.com/onflow/flow-go/network/gossip/libp2p"
 	"github.com/onflow/flow-go/network/gossip/libp2p/channel"
-<<<<<<< HEAD
-	mock2 "github.com/onflow/flow-go/network/gossip/libp2p/mock"
-=======
 	libp2pmock "github.com/onflow/flow-go/network/gossip/libp2p/mock"
->>>>>>> a85047f5
 	"github.com/onflow/flow-go/network/gossip/libp2p/topology"
 	"github.com/onflow/flow-go/state/protocol"
 	"github.com/onflow/flow-go/utils/unittest"
@@ -111,25 +103,17 @@
 	ids flow.IdentityList,
 	mws []*libp2p.Middleware,
 	csize int,
-<<<<<<< HEAD
 	topMngrs []topology.Manager,
-=======
-	tops []topology.Topology,
->>>>>>> a85047f5
 	sms []channel.SubscriptionManager,
 	runningMode string) []*libp2p.Network {
 	count := len(ids)
 	nets := make([]*libp2p.Network, 0)
 	metrics := metrics.NewNoopCollector()
 
-<<<<<<< HEAD
 	// checks if necessary to generate topology managers
 	if topMngrs == nil {
 		// nil topology managers means generating default ones
 
-=======
-	if tops == nil {
->>>>>>> a85047f5
 		// creates default topology
 		//
 		// mocks state for collector nodes topology
@@ -138,12 +122,8 @@
 		state, _ := topology.CreateMockStateForCollectionNodes(t,
 			ids.Filter(filter.HasRole(flow.RoleCollection)), 1)
 		// creates topology instances for the nodes based on their roles
-<<<<<<< HEAD
 		tops := GenerateTopologies(t, state, ids)
 		topMngrs = GenerateTopologyManager(t, sms, tops, topology.LinearFanoutFunc)
-=======
-		tops = GenerateTopologies(t, state, ids)
->>>>>>> a85047f5
 	}
 
 	for i := 0; i < count; i++ {
@@ -155,11 +135,7 @@
 		me.On("Address").Return(ids[i].Address)
 
 		// create the network
-<<<<<<< HEAD
 		net, err := libp2p.NewNetwork(log, json.NewCodec(), ids, me, mws[i], csize, topMngrs[i], sms[i], metrics)
-=======
-		net, err := libp2p.NewNetwork(log, json.NewCodec(), ids, me, mws[i], csize, tops[i], sms[i], metrics)
->>>>>>> a85047f5
 		require.NoError(t, err)
 
 		nets = append(nets, net)
@@ -179,10 +155,7 @@
 	runningMode string,
 	log zerolog.Logger) (flow.IdentityList,
 	[]*libp2p.Middleware) {
-<<<<<<< HEAD
-=======
-
->>>>>>> a85047f5
+
 	ids, keys := GenerateIDs(t, n, runningMode)
 	mws := GenerateMiddlewares(t, log, ids, keys)
 	return ids, mws
@@ -192,19 +165,11 @@
 	n int,
 	log zerolog.Logger,
 	csize int,
-<<<<<<< HEAD
 	topMngrs []topology.Manager,
 	runninMode string) (flow.IdentityList, []*libp2p.Middleware, []*libp2p.Network) {
 	ids, mws := GenerateIDsAndMiddlewares(t, n, runninMode, log)
 	sms := GenerateSubscriptionManagers(t, mws)
 	networks := GenerateNetworks(t, log, ids, mws, csize, topMngrs, sms, runninMode)
-=======
-	tops []topology.Topology,
-	runninMode string) (flow.IdentityList, []*libp2p.Middleware, []*libp2p.Network) {
-	ids, mws := GenerateIDsAndMiddlewares(t, n, runninMode, log)
-	sms := GenerateSubscriptionManagers(t, mws)
-	networks := GenerateNetworks(t, log, ids, mws, csize, tops, sms, runninMode)
->>>>>>> a85047f5
 	return ids, mws, networks
 }
 
@@ -269,19 +234,11 @@
 
 	sms := make([]channel.SubscriptionManager, len(ids))
 	for i, id := range ids {
-<<<<<<< HEAD
-		sm := &mock2.SubscriptionManager{}
-		err := fmt.Errorf("this method should not be called on mock subscription manager")
-		sm.On("Register", mock3.Anything, mock3.Anything).Return(err)
-		sm.On("Unregister", mock3.Anything).Return(err)
-		sm.On("GetEngine", mock3.Anything).Return(err)
-=======
 		sm := &libp2pmock.SubscriptionManager{}
 		err := fmt.Errorf("this method should not be called on mock subscription manager")
 		sm.On("Register", testifymock.Anything, testifymock.Anything).Return(err)
 		sm.On("Unregister", testifymock.Anything).Return(err)
 		sm.On("GetEngine", testifymock.Anything).Return(err)
->>>>>>> a85047f5
 		sm.On("GetChannelIDs").Return(engine.ChannelIDsByRole(id.Role))
 		sms[i] = sm
 	}
@@ -289,7 +246,6 @@
 	return sms
 }
 
-<<<<<<< HEAD
 // GenerateTopologyManager creates a topology per identity and its corresponding subscription manager.
 func GenerateTopologyManager(t *testing.T, subMngrs []channel.SubscriptionManager, tops []topology.Topology, fanout topology.FanoutFunc) []topology.Manager {
 	topMngrs := make([]topology.Manager, 0)
@@ -303,7 +259,8 @@
 		topMngrs = append(topMngrs, topMngr)
 	}
 	return topMngrs
-=======
+}
+
 // stopNetworks stops network instances in parallel and fails the test if they could not be stopped within the
 // duration.
 func stopNetworks(t *testing.T, nets []*libp2p.Network, duration time.Duration) {
@@ -315,5 +272,4 @@
 
 	unittest.RequireCloseBefore(t, lifecycle.AllDone(comps...), duration,
 		"could not stop the networks")
->>>>>>> a85047f5
 }