--- conflicted
+++ resolved
@@ -27,19 +27,9 @@
 	suite.Run(t, new(TopologyTestSuite))
 }
 
-<<<<<<< HEAD
 func (suite *TopologyTestSuite) TestTopologySmallScaleCollectionMinority() {
 	suite.testTopology(12, flow.RoleCollection)
 }
-=======
-func (n *TopologyTestSuite) TestTopologySize() {
-	totalNodes := 100
-	logger := zerolog.New(os.Stderr).Level(zerolog.ErrorLevel)
-	golog.SetAllLoggers(golog.LevelError)
-
-	// create totalNodes number of networks
-	_, _, nets := generateIDsMiddlewaresNetworks(n.T(), totalNodes, logger, 100, nil, true)
->>>>>>> e1d0ec8f
 
 func (suite *TopologyTestSuite) TestTopologyModerateScaleCollectionMinority() {
 	suite.testTopology(100, flow.RoleCollection)
@@ -47,6 +37,27 @@
 
 func (suite *TopologyTestSuite) TestTopologyMatureScaleCollectionMinority() {
 	suite.testTopology(1000, flow.RoleCollection)
+}
+
+func (suite *TopologyTestSuite) TestTopologySize() {
+	totalNodes := 100
+	logger := zerolog.New(os.Stderr).Level(zerolog.ErrorLevel)
+	golog.SetAllLoggers(golog.LevelError)
+
+	// create totalNodes number of networks
+	_, _, nets := GenerateIDsMiddlewaresNetworks(suite.T(), totalNodes, logger, 100, nil, DryRunNetwork)
+
+	// determine the expected size of the id list that should be returned by RandPermTopology
+	rndSubsetSize := int(math.Ceil(float64(totalNodes+1) / 2))
+	oneOfEachNodetype := 0 // there is only one node type in this test
+	remaining := totalNodes - rndSubsetSize - oneOfEachNodetype
+	halfOfRemainingNodes := int(math.Ceil(float64(remaining+1) / 2))
+	expectedSize := rndSubsetSize + oneOfEachNodetype + halfOfRemainingNodes
+
+	top, err := nets[0].Topology()
+	require.NoError(suite.T(), err)
+	// assert id list returned is of expected size
+	require.Len(suite.T(), top, expectedSize)
 }
 
 // testTopology tests overall node connectedness and connectedness by channel ID by keeping nodes of one role type in
