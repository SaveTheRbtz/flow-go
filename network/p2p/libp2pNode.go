// Package p2p encapsulates the libp2p library
package p2p

import (
	"context"
	"errors"
	"fmt"
	"math/rand"
	"net"
	"strings"
	"sync"
	"time"

	"github.com/hashicorp/go-multierror"
	"github.com/libp2p/go-libp2p"
	"github.com/libp2p/go-libp2p-core/host"
	libp2pnet "github.com/libp2p/go-libp2p-core/network"
	"github.com/libp2p/go-libp2p-core/peer"
	"github.com/libp2p/go-libp2p-core/protocol"
	discovery "github.com/libp2p/go-libp2p-discovery"
	dht "github.com/libp2p/go-libp2p-kad-dht"
	pubsub "github.com/libp2p/go-libp2p-pubsub"
	swarm "github.com/libp2p/go-libp2p-swarm"
	tptu "github.com/libp2p/go-libp2p-transport-upgrader"
	"github.com/libp2p/go-libp2p/config"
	"github.com/libp2p/go-tcp-transport"
	"github.com/multiformats/go-multiaddr"
	madns "github.com/multiformats/go-multiaddr-dns"
	"github.com/rs/zerolog"

	fcrypto "github.com/onflow/flow-go/crypto"
	"github.com/onflow/flow-go/model/flow"
	"github.com/onflow/flow-go/module"
	"github.com/onflow/flow-go/module/id"
	flownet "github.com/onflow/flow-go/network"
	"github.com/onflow/flow-go/network/message"
	"github.com/onflow/flow-go/network/p2p/compressed"
	"github.com/onflow/flow-go/network/p2p/dns"
	"github.com/onflow/flow-go/network/p2p/keyutils"
	validator "github.com/onflow/flow-go/network/validator/pubsub"
	"github.com/onflow/flow-go/utils/logging"
)

const (

	// PingTimeout is maximum time to wait for a ping reply from a remote node
	PingTimeout = time.Second * 4

	// maximum number of attempts to be made to connect to a remote node for 1-1 direct communication
	maxConnectAttempt = 3

	// maximum number of milliseconds to wait between attempts for a 1-1 direct connection
	maxConnectAttemptSleepDuration = 5

	// timeout for FindPeer queries to the DHT
	// TODO: is this a sensible value?
	findPeerQueryTimeout = 10 * time.Second
)

// LibP2PFactoryFunc is a factory function type for generating libp2p Node instances.
type LibP2PFactoryFunc func() (*Node, error)

// LibP2PStreamCompressorWrapperFunc is a wrapper function that plugs in compression for streams.
type LibP2PStreamCompressorWrapperFunc func(libp2pnet.Stream) (libp2pnet.Stream, error)

// WithoutCompression reflects the input stream without a compression.
func WithoutCompression(s libp2pnet.Stream) (libp2pnet.Stream, error) {
	return s, nil
}

// WithGzipCompression creates and returns a gzip-compressed stream out of input stream.
func WithGzipCompression(s libp2pnet.Stream) (libp2pnet.Stream, error) {
	return compressed.NewCompressedStream(s)
}

// DefaultLibP2PNodeFactory returns a LibP2PFactoryFunc which generates the libp2p host initialized with the
// default options for the host, the pubsub and the ping service.
func DefaultLibP2PNodeFactory(ctx context.Context,
	log zerolog.Logger,
	me flow.Identifier,
	address string,
	flowKey fcrypto.PrivateKey,
	rootBlockID flow.Identifier,
	chainID flow.ChainID,
	idProvider id.IdentityProvider,
	maxPubSubMsgSize int,
	metrics module.NetworkMetrics,
	pingInfoProvider PingInfoProvider,
	dnsResolverTTL time.Duration,
<<<<<<< HEAD
	streamCompression bool) (LibP2PFactoryFunc, error) {
=======
	role string) (LibP2PFactoryFunc, error) {
>>>>>>> 3932592e

	connManager := NewConnManager(log, metrics)

	connGater := NewConnGater(log)

	resolver := dns.NewResolver(metrics, dns.WithTTL(dnsResolverTTL))

	psOpts := DefaultPubsubOptions(maxPubSubMsgSize)

	if role != "ghost" {
		psOpts = append(psOpts, func(_ context.Context, h host.Host) (pubsub.Option, error) {
			return pubsub.WithSubscriptionFilter(NewRoleBasedFilter(
				h.ID(), rootBlockID, idProvider,
			)), nil
		})
	}

	return func() (*Node, error) {
		return NewDefaultLibP2PNodeBuilder(me, address, flowKey).
			SetRootBlockID(rootBlockID).
			SetConnectionGater(connGater).
			SetConnectionManager(connManager).
			SetPubsubOptions(psOpts...).
			SetPingInfoProvider(pingInfoProvider).
			SetLogger(log).
			SetResolver(resolver).
			EnableStreamCompressor(streamCompression).
			Build(ctx)
	}, nil
}

type NodeBuilder interface {
	SetRootBlockID(flow.Identifier) NodeBuilder
	SetConnectionManager(TagLessConnManager) NodeBuilder
	SetConnectionGater(*ConnGater) NodeBuilder
	SetPubsubOptions(...PubsubOption) NodeBuilder
	SetPingInfoProvider(PingInfoProvider) NodeBuilder
	SetDHTOptions(...dht.Option) NodeBuilder
	SetTopicValidation(bool) NodeBuilder
	SetLogger(zerolog.Logger) NodeBuilder
	SetResolver(*dns.Resolver) NodeBuilder
	EnableStreamCompressor(bool) NodeBuilder
	Build(context.Context) (*Node, error)
}

type DefaultLibP2PNodeBuilder struct {
	id               flow.Identifier
	rootBlockID      *flow.Identifier
	logger           zerolog.Logger
	connGater        *ConnGater
	connMngr         TagLessConnManager
	pingInfoProvider PingInfoProvider
	resolver         *dns.Resolver
	streamFactory    LibP2PStreamCompressorWrapperFunc
	pubSubMaker      func(context.Context, host.Host, ...pubsub.Option) (*pubsub.PubSub, error)
	hostMaker        func(context.Context, ...config.Option) (host.Host, error)
	pubSubOpts       []PubsubOption
	dhtOpts          []dht.Option
	topicValidation  bool
}

func NewDefaultLibP2PNodeBuilder(id flow.Identifier, address string, flowKey fcrypto.PrivateKey) NodeBuilder {
	return &DefaultLibP2PNodeBuilder{
		id: id,
		pubSubMaker: func(ctx context.Context, h host.Host, opts ...pubsub.Option) (*pubsub.PubSub, error) {
			return DefaultPubSub(ctx, h, opts...)
		},
		hostMaker: func(ctx context.Context, opts ...config.Option) (host.Host, error) {
			return DefaultLibP2PHost(ctx, address, flowKey, opts...)
		},
		topicValidation: true,
	}
}

func (builder *DefaultLibP2PNodeBuilder) SetDHTOptions(opts ...dht.Option) NodeBuilder {
	builder.dhtOpts = opts
	return builder
}

func (builder *DefaultLibP2PNodeBuilder) SetTopicValidation(enabled bool) NodeBuilder {
	builder.topicValidation = enabled
	return builder
}

func (builder *DefaultLibP2PNodeBuilder) SetRootBlockID(rootBlockId flow.Identifier) NodeBuilder {
	builder.rootBlockID = &rootBlockId
	return builder
}

func (builder *DefaultLibP2PNodeBuilder) SetConnectionManager(connMngr TagLessConnManager) NodeBuilder {
	builder.connMngr = connMngr
	return builder
}

func (builder *DefaultLibP2PNodeBuilder) SetConnectionGater(connGater *ConnGater) NodeBuilder {
	builder.connGater = connGater
	return builder
}

func (builder *DefaultLibP2PNodeBuilder) SetPubsubOptions(opts ...PubsubOption) NodeBuilder {
	builder.pubSubOpts = opts
	return builder
}

func (builder *DefaultLibP2PNodeBuilder) SetPingInfoProvider(pingInfoProvider PingInfoProvider) NodeBuilder {
	builder.pingInfoProvider = pingInfoProvider
	return builder
}

func (builder *DefaultLibP2PNodeBuilder) SetLogger(logger zerolog.Logger) NodeBuilder {
	builder.logger = logger
	return builder
}

func (builder *DefaultLibP2PNodeBuilder) SetResolver(resolver *dns.Resolver) NodeBuilder {
	builder.resolver = resolver
	return builder
}

func (builder *DefaultLibP2PNodeBuilder) EnableStreamCompressor(enable bool) NodeBuilder {
	if enable {
		builder.streamFactory = WithGzipCompression
	}
	return builder
}

func (builder *DefaultLibP2PNodeBuilder) Build(ctx context.Context) (*Node, error) {
	node := &Node{
		id:               builder.id,
		topics:           make(map[flownet.Topic]*pubsub.Topic),
		subs:             make(map[flownet.Topic]*pubsub.Subscription),
		logger:           builder.logger,
		topicValidation:  builder.topicValidation,
		compressedStream: WithoutCompression,
	}

	if builder.hostMaker == nil {
		return nil, errors.New("unable to create libp2p host: factory function not provided")
	}

	if builder.pubSubMaker == nil {
		return nil, errors.New("unable to create libp2p pubsub: factory function not provided")
	}

	if builder.rootBlockID == nil {
		return nil, errors.New("root block ID must be provided")
	}
	node.flowLibP2PProtocolID = generateFlowProtocolID(*builder.rootBlockID)

	var opts []config.Option

	if builder.connGater != nil {
		opts = append(opts, libp2p.ConnectionGater(builder.connGater))
		node.connGater = builder.connGater
	}

	if builder.connMngr != nil {
		opts = append(opts, libp2p.ConnectionManager(builder.connMngr))
		node.connMgr = builder.connMngr
	}

	if builder.pingInfoProvider != nil {
		opts = append(opts, libp2p.Ping(true))
	}

	if builder.resolver != nil { // sets DNS resolver
		libp2pResolver, err := madns.NewResolver(madns.WithDefaultResolver(builder.resolver))
		if err != nil {
			return nil, fmt.Errorf("could not create libp2p resolver: %w", err)
		}

		select {
		case <-builder.resolver.Ready():
		case <-time.After(30 * time.Second):
			return nil, fmt.Errorf("could not start resolver on time")
		}

		opts = append(opts, libp2p.MultiaddrResolver(libp2pResolver))
	}

	if builder.streamFactory != nil {
		node.compressedStream = builder.streamFactory
	}

	libp2pHost, err := builder.hostMaker(ctx, opts...)
	if err != nil {
		return nil, err
	}
	node.host = libp2pHost

	if len(builder.dhtOpts) != 0 {
		kdht, err := NewDHT(ctx, node.host, builder.dhtOpts...)
		if err != nil {
			return nil, err
		}
		node.dht = kdht
		builder.pubSubOpts = append(builder.pubSubOpts, WithDHTDiscovery(kdht))
	}

	if builder.pingInfoProvider != nil {
		pingLibP2PProtocolID := generatePingProtcolID(*builder.rootBlockID)
		pingService := NewPingService(libp2pHost, pingLibP2PProtocolID, builder.pingInfoProvider, node.logger)
		node.pingService = pingService
	}

	var libp2pPSOptions []pubsub.Option
	// generate the libp2p Pubsub options from the given context and host
	for _, optionGenerator := range builder.pubSubOpts {
		option, err := optionGenerator(ctx, libp2pHost)
		if err != nil {
			return nil, err
		}
		libp2pPSOptions = append(libp2pPSOptions, option)
	}

	ps, err := builder.pubSubMaker(ctx, libp2pHost, libp2pPSOptions...)
	if err != nil {
		return nil, err
	}
	node.pubSub = ps

	ip, port, err := node.GetIPPort()
	if err != nil {
		return nil, fmt.Errorf("failed to find IP and port on which the node was started: %w", err)
	}

	node.logger.Debug().
		Hex("node_id", logging.ID(node.id)).
		Str("address", fmt.Sprintf("%s:%s", ip, port)).
		Msg("libp2p node started successfully")

	return node, nil
}

// Node is a wrapper around the LibP2P host.
type Node struct {
	sync.Mutex
	connGater            *ConnGater                             // used to provide white listing
	host                 host.Host                              // reference to the libp2p host (https://godoc.org/github.com/libp2p/go-libp2p-core/host)
	pubSub               *pubsub.PubSub                         // reference to the libp2p PubSub component
	logger               zerolog.Logger                         // used to provide logging
	topics               map[flownet.Topic]*pubsub.Topic        // map of a topic string to an actual topic instance
	subs                 map[flownet.Topic]*pubsub.Subscription // map of a topic string to an actual subscription
	id                   flow.Identifier                        // used to represent id of flow node running this instance of libP2P node
	flowLibP2PProtocolID protocol.ID                            // the unique protocol ID
	resolver             *dns.Resolver                          // dns resolver for libp2p (is nil if default)
	compressedStream     LibP2PStreamCompressorWrapperFunc
	pingService          *PingService
	connMgr              TagLessConnManager
	dht                  *dht.IpfsDHT
	topicValidation      bool
}

// Stop terminates the libp2p node.
func (n *Node) Stop() (chan struct{}, error) {
	var result error
	done := make(chan struct{})
	n.logger.Debug().
		Hex("node_id", logging.ID(n.id)).
		Msg("unsubscribing from all topics")
	for t := range n.topics {
		if err := n.UnSubscribe(t); err != nil {
			result = multierror.Append(result, err)
		}
	}

	n.logger.Debug().
		Hex("node_id", logging.ID(n.id)).
		Msg("stopping libp2p node")
	if err := n.host.Close(); err != nil {
		result = multierror.Append(result, err)
	}

	n.logger.Debug().
		Hex("node_id", logging.ID(n.id)).
		Msg("closing peer store")
	// to prevent peerstore routine leak (https://github.com/libp2p/go-libp2p/issues/718)
	if err := n.host.Peerstore().Close(); err != nil {
		n.logger.Debug().
			Hex("node_id", logging.ID(n.id)).
			Err(err).Msg("closing peer store")
		result = multierror.Append(result, err)
	}

	if result != nil {
		close(done)
		return done, result
	}

	go func(done chan struct{}) {
		defer close(done)
		addrs := len(n.host.Network().ListenAddresses())
		ticker := time.NewTicker(time.Millisecond * 2)
		defer ticker.Stop()
		timeout := time.After(time.Second)
		for addrs > 0 {
			// wait for all listen addresses to have been removed
			select {
			case <-timeout:
				n.logger.Error().Int("port", addrs).Msg("listen addresses still open")
				return
			case <-ticker.C:
				addrs = len(n.host.Network().ListenAddresses())
			}
		}

		if n.resolver != nil {
			// non-nil resolver means a non-default one, so it must be stopped.
			n.resolver.Done()
		}

		n.logger.Debug().
			Hex("node_id", logging.ID(n.id)).
			Msg("libp2p node stopped successfully")
	}(done)

	return done, nil
}

// AddPeer adds a peer to this node by adding it to this node's peerstore and connecting to it
func (n *Node) AddPeer(ctx context.Context, peerInfo peer.AddrInfo) error {
	err := n.host.Connect(ctx, peerInfo)
	if err != nil {
		return err
	}

	return nil
}

// RemovePeer closes the connection with the peer.
func (n *Node) RemovePeer(ctx context.Context, peerID peer.ID) error {
	err := n.host.Network().ClosePeer(peerID)
	if err != nil {
		return fmt.Errorf("failed to remove peer %s: %w", peerID, err)
	}
	return nil
}

// CreateStream returns an existing stream connected to the peer if it exists, or creates a new stream with it.
func (n *Node) CreateStream(ctx context.Context, peerID peer.ID) (libp2pnet.Stream, error) {
	// If we do not currently have any addresses for the given peer, stream creation will almost
	// certainly fail. If this Node was configure with a DHT, we can try to lookup the address of
	// the peer in the DHT as a last resort.
	if len(n.host.Peerstore().Addrs(peerID)) == 0 && n.dht != nil {
		n.logger.Info().Str("peerID", peerID.Pretty()).Msg("address not found in peerstore, searching for peer in dht")

		var err error
		func() {
			timedCtx, cancel := context.WithTimeout(ctx, findPeerQueryTimeout)
			defer cancel()
			// try to find the peer using the dht
			_, err = n.dht.FindPeer(timedCtx, peerID)
		}()

		if err != nil {
			n.logger.Warn().Err(err).Str("peerID", peerID.Pretty()).Msg("could not find addresses")
		} else {
			n.logger.Info().Str("peerID", peerID.Pretty()).Msg("addresses found")
		}
	}
	// Open libp2p Stream with the remote peer (will use an existing TCP connection underneath if it exists)
	stream, err := n.tryCreateNewStream(ctx, peerID, maxConnectAttempt)
	if err != nil {
		return nil, flownet.NewPeerUnreachableError(fmt.Errorf("could not create stream (peer_id: %s): %w", peerID, err))
	}
	return stream, nil
}

// tryCreateNewStream makes at most maxAttempts to create a stream with the peer.
// This was put in as a fix for #2416. PubSub and 1-1 communication compete with each other when trying to connect to
// remote nodes and once in a while NewStream returns an error 'both yamux endpoints are clients'
func (n *Node) tryCreateNewStream(ctx context.Context, peerID peer.ID, maxAttempts int) (libp2pnet.Stream, error) {
	// protect the underlying connection from being inadvertently pruned by the peer manager while the stream and
	// connection creation is being attempted
	n.connMgr.ProtectPeer(peerID)
	// unprotect it once done
	defer n.connMgr.UnprotectPeer(peerID)

	var errs error
	var s libp2pnet.Stream
	var retries = 0
	for ; retries < maxAttempts; retries++ {
		select {
		case <-ctx.Done():
			return nil, fmt.Errorf("context done before stream could be created (retry attempt: %d, errors: %w)", retries, errs)
		default:
		}

		// libp2p internally uses swarm dial - https://github.com/libp2p/go-libp2p-swarm/blob/master/swarm_dial.go
		// to connect to a peer. Swarm dial adds a back off each time it fails connecting to a peer. While this is
		// the desired behaviour for pub-sub (1-k style of communication) for 1-1 style we want to retry the connection
		// immediately without backing off and fail-fast.
		// Hence, explicitly cancel the dial back off (if any) and try connecting again

		// cancel the dial back off (if any), since we want to connect immediately
		network := n.host.Network()
		if swm, ok := network.(*swarm.Swarm); ok {
			swm.Backoff().Clear(peerID)
		}

		// if this is a retry attempt, wait for some time before retrying
		if retries > 0 {
			// choose a random interval between 0 to 5
			// (to ensure that this node and the target node don't attempt to reconnect at the same time)
			r := rand.Intn(maxConnectAttemptSleepDuration)
			time.Sleep(time.Duration(r) * time.Millisecond)
		}

		err := n.AddPeer(ctx, peer.AddrInfo{ID: peerID})
		if err != nil {

			// if the connection was rejected due to invalid node id, skip the re-attempt
			if strings.Contains(err.Error(), "failed to negotiate security protocol") {
				return s, fmt.Errorf("invalid node id: %w", err)
			}

			// if the connection was rejected due to allowlisting, skip the re-attempt
			if errors.Is(err, swarm.ErrGaterDisallowedConnection) {
				return s, fmt.Errorf("target node is not on the approved list of nodes: %w", err)
			}

			errs = multierror.Append(errs, err)
			continue
		}

		// creates stream using stream factory
		s, err = n.host.NewStream(ctx, peerID, n.flowLibP2PProtocolID)
		if err != nil {
			// if the stream creation failed due to invalid protocol id, skip the re-attempt
			if strings.Contains(err.Error(), "protocol not supported") {
				return nil, fmt.Errorf("remote node is running on a different spork: %w, protocol attempted: %s", err, n.flowLibP2PProtocolID)
			}
			errs = multierror.Append(errs, err)
			continue
		}

		break
	}

	if retries == maxAttempts {
		return s, errs
	}

	s, err := n.compressedStream(s)
	if err != nil {
		return nil, fmt.Errorf("could not create compressed stream: %w", err)
	}

	return s, nil
}

// GetIPPort returns the IP and Port the libp2p node is listening on.
func (n *Node) GetIPPort() (string, string, error) {
	return IPPortFromMultiAddress(n.host.Network().ListenAddresses()...)
}

// Subscribe subscribes the node to the given topic and returns the subscription
// Currently only one subscriber is allowed per topic.
// NOTE: A node will receive its own published messages.
func (n *Node) Subscribe(ctx context.Context, topic flownet.Topic, validators ...validator.MessageValidator) (*pubsub.Subscription, error) {
	n.Lock()
	defer n.Unlock()

	// Check if the topic has been already created and is in the cache
	n.pubSub.GetTopics()
	tp, found := n.topics[topic]
	var err error
	if !found {
		if n.topicValidation {
			topic_validator := validator.TopicValidator(validators...)
			if err := n.pubSub.RegisterTopicValidator(
				topic.String(), topic_validator, pubsub.WithValidatorInline(true),
			); err != nil {
				n.logger.Err(err).Str("topic", topic.String()).Msg("failed to register topic validator, aborting subscription")
				return nil, fmt.Errorf("failed to register topic validator: %w", err)
			}
		}

		tp, err = n.pubSub.Join(topic.String())
		if err != nil {
			if n.topicValidation {
				if err := n.pubSub.UnregisterTopicValidator(topic.String()); err != nil {
					n.logger.Err(err).Str("topic", topic.String()).Msg("failed to unregister topic validator")
				}
			}

			return nil, fmt.Errorf("could not join topic (%s): %w", topic, err)
		}

		n.topics[topic] = tp
	}

	// Create a new subscription
	s, err := tp.Subscribe()
	if err != nil {
		return s, fmt.Errorf("could not subscribe to topic (%s): %w", topic, err)
	}

	// Add the subscription to the cache
	n.subs[topic] = s

	n.logger.Debug().
		Hex("node_id", logging.ID(n.id)).
		Str("topic", topic.String()).
		Msg("subscribed to topic")
	return s, err
}

// UnSubscribe cancels the subscriber and closes the topic.
func (n *Node) UnSubscribe(topic flownet.Topic) error {
	n.Lock()
	defer n.Unlock()
	// Remove the Subscriber from the cache
	if s, found := n.subs[topic]; found {
		s.Cancel()
		n.subs[topic] = nil
		delete(n.subs, topic)
	}

	tp, found := n.topics[topic]
	if !found {
		err := fmt.Errorf("could not find topic (%s)", topic)
		return err
	}

	if n.topicValidation {
		if err := n.pubSub.UnregisterTopicValidator(topic.String()); err != nil {
			n.logger.Err(err).Str("topic", topic.String()).Msg("failed to unregister topic validator")
		}
	}

	// attempt to close the topic
	err := tp.Close()
	if err != nil {
		err = fmt.Errorf("could not close topic (%s): %w", topic, err)
		return err
	}
	n.topics[topic] = nil
	delete(n.topics, topic)

	n.logger.Debug().
		Hex("node_id", logging.ID(n.id)).
		Str("topic", topic.String()).
		Msg("unsubscribed from topic")
	return err
}

// Publish publishes the given payload on the topic
func (n *Node) Publish(ctx context.Context, topic flownet.Topic, data []byte) error {
	ps, found := n.topics[topic]
	if !found {
		return fmt.Errorf("could not find topic (%s)", topic)
	}
	err := ps.Publish(ctx, data)
	if err != nil {
		return fmt.Errorf("could not publish top topic (%s): %w", topic, err)
	}
	return nil
}

// Ping pings a remote node and returns the time it took to ping the remote node if successful or the error
func (n *Node) Ping(ctx context.Context, peerID peer.ID) (message.PingResponse, time.Duration, error) {
	pingError := func(err error) error {
		return fmt.Errorf("failed to ping peer %s: %w", peerID, err)
	}

	targetInfo := peer.AddrInfo{ID: peerID}

	n.connMgr.ProtectPeer(targetInfo.ID)
	defer n.connMgr.UnprotectPeer(targetInfo.ID)

	// connect to the target node
	err := n.host.Connect(ctx, targetInfo)
	if err != nil {
		return message.PingResponse{}, -1, pingError(err)
	}

	// ping the target
	resp, rtt, err := n.pingService.Ping(ctx, targetInfo.ID)
	if err != nil {
		return message.PingResponse{}, -1, pingError(err)
	}

	return resp, rtt, nil
}

// UpdateAllowList allows the peer allow list to be updated.
func (n *Node) UpdateAllowList(peers peer.IDSlice) {
	if n.connGater == nil {
		n.logger.Debug().Hex("node_id", logging.ID(n.id)).Msg("skipping update allow list, connection gating is not enabled")
		return
	}

	n.connGater.update(peers)
}

// Host returns pointer to host object of node.
func (n *Node) Host() host.Host {
	return n.host
}

// SetFlowProtocolStreamHandler sets the stream handler of Flow libp2p Protocol
func (n *Node) SetFlowProtocolStreamHandler(handler libp2pnet.StreamHandler) {
	n.host.SetStreamHandler(n.flowLibP2PProtocolID, func(s libp2pnet.Stream) {
		s, err := n.compressedStream(s)
		if err != nil {
			n.logger.Error().Err(err).Msg("could not create compressed stream")
			return
		}
		handler(s)
	})
}

// SetPingStreamHandler sets the stream handler for the Flow Ping protocol.
func (n *Node) SetPingStreamHandler(handler libp2pnet.StreamHandler) {
	n.host.SetStreamHandler(n.flowLibP2PProtocolID, func(s libp2pnet.Stream) {
		s, err := n.compressedStream(s)
		if err != nil {
			n.logger.Error().Err(err).Msg("could not create compressed stream")
			return
		}
		handler(s)
	})
}

// IsConnected returns true is address is a direct peer of this node else false
func (n *Node) IsConnected(peerID peer.ID) (bool, error) {
	// query libp2p for connectedness status of this peer
	isConnected := n.host.Network().Connectedness(peerID) == libp2pnet.Connected
	return isConnected, nil
}

// DefaultLibP2PHost returns a libp2p host initialized to listen on the given address and using the given private key and
// customized with options
func DefaultLibP2PHost(ctx context.Context, address string, key fcrypto.PrivateKey, options ...config.Option) (host.Host,
	error) {
	defaultOptions, err := DefaultLibP2POptions(address, key)
	if err != nil {
		return nil, err
	}

	allOptions := append(defaultOptions, options...)

	// create the libp2p host
	libP2PHost, err := libp2p.New(ctx, allOptions...)
	if err != nil {
		return nil, fmt.Errorf("could not create libp2p host: %w", err)
	}

	return libP2PHost, nil
}

// DefaultLibP2POptions creates and returns the standard LibP2P host options that are used for the Flow Libp2p network
func DefaultLibP2POptions(address string, key fcrypto.PrivateKey) ([]config.Option, error) {

	libp2pKey, err := keyutils.LibP2PPrivKeyFromFlow(key)
	if err != nil {
		return nil, fmt.Errorf("could not generate libp2p key: %w", err)
	}

	ip, port, err := net.SplitHostPort(address)
	if err != nil {
		return nil, fmt.Errorf("could not split node address %s:%w", address, err)
	}

	sourceMultiAddr, err := multiaddr.NewMultiaddr(MultiAddressStr(ip, port))
	if err != nil {
		return nil, fmt.Errorf("failed to translate Flow address to Libp2p multiaddress: %w", err)
	}

	// create a transport which disables port reuse and web socket.
	// Port reuse enables listening and dialing from the same TCP port (https://github.com/libp2p/go-reuseport)
	// While this sounds great, it intermittently causes a 'broken pipe' error
	// as the 1-k discovery process and the 1-1 messaging both sometimes attempt to open connection to the same target
	// As of now there is no requirement of client sockets to be a well-known port, so disabling port reuse all together.
	transport := libp2p.Transport(func(u *tptu.Upgrader) *tcp.TcpTransport {
		tpt := tcp.NewTCPTransport(u)
		tpt.DisableReuseport = true
		return tpt
	})

	// gather all the options for the libp2p node
	options := []config.Option{
		libp2p.ListenAddrs(sourceMultiAddr), // set the listen address
		libp2p.Identity(libp2pKey),          // pass in the networking key
		transport,                           // set the protocol
	}

	return options, nil
}

// DefaultPubSub returns initializes and returns a GossipSub object for the given libp2p host and options
func DefaultPubSub(ctx context.Context, host host.Host, psOption ...pubsub.Option) (*pubsub.PubSub, error) {
	// Creating a new PubSub instance of the type GossipSub with psOption
	pubSub, err := pubsub.NewGossipSub(ctx, host, psOption...)
	if err != nil {
		return nil, fmt.Errorf("could not create libp2p gossipsub: %w", err)
	}
	return pubSub, nil
}

// PubsubOption generates a libp2p pubsub.Option from the given context and host
type PubsubOption func(ctx context.Context, host host.Host) (pubsub.Option, error)

func DefaultPubsubOptions(maxPubSubMsgSize int) []PubsubOption {
	pubSubOptionFunc := func(option pubsub.Option) PubsubOption {
		return func(_ context.Context, _ host.Host) (pubsub.Option, error) {
			return option, nil
		}
	}
	return []PubsubOption{
		// skip message signing
		pubSubOptionFunc(pubsub.WithMessageSigning(true)),
		// skip message signature
		pubSubOptionFunc(pubsub.WithStrictSignatureVerification(true)),
		// set max message size limit for 1-k PubSub messaging
		pubSubOptionFunc(pubsub.WithMaxMessageSize(maxPubSubMsgSize)),
		// no discovery
	}
}

func WithDHTDiscovery(kdht *dht.IpfsDHT) PubsubOption {
	return func(ctx context.Context, host host.Host) (pubsub.Option, error) {
		routingDiscovery := discovery.NewRoutingDiscovery(kdht)
		return pubsub.WithDiscovery(routingDiscovery), nil
	}
}<|MERGE_RESOLUTION|>--- conflicted
+++ resolved
@@ -87,11 +87,8 @@
 	metrics module.NetworkMetrics,
 	pingInfoProvider PingInfoProvider,
 	dnsResolverTTL time.Duration,
-<<<<<<< HEAD
+	role string) (LibP2PFactoryFunc, error) {
 	streamCompression bool) (LibP2PFactoryFunc, error) {
-=======
-	role string) (LibP2PFactoryFunc, error) {
->>>>>>> 3932592e
 
 	connManager := NewConnManager(log, metrics)
 
