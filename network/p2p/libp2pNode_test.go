package p2p

import (
	"context"
	"testing"
	"time"

	"github.com/libp2p/go-libp2p-core/network"
	"github.com/libp2p/go-libp2p-core/peer"
	"github.com/libp2p/go-libp2p-core/peerstore"
	"github.com/stretchr/testify/assert"
	"github.com/stretchr/testify/require"

	"github.com/onflow/flow-go/model/flow"
	"github.com/onflow/flow-go/utils/unittest"
)

<<<<<<< HEAD
// TestMultiAddress evaluates correct translations from dns and ip4 to libp2p multi-address
func TestMultiAddress(t *testing.T) {
	key := generateNetworkingKey(t)
=======
// Workaround for https://github.com/stretchr/testify/pull/808
const tickForAssertEventually = 100 * time.Millisecond

// Creating a node fixture with defaultAddress lets libp2p runs it on an
// allocated port by OS. So after fixture created, its address would be
// "0.0.0.0:<selected-port-by-os>
const defaultAddress = "0.0.0.0:0"

var sporkID = unittest.IdentifierFixture()

type LibP2PNodeTestSuite struct {
	suite.Suite
	ctx    context.Context
	cancel context.CancelFunc // used to cancel the context
	logger zerolog.Logger
}

// TestLibP2PNodesTestSuite runs all the test methods in this test suit
func TestLibP2PNodesTestSuite(t *testing.T) {
	suite.Run(t, new(LibP2PNodeTestSuite))
}

// SetupTests initiates the test setups prior to each test
func (suite *LibP2PNodeTestSuite) SetupTest() {
	suite.logger = zerolog.New(os.Stderr).Level(zerolog.DebugLevel)
	golog.SetAllLoggers(golog.LevelError)
	suite.ctx, suite.cancel = context.WithCancel(context.Background())
}

func (suite *LibP2PNodeTestSuite) TearDownTest() {
	suite.cancel()
}

// TestMultiAddress evaluates correct translations from
// dns and ip4 to libp2p multi-address
func (suite *LibP2PNodeTestSuite) TestMultiAddress() {
	key := generateNetworkingKey(suite.T())
>>>>>>> 28012525

	tt := []struct {
		identity     *flow.Identity
		multiaddress string
	}{
		{ // ip4 test case
			identity:     unittest.IdentityFixture(unittest.WithNetworkingKey(key.PublicKey()), unittest.WithAddress("172.16.254.1:72")),
			multiaddress: "/ip4/172.16.254.1/tcp/72",
		},
		{ // dns test case
			identity:     unittest.IdentityFixture(unittest.WithNetworkingKey(key.PublicKey()), unittest.WithAddress("consensus:2222")),
			multiaddress: "/dns4/consensus/tcp/2222",
		},
		{ // dns test case
			identity:     unittest.IdentityFixture(unittest.WithNetworkingKey(key.PublicKey()), unittest.WithAddress("flow.com:3333")),
			multiaddress: "/dns4/flow.com/tcp/3333",
		},
	}

	for _, tc := range tt {
		ip, port, _, err := networkingInfo(*tc.identity)
		require.NoError(t, err)

		actualAddress := MultiAddressStr(ip, port)
		assert.Equal(t, tc.multiaddress, actualAddress, "incorrect multi-address translation")
	}

}

<<<<<<< HEAD
// TestSingleNodeLifeCycle evaluates correct lifecycle translation from start to stop the node
func TestSingleNodeLifeCycle(t *testing.T) {
	key := generateNetworkingKey(t)
	node, _ := nodeFixture(t,
		unittest.IdentifierFixture(),
		withNetworkingPrivateKey(key))
=======
func (suite *LibP2PNodeTestSuite) TestSingleNodeLifeCycle() {
	// creates a single
	key := generateNetworkingKey(suite.T())
	node, _ := NodeFixture(suite.T(), suite.logger, key, sporkID, nil, false, defaultAddress)
>>>>>>> 28012525

	done, err := node.Stop()
	unittest.RequireCloseBefore(t, done, 100*time.Millisecond, "could not stop node on time")
	assert.NoError(t, err)
}

// TestGetPeerInfo evaluates the deterministic translation between the nodes address and
// their libp2p info. It generates an address, and checks whether repeated translations
// yields the same info or not.
func TestGetPeerInfo(t *testing.T) {
	for i := 0; i < 10; i++ {
		key := generateNetworkingKey(t)

		// creates node-i identity
		identity := unittest.IdentityFixture(unittest.WithNetworkingKey(key.PublicKey()), unittest.WithAddress("1.1.1.1:0"))

		// translates node-i address into info
		info, err := PeerAddressInfo(*identity)
		require.NoError(t, err)

		// repeats the translation for node-i
		for j := 0; j < 10; j++ {
			rinfo, err := PeerAddressInfo(*identity)
			require.NoError(t, err)
			assert.True(t, rinfo.String() == info.String(), "inconsistent id generated")
		}
	}
}

// TestAddPeers checks if nodes can be added as peers to a given node
func TestAddPeers(t *testing.T) {
	count := 3
	ctx, cancel := context.WithCancel(context.Background())
	defer cancel()

	// create nodes
	nodes, identities := nodesFixture(t, unittest.IdentifierFixture(), count)
	defer stopNodes(t, nodes)

	// add the remaining nodes to the first node as its set of peers
	for _, identity := range identities[1:] {
		peerInfo, err := PeerAddressInfo(*identity)
		require.NoError(t, err)
		require.NoError(t, nodes[0].AddPeer(ctx, peerInfo))
	}

	// Checks if both of the other nodes have been added as peers to the first node
	assert.Len(t, nodes[0].host.Network().Peers(), count-1)
}

// TestRemovePeers checks if nodes can be removed as peers from a given node
func TestRemovePeers(t *testing.T) {
	count := 3
	ctx, cancel := context.WithCancel(context.Background())
	defer cancel()

	// create nodes
	nodes, identities := nodesFixture(t, unittest.IdentifierFixture(), count)
	peerInfos, errs := peerInfosFromIDs(identities)
	assert.Len(t, errs, 0)
	defer stopNodes(t, nodes)

	// add nodes two and three to the first node as its peers
	for _, pInfo := range peerInfos[1:] {
		require.NoError(t, nodes[0].AddPeer(ctx, pInfo))
	}

	// check if all other nodes have been added as peers to the first node
	assert.Len(t, nodes[0].host.Network().Peers(), count-1)

	// disconnect from each peer and assert that the connection no longer exists
	for _, pInfo := range peerInfos[1:] {
		require.NoError(t, nodes[0].RemovePeer(pInfo.ID))
		assert.Equal(t, network.NotConnected, nodes[0].host.Network().Connectedness(pInfo.ID))
	}
}

// TestPing tests that a node can ping another node
func TestPing(t *testing.T) {

	// creates two nodes
	nodes, identities := nodesFixture(t, unittest.IdentifierFixture(), 2)
	defer stopNodes(t, nodes)

	node1 := nodes[0]
	node2 := nodes[1]
	node1Id := *identities[0]
	node2Id := *identities[1]

	_, expectedVersion, expectedHeight, expectedView := mockPingInfoProvider()

	// test node1 can ping node 2
	testPing(t, node1, node2Id, expectedVersion, expectedHeight, expectedView)

	// test node 2 can ping node 1
	testPing(t, node2, node1Id, expectedVersion, expectedHeight, expectedView)
}

func testPing(t *testing.T, source *Node, target flow.Identity, expectedVersion string, expectedHeight uint64, expectedView uint64) {
	pctx, cancel := context.WithCancel(context.Background())
	defer cancel()
	pInfo, err := PeerAddressInfo(target)
	assert.NoError(t, err)
	source.host.Peerstore().AddAddrs(pInfo.ID, pInfo.Addrs, peerstore.AddressTTL)
	resp, rtt, err := source.Ping(pctx, pInfo.ID)
	assert.NoError(t, err)
	assert.NotZero(t, rtt)
	assert.Equal(t, expectedVersion, resp.Version)
	assert.Equal(t, expectedHeight, resp.BlockHeight)
	assert.Equal(t, expectedView, resp.HotstuffView)
}

func TestConnectionGatingBootstrap(t *testing.T) {
	// Create a Node with AllowList = false
	node, identity := nodesFixture(t, unittest.IdentifierFixture(), 1)
	node1 := node[0]
	node1Id := identity[0]
	defer stopNode(t, node1)
	node1Info, err := PeerAddressInfo(*node1Id)
	assert.NoError(t, err)

	t.Run("updating allowlist of node w/o ConnGater does not crash", func(t *testing.T) {
		// node1 allowlists node1
		node1.UpdateAllowList(peer.IDSlice{node1Info.ID})
	})
<<<<<<< HEAD
=======
}

// NodesFixtureWithHandler creates a number of LibP2PNodes with the given callback function for stream handling.
// It returns the nodes and their identities.
func NodesFixtureWithHandler(t *testing.T, count int, handler network.StreamHandler, allowList bool) ([]*Node, flow.IdentityList) {
	// keeps track of errors on creating a node
	var err error
	var nodes []*Node

	defer func() {
		if err != nil && nodes != nil {
			// stops all nodes upon an error in starting even one single node
			StopNodes(t, nodes)
		}
	}()

	// creating nodes
	var identities flow.IdentityList
	for i := 0; i < count; i++ {
		// create a node on localhost with a random port assigned by the OS
		key := generateNetworkingKey(t)
		node, identity := NodeFixture(t, unittest.Logger(), key, sporkID, handler, allowList, defaultAddress)
		nodes = append(nodes, node)
		identities = append(identities, &identity)
	}
	return nodes, identities
}

// NodeFixture creates a single LibP2PNodes with the given key, root block id, and callback function for stream handling.
// It returns the nodes and their identities.
func NodeFixture(t *testing.T, log zerolog.Logger, key fcrypto.PrivateKey, sporkID flow.Identifier, handler network.StreamHandler, allowList bool, address string) (*Node, flow.Identity) {

	identity := unittest.IdentityFixture(unittest.WithNetworkingKey(key.PublicKey()), unittest.WithAddress(address))

	var handlerFunc network.StreamHandler
	if handler != nil {
		// use the callback that has been passed in
		handlerFunc = handler
	} else {
		// use a default call back
		handlerFunc = func(network.Stream) {}
	}

	pingInfoProvider, _, _, _ := MockPingInfoProvider()

	// dns resolver
	resolver := dns.NewResolver(metrics.NewNoopCollector())
	unittest.RequireCloseBefore(t, resolver.Ready(), 10*time.Millisecond, "could not start resolver")

	noopMetrics := metrics.NewNoopCollector()
	connManager := NewConnManager(log, noopMetrics)

	builder := NewDefaultLibP2PNodeBuilder(identity.NodeID, address, key).
		SetSporkID(sporkID).
		SetConnectionManager(connManager).
		SetPingInfoProvider(pingInfoProvider).
		SetResolver(resolver).
		SetTopicValidation(false).
		SetStreamCompressor(WithGzipCompression).
		SetLogger(log)

	if allowList {
		connGater := NewConnGater(log)
		builder.SetConnectionGater(connGater)
	}

	ctx := context.Background()
	n, err := builder.Build(ctx)
	require.NoError(t, err)

	n.SetFlowProtocolStreamHandler(handlerFunc)

	require.Eventuallyf(t, func() bool {
		ip, p, err := n.GetIPPort()
		return err == nil && ip != "" && p != ""
	}, 3*time.Second, tickForAssertEventually, fmt.Sprintf("could not start node %s", identity.NodeID.String()))

	// get the actual IP and port that have been assigned by the subsystem
	ip, port, err := n.GetIPPort()
	require.NoError(t, err)
	identity.Address = ip + ":" + port

	return n, *identity
}

func MockPingInfoProvider() (*mocknetwork.PingInfoProvider, string, uint64, uint64) {
	version := "version_1"
	height := uint64(5000)
	view := uint64(10)
	pingInfoProvider := new(mocknetwork.PingInfoProvider)
	pingInfoProvider.On("SoftwareVersion").Return(version)
	pingInfoProvider.On("SealedBlockHeight").Return(height)
	pingInfoProvider.On("HotstuffView").Return(view)
	return pingInfoProvider, version, height, view
}

// StopNodes stop all nodes in the input slice
func StopNodes(t *testing.T, nodes []*Node) {
	for _, n := range nodes {
		StopNode(t, n)
	}
	fmt.Println("[debug] nodes stopped")
}

func StopNode(t *testing.T, node *Node) {
	addr := node.host.Addrs()
	fmt.Printf("[debug] stopping %v\n", addr)
	done, err := node.Stop()
	assert.NoError(t, err)
	<-done
	fmt.Printf("[debug] stopped %v\n", addr)
}

// generateNetworkingKey is a test helper that generates a ECDSA flow key pair.
func generateNetworkingKey(t *testing.T) fcrypto.PrivateKey {
	seed := unittest.SeedFixture(48)
	key, err := fcrypto.GeneratePrivateKey(fcrypto.ECDSASecp256k1, seed)
	require.NoError(t, err)
	return key
}

// silentNodeFixture returns a TCP listener and a node which never replies
func silentNodeFixture(t *testing.T) (net.Listener, flow.Identity) {
	key := generateNetworkingKey(t)

	lst, err := net.Listen("tcp4", ":0")
	require.NoError(t, err)

	addr, err := manet.FromNetAddr(lst.Addr())
	require.NoError(t, err)

	addrs := []multiaddr.Multiaddr{addr}
	addrs, err = addrutil.ResolveUnspecifiedAddresses(addrs, nil)
	require.NoError(t, err)

	go acceptAndHang(t, lst)

	ip, port, err := IPPortFromMultiAddress(addrs...)
	require.NoError(t, err)

	identity := unittest.IdentityFixture(unittest.WithNetworkingKey(key.PublicKey()), unittest.WithAddress(ip+":"+port))
	return lst, *identity
}

func acceptAndHang(t *testing.T, l net.Listener) {
	conns := make([]net.Conn, 0, 10)
	for {
		c, err := l.Accept()
		if err != nil {
			break
		}
		if c != nil {
			conns = append(conns, c)
		}
	}
	for _, c := range conns {
		require.NoError(t, c.Close())
	}
>>>>>>> 28012525
}<|MERGE_RESOLUTION|>--- conflicted
+++ resolved
@@ -15,13 +15,9 @@
 	"github.com/onflow/flow-go/utils/unittest"
 )
 
-<<<<<<< HEAD
 // TestMultiAddress evaluates correct translations from dns and ip4 to libp2p multi-address
 func TestMultiAddress(t *testing.T) {
 	key := generateNetworkingKey(t)
-=======
-// Workaround for https://github.com/stretchr/testify/pull/808
-const tickForAssertEventually = 100 * time.Millisecond
 
 // Creating a node fixture with defaultAddress lets libp2p runs it on an
 // allocated port by OS. So after fixture created, its address would be
@@ -57,7 +53,6 @@
 // dns and ip4 to libp2p multi-address
 func (suite *LibP2PNodeTestSuite) TestMultiAddress() {
 	key := generateNetworkingKey(suite.T())
->>>>>>> 28012525
 
 	tt := []struct {
 		identity     *flow.Identity
@@ -87,19 +82,16 @@
 
 }
 
-<<<<<<< HEAD
 // TestSingleNodeLifeCycle evaluates correct lifecycle translation from start to stop the node
 func TestSingleNodeLifeCycle(t *testing.T) {
 	key := generateNetworkingKey(t)
 	node, _ := nodeFixture(t,
 		unittest.IdentifierFixture(),
 		withNetworkingPrivateKey(key))
-=======
 func (suite *LibP2PNodeTestSuite) TestSingleNodeLifeCycle() {
 	// creates a single
 	key := generateNetworkingKey(suite.T())
 	node, _ := NodeFixture(suite.T(), suite.logger, key, sporkID, nil, false, defaultAddress)
->>>>>>> 28012525
 
 	done, err := node.Stop()
 	unittest.RequireCloseBefore(t, done, 100*time.Millisecond, "could not stop node on time")
@@ -225,8 +217,6 @@
 		// node1 allowlists node1
 		node1.UpdateAllowList(peer.IDSlice{node1Info.ID})
 	})
-<<<<<<< HEAD
-=======
 }
 
 // NodesFixtureWithHandler creates a number of LibP2PNodes with the given callback function for stream handling.
@@ -385,5 +375,4 @@
 	for _, c := range conns {
 		require.NoError(t, c.Close())
 	}
->>>>>>> 28012525
 }