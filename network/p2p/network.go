--- conflicted
+++ resolved
@@ -56,16 +56,14 @@
 	*component.ComponentManager
 }
 
-<<<<<<< HEAD
-var _ module.Network = (*Network)(nil)
-=======
+var _ network.Network = (*Network)(nil)
+
 type registerRequest struct {
 	channel  network.Channel
 	respChan chan *Conduit
 }
 
 var ErrNetworkShutdown = errors.New("network has already shutdown")
->>>>>>> 8950da93
 
 // NewNetwork creates a new naive overlay network, using the given middleware to
 // communicate to direct peers, using the given codec for serialization, and
