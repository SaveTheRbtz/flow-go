--- conflicted
+++ resolved
@@ -4,12 +4,9 @@
 	"encoding/json"
 	"errors"
 	"fmt"
-<<<<<<< HEAD
-=======
 	"io/ioutil"
 	"path"
 	"time"
->>>>>>> b2d079a1
 
 	"github.com/onflow/cadence/runtime"
 	"github.com/onflow/cadence/runtime/common"
@@ -82,66 +79,14 @@
 	proc *TransactionProcedure,
 	st *state.State,
 ) error {
-<<<<<<< HEAD
-	env, err := newEnvironment(*ctx, vm, st)
-	if err != nil {
-		return err
-=======
 
 	var err error
 	var env *hostEnv
 	var blockHeight uint64
 	if ctx.BlockHeader != nil {
 		blockHeight = ctx.BlockHeader.Height
->>>>>>> b2d079a1
-	}
-
-	numberOfRetries := 0
-	for numberOfRetries = 0; numberOfRetries < int(ctx.MaxNumOfTxRetries); numberOfRetries++ {
-		env, err = newEnvironment(ctx, vm, st)
-		// env construction error is fatal
-		if err != nil {
-			return err
-		}
-		env.setTransaction(proc.Transaction, proc.TxIndex)
-
-		location := common.TransactionLocation(proc.ID[:])
-
-		err = vm.Runtime.ExecuteTransaction(
-			runtime.Script{
-				Source:    proc.Transaction.Script,
-				Arguments: proc.Transaction.Arguments,
-			},
-			runtime.Context{
-				Interface: env,
-				Location:  location,
-			},
-		)
-
-		// break the loop
-		if !i.requiresRetry(err, proc) {
-			break
-		}
-
-		i.logger.Warn().
-			Str("txHash", proc.ID.String()).
-			Uint64("blockHeight", blockHeight).
-			Int("retries_count", numberOfRetries).
-			Uint64("ledger_interaction_used", st.InteractionUsed()).
-			Msg("retrying transaction execution")
-
-		// reset error part of proc
-		// Warning right now the tx requires retry logic doesn't change
-		// anything on state but we might want to revert the state changes (or not commiting)
-		// if we decided to expand it furthur.
-		proc.Err = nil
-		proc.Logs = make([]string, 0)
-		proc.Events = make([]flow.Event, 0)
-		proc.ServiceEvents = make([]flow.Event, 0)
-		proc.Retried++
-	}
-
-<<<<<<< HEAD
+	}
+
 	var predeclaredValues []runtime.ValueDeclaration
 
 	if ctx.AccountFreezeAvailable {
@@ -193,23 +138,57 @@
 		predeclaredValues = append(predeclaredValues, setAccountFrozen)
 	}
 
-	err = vm.Runtime.ExecuteTransaction(
-		runtime.Script{
-			Source:    proc.Transaction.Script,
-			Arguments: proc.Transaction.Arguments,
-		},
-		runtime.Context{
-			Interface:         env,
-			Location:          location,
-			PredeclaredValues: predeclaredValues,
-		},
-	)
-=======
+
+	numberOfRetries := 0
+	for numberOfRetries = 0; numberOfRetries < int(ctx.MaxNumOfTxRetries); numberOfRetries++ {
+		env, err = newEnvironment(*ctx, vm, st)
+		// env construction error is fatal
+		if err != nil {
+			return err
+		}
+		env.setTransaction(proc.Transaction, proc.TxIndex)
+
+		location := common.TransactionLocation(proc.ID[:])
+
+		err = vm.Runtime.ExecuteTransaction(
+			runtime.Script{
+				Source:    proc.Transaction.Script,
+				Arguments: proc.Transaction.Arguments,
+			},
+			runtime.Context{
+				Interface: env,
+				Location:  location,
+				PredeclaredValues: predeclaredValues,
+			},
+		)
+
+		// break the loop
+		if !i.requiresRetry(err, proc) {
+			break
+		}
+
+		i.logger.Warn().
+			Str("txHash", proc.ID.String()).
+			Uint64("blockHeight", blockHeight).
+			Int("retries_count", numberOfRetries).
+			Uint64("ledger_interaction_used", st.InteractionUsed()).
+			Msg("retrying transaction execution")
+
+		// reset error part of proc
+		// Warning right now the tx requires retry logic doesn't change
+		// anything on state but we might want to revert the state changes (or not commiting)
+		// if we decided to expand it furthur.
+		proc.Err = nil
+		proc.Logs = make([]string, 0)
+		proc.Events = make([]flow.Event, 0)
+		proc.ServiceEvents = make([]flow.Event, 0)
+		proc.Retried++
+	}
+
 	// (for future) panic if we tried several times and still failing
 	// if numberOfTries == maxNumberOfRetries {
 	// 	panic(err)
 	// }
->>>>>>> b2d079a1
 
 	if err != nil {
 		i.logger.Info().
