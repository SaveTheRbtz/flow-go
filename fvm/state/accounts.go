package state

import (
	"bytes"
	"encoding/binary"
	"errors"
	"fmt"
	"math/big"

	"github.com/onflow/flow-go/model/flow"
)

const (
<<<<<<< HEAD
	keyExists                   = "exists"
	keyCode                     = "code"
	keyPublicKeyCount           = "public_key_count"
	storageUsedRegisterName     = "storage_used"
	storageCapacityRegisterName = "storage_capacity"
=======
	keyExists         = "exists"
	keyCode           = "code"
	keyPublicKeyCount = "public_key_count"
	keyStorageUsed    = "storage_used"
	uint64StorageSize = 8
>>>>>>> f02234d2
)

var (
	ErrAccountNotFound          = errors.New("account not found")
	ErrAccountPublicKeyNotFound = errors.New("account public key not found")
)

func keyPublicKey(index uint64) string {
	return fmt.Sprintf("public_key_%d", index)
}

type Accounts struct {
	ledger Ledger
}

func NewAccounts(ledger Ledger) *Accounts {
	return &Accounts{
		ledger: ledger,
	}
}

func (a *Accounts) Get(address flow.Address) (*flow.Account, error) {
	var ok bool
	var err error

	ok, err = a.Exists(address)
	if err != nil {
		return nil, err
	}

	if !ok {
		return nil, ErrAccountNotFound
	}

	var code []byte
	code, err = a.GetCode(address)
	if err != nil {
		return nil, err
	}

	var publicKeys []flow.AccountPublicKey
	publicKeys, err = a.GetPublicKeys(address)
	if err != nil {
		return nil, err
	}

	return &flow.Account{
		Address: address,
		Code:    code,
		Keys:    publicKeys,
	}, nil
}

func (a *Accounts) Exists(address flow.Address) (bool, error) {
	exists, err := a.getValue(address, false, keyExists)
	if err != nil {
		return false, newLedgerGetError(keyExists, address, err)
	}

	if len(exists) != 0 {
		return true, nil
	}

	return false, nil
}

// Create account sets all required registers on an address.
func (a *Accounts) Create(publicKeys []flow.AccountPublicKey, newAddress flow.Address) error {
	exists, err := a.Exists(newAddress)
	if err != nil {
		return err
	}
	if exists {
		return fmt.Errorf("account with address %s already exists", newAddress.Hex())
	}

	err = a.setStorageUsed(newAddress, uint64StorageSize) //set storage used to the size of storage used
	if err != nil {
		return err
	}

	// set storage capacity to 0.
	// It must be set with the storage contract before the end of this transaction.
	// TODO: for this PR set storage capacity to 100kB, remove this in the next PR to this feature branch
	err = a.SetStorageCapacity(newAddress, 100000)
	if err != nil {
		return err
	}

	// mark that this account exists
	err = a.setValue(newAddress, false, keyExists, []byte{1})
	if err != nil {
		return err
	}

	err = a.setValue(newAddress, true, keyCode, nil)
	if err != nil {
		return err
	}

	return a.SetAllPublicKeys(newAddress, publicKeys)
}

func (a *Accounts) GetPublicKey(address flow.Address, keyIndex uint64) (flow.AccountPublicKey, error) {
	publicKey, err := a.getValue(address, true, keyPublicKey(keyIndex))
	if err != nil {
		return flow.AccountPublicKey{}, newLedgerGetError(keyPublicKey(keyIndex), address, err)
	}

	if publicKey == nil {
		return flow.AccountPublicKey{}, ErrAccountPublicKeyNotFound
	}

	decodedPublicKey, err := flow.DecodeAccountPublicKey(publicKey, keyIndex)
	if err != nil {
		return flow.AccountPublicKey{}, fmt.Errorf("failed to decode public key: %w", err)
	}

	return decodedPublicKey, nil
}

func (a *Accounts) getPublicKeyCount(address flow.Address) (uint64, error) {
	countBytes, err := a.getValue(address, true, keyPublicKeyCount)
	if err != nil {
		return 0, newLedgerGetError(keyPublicKeyCount, address, err)
	}

	if countBytes == nil {
		return 0, nil
	}

	countInt := new(big.Int).SetBytes(countBytes)
	if !countInt.IsUint64() {
		return 0, fmt.Errorf(
			"retrieved public key account count bytes (hex-encoded): %x does not represent valid uint64",
			countBytes,
		)
	}

	return countInt.Uint64(), nil
}

func (a *Accounts) setPublicKeyCount(address flow.Address, count uint64) error {
	newCount := new(big.Int).SetUint64(count)

	return a.setValue(address, true, keyPublicKeyCount, newCount.Bytes())
}

func (a *Accounts) GetPublicKeys(address flow.Address) (publicKeys []flow.AccountPublicKey, err error) {
	var countBytes []byte
	countBytes, err = a.getValue(address, true, keyPublicKeyCount)
	if err != nil {
		return nil, newLedgerGetError(keyPublicKeyCount, address, err)
	}

	var count uint64

	if countBytes == nil {
		count = 0
	} else {
		countInt := new(big.Int).SetBytes(countBytes)
		if !countInt.IsUint64() {
			return nil, fmt.Errorf(
				"retrieved public key account count bytes (hex-encoded): %x do not represent valid uint64",
				countBytes,
			)
		}
		count = countInt.Uint64()
	}

	publicKeys = make([]flow.AccountPublicKey, count)

	for i := uint64(0); i < count; i++ {
		publicKey, err := a.GetPublicKey(address, i)
		if err != nil {
			return nil, err
		}

		publicKeys[i] = publicKey
	}

	return publicKeys, nil
}

func (a *Accounts) SetPublicKey(
	address flow.Address,
	keyIndex uint64,
	publicKey flow.AccountPublicKey,
) (encodedPublicKey []byte, err error) {
	err = publicKey.Validate()
	if err != nil {
		return nil, fmt.Errorf("invalid public key: %w", err)
	}

	encodedPublicKey, err = flow.EncodeAccountPublicKey(publicKey)
	if err != nil {
		return nil, fmt.Errorf("failed to encode public key: %w", err)
	}

	err = a.setValue(address, true, keyPublicKey(keyIndex), encodedPublicKey)

	return encodedPublicKey, err
}

func (a *Accounts) SetAllPublicKeys(address flow.Address, publicKeys []flow.AccountPublicKey) error {
	for i, publicKey := range publicKeys {
		_, err := a.SetPublicKey(address, uint64(i), publicKey)
		if err != nil {
			return err
		}
	}

	count := uint64(len(publicKeys)) // len returns int and this will not exceed uint64

	return a.setPublicKeyCount(address, count)
}

func (a *Accounts) AppendPublicKey(address flow.Address, publicKey flow.AccountPublicKey) error {
	count, err := a.getPublicKeyCount(address)
	if err != nil {
		return err
	}

	_, err = a.SetPublicKey(address, count, publicKey)
	if err != nil {
		return err
	}

	return a.setPublicKeyCount(address, count+1)
}

func (a *Accounts) GetCode(address flow.Address) ([]byte, error) {

	code, err := a.getValue(address, true, keyCode)
	if err != nil {
		return nil, newLedgerGetError(keyCode, address, err)
	}

	return code, nil
}

func (a *Accounts) TouchCode(address flow.Address) {
	a.touch(address, true, keyCode)
}

func (a *Accounts) SetCode(address flow.Address, code []byte) error {
	ok, err := a.Exists(address)
	if err != nil {
		return err
	}

	if !ok {
		return fmt.Errorf("account with address %s does not exist", address)
	}

	var prevCode []byte
	prevCode, err = a.getValue(address, true, keyCode)
	if err != nil {
		return fmt.Errorf("cannot retreive previous code: %w", err)
	}

	// skip updating if the new code equals the old
	if bytes.Equal(prevCode, code) {
		return nil
	}

	return a.setValue(address, true, keyCode, code)
}

// GetStorageUsed returns the amount of storage used in bytes by this account
func (a *Accounts) GetStorageUsed(address flow.Address) (uint64, error) {
	storageUsedRegister, err := a.getValue(address, false, keyStorageUsed)
	if err != nil {
		return 0, err
	}

	if len(storageUsedRegister) != uint64StorageSize {
		return 0, fmt.Errorf("account %s storage used is not initialized or not initialized correctly", address.Hex())
	}

	storageUsed := binary.LittleEndian.Uint64(storageUsedRegister)
	return storageUsed, nil
}

func (a *Accounts) setStorageUsed(address flow.Address, used uint64) error {
	buffer := make([]byte, uint64StorageSize)
	binary.LittleEndian.PutUint64(buffer, used)
	return a.setValue(address, false, keyStorageUsed, buffer)
}

func (a *Accounts) GetStorageCapacity(owner flow.Address) (uint64, error) {
	storageCapacityRegister, err := a.getValue(owner, false, storageCapacityRegisterName)
	if err != nil {
		return 0, err
	}
	storageUsed := binary.LittleEndian.Uint64(storageCapacityRegister)
	return storageUsed, nil
}

func (a *Accounts) SetStorageCapacity(owner flow.Address, capacity uint64) error {
	buffer := make([]byte, 8)
	binary.LittleEndian.PutUint64(buffer, capacity)
	return a.setValue(owner, false, storageCapacityRegisterName, buffer)
}

func (a *Accounts) GetValue(address flow.Address, key string) (flow.RegisterValue, error) {
	return a.getValue(address, false, key)
}

func (a *Accounts) getValue(address flow.Address, isController bool, key string) (flow.RegisterValue, error) {
	if isController {
		return a.ledger.Get(string(address.Bytes()), string(address.Bytes()), key)
	}
	return a.ledger.Get(string(address.Bytes()), "", key)
}

// SetValue sets a value in address' storage
func (a *Accounts) SetValue(address flow.Address, key string, value flow.RegisterValue) error {
	return a.setValue(address, false, key, value)
}

func (a *Accounts) setValue(address flow.Address, isController bool, key string, value flow.RegisterValue) error {
	err := a.updateRegisterSizeChange(address, isController, key, value)
	if err != nil {
		return fmt.Errorf("failed to update storage used by key %s on account %s: %w", key, address, err)
	}

	if isController {
		a.ledger.Set(string(address.Bytes()), string(address.Bytes()), key, value)
	} else {
		a.ledger.Set(string(address.Bytes()), "", key, value)
	}
	return nil
}

func (a *Accounts) updateRegisterSizeChange(address flow.Address, isController bool, key string, value flow.RegisterValue) error {
	if key == keyStorageUsed {
		// size of this register is always uint64StorageSize
		// don't double check this to save time and prevent recursion
		return nil
	}
	oldValue, err := a.getValue(address, isController, key)
	if err != nil {
		return err
	}

	sizeChange := int64(len(value) - len(oldValue))
	if sizeChange == 0 {
		// register size has not changed. Nothing to do
		return nil
	}

	oldSize, err := a.GetStorageUsed(address)
	if err != nil {
		return err
	}

	// two paths to avoid casting uint to int
	var newSize uint64
	if sizeChange < 0 {
		absChange := uint64(-sizeChange)
		if absChange > oldSize {
			// should never happen
			return fmt.Errorf("storage used by key %s on account %s would be negative", key, address.Hex())
		}
		newSize = oldSize - absChange
	} else {
		absChange := uint64(sizeChange)
		newSize = oldSize + absChange
	}

	buffer := make([]byte, uint64StorageSize)
	binary.LittleEndian.PutUint64(buffer, newSize)
	// this puts us back in the setValue method.
	// The difference is that storage_used update exits early from this function so there isn't any recursion.
	return a.setStorageUsed(address, newSize)
}

func (a *Accounts) touch(address flow.Address, isController bool, key string) {
	if isController {
		a.ledger.Touch(string(address.Bytes()), string(address.Bytes()), key)
	} else {
		a.ledger.Touch(string(address.Bytes()), "", key)
	}
}

func newLedgerGetError(key string, address flow.Address, err error) error {
	return fmt.Errorf("failed to read key %s on account %s: %w", key, address, err)
}<|MERGE_RESOLUTION|>--- conflicted
+++ resolved
@@ -11,19 +11,12 @@
 )
 
 const (
-<<<<<<< HEAD
-	keyExists                   = "exists"
-	keyCode                     = "code"
-	keyPublicKeyCount           = "public_key_count"
-	storageUsedRegisterName     = "storage_used"
-	storageCapacityRegisterName = "storage_capacity"
-=======
-	keyExists         = "exists"
-	keyCode           = "code"
-	keyPublicKeyCount = "public_key_count"
-	keyStorageUsed    = "storage_used"
-	uint64StorageSize = 8
->>>>>>> f02234d2
+	keyExists          = "exists"
+	keyCode            = "code"
+	keyPublicKeyCount  = "public_key_count"
+	keyStorageUsed     = "storage_used"
+	keyStorageCapacity = "storage_capacity"
+	uint64StorageSize  = 8
 )
 
 var (
@@ -315,7 +308,7 @@
 }
 
 func (a *Accounts) GetStorageCapacity(owner flow.Address) (uint64, error) {
-	storageCapacityRegister, err := a.getValue(owner, false, storageCapacityRegisterName)
+	storageCapacityRegister, err := a.getValue(owner, false, keyStorageCapacity)
 	if err != nil {
 		return 0, err
 	}
@@ -324,9 +317,9 @@
 }
 
 func (a *Accounts) SetStorageCapacity(owner flow.Address, capacity uint64) error {
-	buffer := make([]byte, 8)
+	buffer := make([]byte, uint64StorageSize)
 	binary.LittleEndian.PutUint64(buffer, capacity)
-	return a.setValue(owner, false, storageCapacityRegisterName, buffer)
+	return a.setValue(owner, false, keyStorageCapacity, buffer)
 }
 
 func (a *Accounts) GetValue(address flow.Address, key string) (flow.RegisterValue, error) {
