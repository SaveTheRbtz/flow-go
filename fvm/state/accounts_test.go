package state_test

import (
	"testing"

	"github.com/stretchr/testify/require"

	"github.com/onflow/flow-go/fvm/state"
	"github.com/onflow/flow-go/model/flow"
)

func TestAccounts_Create(t *testing.T) {
	t.Run("Sets registers", func(t *testing.T) {
		ledger := state.NewMapLedger()

		accounts := state.NewAccounts(ledger)
		address := flow.HexToAddress("01")

		err := accounts.Create(nil, address)
		require.NoError(t, err)

		require.Equal(t, len(ledger.RegisterTouches), 2) // exists  + key count
	})

	t.Run("Fails if account exists", func(t *testing.T) {
		ledger := state.NewMapLedger()

		accounts := state.NewAccounts(ledger)
		address := flow.HexToAddress("01")

		err := accounts.Create(nil, address)
		require.NoError(t, err)

		err = accounts.Create(nil, address)

		require.Error(t, err)
	})
}

func TestAccounts_GetWithNoKeys(t *testing.T) {
	ledger := state.NewMapLedger()

	accounts := state.NewAccounts(ledger)
	address := flow.HexToAddress("01")

	err := accounts.Create(nil, address)
	require.NoError(t, err)

	require.NotPanics(t, func() {
		_, _ = accounts.Get(address)
	})
}

// Some old account could be created without key count register
// we recreate it in a test
func TestAccounts_GetWithNoKeysCounter(t *testing.T) {
	ledger := state.NewMapLedger()

	accounts := state.NewAccounts(ledger)
	address := flow.HexToAddress("01")

	err := accounts.Create(nil, address)
	require.NoError(t, err)

	ledger.Delete(
		string(address.Bytes()),
		string(address.Bytes()),
		"public_key_count")

	require.NotPanics(t, func() {
		_, _ = accounts.Get(address)
	})
}

type TestLedger struct {
	contracts []byte
}

func (l *TestLedger) Set(_, _, key string, value flow.RegisterValue) {
	if key == "contract_names" {
		l.contracts = value
	}
}
func (l *TestLedger) Get(_, _, key string) (flow.RegisterValue, error) {
	if key == "exists" {
		return []byte("1"), nil
	}
	if key == "contract_names" {
		return l.contracts, nil
	}
	return nil, nil
}
func (l *TestLedger) Touch(_, _, _ string)  {}
func (l *TestLedger) Delete(_, _, _ string) {}

func TestAccounts_SetContracts(t *testing.T) {
<<<<<<< HEAD

	chain := struct{ flow.Chain }{}
=======
>>>>>>> 2461614a
	address := flow.HexToAddress("0x01")

	t.Run("Setting a contract puts it in Contracts", func(t *testing.T) {
		ledger := TestLedger{}
<<<<<<< HEAD
		a := state.NewAccounts(&ledger, chain)
=======
		a := state.NewAccounts(&ledger)
>>>>>>> 2461614a

		err := a.SetContract("Dummy", address, []byte("non empty string"))
		require.NoError(t, err)

		contractNames, err := a.GetContractNames(address)
		require.NoError(t, err)

		require.Len(t, contractNames, 1, "There should only be one contract")
		require.Equal(t, contractNames[0], "Dummy")
	})
	t.Run("Setting a contract again, does not add it to contracts", func(t *testing.T) {
		ledger := TestLedger{}
<<<<<<< HEAD
		a := state.NewAccounts(&ledger, chain)
=======
		a := state.NewAccounts(&ledger)
>>>>>>> 2461614a

		err := a.SetContract("Dummy", address, []byte("non empty string"))
		require.NoError(t, err)

		err = a.SetContract("Dummy", address, []byte("non empty string"))
		require.NoError(t, err)

		contractNames, err := a.GetContractNames(address)
		require.NoError(t, err)

		require.Len(t, contractNames, 1, "There should only be one contract")
		require.Equal(t, contractNames[0], "Dummy")
	})
	t.Run("Setting more contracts always keeps them sorted", func(t *testing.T) {
		ledger := TestLedger{}
<<<<<<< HEAD
		a := state.NewAccounts(&ledger, chain)
=======
		a := state.NewAccounts(&ledger)
>>>>>>> 2461614a

		err := a.SetContract("Dummy", address, []byte("non empty string"))
		require.NoError(t, err)

		err = a.SetContract("ZedDummy", address, []byte("non empty string"))
		require.NoError(t, err)

		err = a.SetContract("ADummy", address, []byte("non empty string"))
		require.NoError(t, err)

		contractNames, err := a.GetContractNames(address)
		require.NoError(t, err)

		require.Len(t, contractNames, 3)
		require.Equal(t, contractNames[0], "ADummy")
		require.Equal(t, contractNames[1], "Dummy")
		require.Equal(t, contractNames[2], "ZedDummy")
	})
	t.Run("Removing a contract does not fail if there is none", func(t *testing.T) {
		ledger := TestLedger{}
<<<<<<< HEAD
		a := state.NewAccounts(&ledger, chain)
=======
		a := state.NewAccounts(&ledger)
>>>>>>> 2461614a

		err := a.DeleteContract("Dummy", address)
		require.NoError(t, err)
	})
	t.Run("Removing a contract removes it", func(t *testing.T) {
		ledger := TestLedger{}
<<<<<<< HEAD
		a := state.NewAccounts(&ledger, chain)
=======
		a := state.NewAccounts(&ledger)
>>>>>>> 2461614a

		err := a.SetContract("Dummy", address, []byte("non empty string"))
		require.NoError(t, err)

		err = a.DeleteContract("Dummy", address)
		require.NoError(t, err)

		contractNames, err := a.GetContractNames(address)
		require.NoError(t, err)

		require.Len(t, contractNames, 0, "There should be no contract")
	})
}<|MERGE_RESOLUTION|>--- conflicted
+++ resolved
@@ -94,20 +94,11 @@
 func (l *TestLedger) Delete(_, _, _ string) {}
 
 func TestAccounts_SetContracts(t *testing.T) {
-<<<<<<< HEAD
-
-	chain := struct{ flow.Chain }{}
-=======
->>>>>>> 2461614a
 	address := flow.HexToAddress("0x01")
 
 	t.Run("Setting a contract puts it in Contracts", func(t *testing.T) {
 		ledger := TestLedger{}
-<<<<<<< HEAD
-		a := state.NewAccounts(&ledger, chain)
-=======
 		a := state.NewAccounts(&ledger)
->>>>>>> 2461614a
 
 		err := a.SetContract("Dummy", address, []byte("non empty string"))
 		require.NoError(t, err)
@@ -120,11 +111,7 @@
 	})
 	t.Run("Setting a contract again, does not add it to contracts", func(t *testing.T) {
 		ledger := TestLedger{}
-<<<<<<< HEAD
-		a := state.NewAccounts(&ledger, chain)
-=======
 		a := state.NewAccounts(&ledger)
->>>>>>> 2461614a
 
 		err := a.SetContract("Dummy", address, []byte("non empty string"))
 		require.NoError(t, err)
@@ -140,11 +127,7 @@
 	})
 	t.Run("Setting more contracts always keeps them sorted", func(t *testing.T) {
 		ledger := TestLedger{}
-<<<<<<< HEAD
-		a := state.NewAccounts(&ledger, chain)
-=======
 		a := state.NewAccounts(&ledger)
->>>>>>> 2461614a
 
 		err := a.SetContract("Dummy", address, []byte("non empty string"))
 		require.NoError(t, err)
@@ -165,22 +148,14 @@
 	})
 	t.Run("Removing a contract does not fail if there is none", func(t *testing.T) {
 		ledger := TestLedger{}
-<<<<<<< HEAD
-		a := state.NewAccounts(&ledger, chain)
-=======
 		a := state.NewAccounts(&ledger)
->>>>>>> 2461614a
 
 		err := a.DeleteContract("Dummy", address)
 		require.NoError(t, err)
 	})
 	t.Run("Removing a contract removes it", func(t *testing.T) {
 		ledger := TestLedger{}
-<<<<<<< HEAD
-		a := state.NewAccounts(&ledger, chain)
-=======
 		a := state.NewAccounts(&ledger)
->>>>>>> 2461614a
 
 		err := a.SetContract("Dummy", address, []byte("non empty string"))
 		require.NoError(t, err)
