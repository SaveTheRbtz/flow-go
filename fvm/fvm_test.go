--- conflicted
+++ resolved
@@ -1861,8 +1861,6 @@
 	)
 }
 func TestSigningWithTags(t *testing.T) {
-<<<<<<< HEAD
-=======
 
 	checkWithTag := func(tag []byte, shouldWork bool) func(t *testing.T) {
 		return newVMTest().
@@ -2061,30 +2059,11 @@
 				// Create an account private key.
 				privateKeys, err := testutil.GenerateAccountPrivateKeys(1)
 				require.NoError(t, err)
->>>>>>> 722d2f6b
-
-	checkWithTag := func(tag []byte, shouldWork bool) func(t *testing.T) {
-		return newVMTest().
-			run(
-				func(t *testing.T, vm *fvm.VirtualMachine, chain flow.Chain, ctx fvm.Context, view state.View, programs *programs.Programs) {
-					// Create an account private key.
-					privateKeys, err := testutil.GenerateAccountPrivateKeys(1)
-					require.NoError(t, err)
-
-<<<<<<< HEAD
-					// Bootstrap a ledger, creating accounts with the provided private keys and the root account.
-					accounts, err := testutil.CreateAccounts(vm, view, programs, privateKeys, chain)
-					require.NoError(t, err)
-
-					txBody := flow.NewTransactionBody().
-						SetScript([]byte(`transaction(){}`))
-
-					txBody.SetProposalKey(accounts[0], 0, 0)
-					txBody.SetPayer(accounts[0])
-
-					hasher, err := exeUtils.NewHasher(privateKeys[0].HashAlgo)
-					require.NoError(t, err)
-=======
+
+				// Bootstrap a ledger, creating accounts with the provided private keys and the root account.
+				accounts, err := testutil.CreateAccounts(vm, view, programs, privateKeys, chain)
+				require.NoError(t, err)
+
 				// ==== Transfer tokens to new account ====
 
 				txBody := transferTokensTx(chain).
@@ -2108,58 +2087,9 @@
 					unittest.ServiceAccountPrivateKey,
 				)
 				require.NoError(t, err)
->>>>>>> 722d2f6b
-
-					sig, err := txBody.SignMessageWithTag(txBody.EnvelopeMessage(), tag, privateKeys[0].PrivateKey, hasher)
-					require.NoError(t, err)
-					txBody.AddEnvelopeSignature(accounts[0], 0, sig)
-
-					tx := fvm.Transaction(txBody, 0)
-
-					err = vm.Run(ctx, tx, view, programs)
-					require.NoError(t, err)
-					if shouldWork {
-						require.NoError(t, tx.Err)
-					} else {
-						require.Error(t, tx.Err)
-						require.IsType(t, tx.Err, &errors.InvalidProposalSignatureError{})
-					}
-				},
-			)
-	}
-
-	cases := []struct {
-		name      string
-		tag       []byte
-		shouldWok bool
-	}{
-		{
-			name:      "no tag",
-			tag:       nil,
-			shouldWok: false,
-		},
-		{
-			name:      "transaction tag",
-			tag:       flow.TransactionDomainTag[:],
-			shouldWok: true,
-		},
-		{
-			name:      "user tag",
-			tag:       flow.UserDomainTag[:],
-			shouldWok: false,
-		},
-	}
-
-	for i, c := range cases {
-		works := "works"
-		if !c.shouldWok {
-			works = "doesn't work"
-		}
-		t.Run(fmt.Sprintf("Signing Transactions %d: with %s %s", i, c.name, works), checkWithTag(c.tag, c.shouldWok))
-	}
-
-<<<<<<< HEAD
-=======
+
+				tx := fvm.Transaction(txBody, 0)
+
 				err = vm.Run(ctx, tx, view, programs)
 				require.NoError(t, err)
 				require.NoError(t, tx.Err)
@@ -2206,5 +2136,4 @@
 			}),
 		)
 	}
->>>>>>> 722d2f6b
 }