package fvm

import (
	"encoding/binary"
	"errors"
	"fmt"
	"math/rand"

	"github.com/onflow/cadence"
	jsoncdc "github.com/onflow/cadence/encoding/json"
	"github.com/onflow/cadence/runtime"
	"github.com/onflow/cadence/runtime/ast"

	"github.com/dapperlabs/flow-go/fvm/state"
	"github.com/dapperlabs/flow-go/model/flow"
	"github.com/dapperlabs/flow-go/storage"
)

var _ runtime.Interface = &hostEnv{}

type hostEnv struct {
<<<<<<< HEAD
	ctx    Context
	ledger Ledger

	runtime.Metrics

=======
	vm            *VirtualMachine
	ledger        state.Ledger
	astCache      ASTCache
	blocks        Blocks
	accounts      *state.Accounts
	uuidGenerator *UUIDGenerator

	runtime.Metrics

	gasLimit    uint64
	blockHeader *flow.Header
	rng         *rand.Rand

>>>>>>> 3059407e
	events []cadence.Event
	logs   []string
	uuid   uint64

	transactionEnv *transactionEnv
	rng            *rand.Rand
}

<<<<<<< HEAD
func newEnvironment(ctx Context, ledger Ledger) *hostEnv {
	env := &hostEnv{
		ctx:     ctx,
		ledger:  ledger,
		Metrics: &noopMetricsCollector{},
=======
func newEnvironment(vm *VirtualMachine, ctx Context, ledger state.Ledger) *hostEnv {
	addresses := state.NewAddresses(ledger, vm.chain)
	accounts := state.NewAccounts(ledger, addresses)

	uuids := state.NewUUIDs(ledger)
	uuidGenerator := NewUUIDGenerator(uuids)

	env := &hostEnv{
		vm:                         vm,
		ledger:                     ledger,
		astCache:                   ctx.ASTCache,
		blocks:                     ctx.Blocks,
		accounts:                   accounts,
		uuidGenerator:              uuidGenerator,
		Metrics:                    &noopMetricsCollector{},
		gasLimit:                   ctx.GasLimit,
		restrictContractDeployment: ctx.RestrictedDeploymentEnabled,
		restrictAccountCreation:    ctx.RestrictedAccountCreationEnabled,
>>>>>>> 3059407e
	}

	if ctx.BlockHeader != nil {
		env.seedRNG(ctx.BlockHeader)
	}

	if ctx.Metrics != nil {
		env.Metrics = &metricsCollector{ctx.Metrics}
	}

	return env
}

func (e *hostEnv) seedRNG(header *flow.Header) {
	// Seed the random number generator with entropy created from the block header ID. The random number generator will
	// be used by the UnsafeRandom function.
	id := header.ID()
	source := rand.NewSource(int64(binary.BigEndian.Uint64(id[:])))
	e.rng = rand.New(source)
}

func (e *hostEnv) setTransaction(vm *VirtualMachine, tx *flow.TransactionBody) {
	e.transactionEnv = newTransactionEnv(
		vm,
		e.ctx,
		e.ledger,
		e.accounts,
		tx,
	)
}

func (e *hostEnv) getEvents() []cadence.Event {
	return e.events
}

func (e *hostEnv) getLogs() []string {
	return e.logs
}

func (e *hostEnv) GetValue(owner, controller, key []byte) ([]byte, error) {
	v, _ := e.ledger.Get(
		state.RegisterID(
			string(owner),
			string(controller),
			string(key),
		),
	)
	return v, nil
}

func (e *hostEnv) SetValue(owner, controller, key, value []byte) error {
	e.ledger.Set(
		state.RegisterID(
			string(owner),
			string(controller),
			string(key),
		),
		value,
	)
	return nil
}

func (e *hostEnv) ValueExists(owner, controller, key []byte) (exists bool, err error) {
	v, err := e.GetValue(owner, controller, key)
	if err != nil {
		return false, err
	}

	return len(v) > 0, nil
}

func (e *hostEnv) ResolveImport(location runtime.Location) ([]byte, error) {
	addressLocation, ok := location.(runtime.AddressLocation)
	if !ok {
		return nil, fmt.Errorf("import location must be an account address")
	}

	address := flow.BytesToAddress(addressLocation)

	code, err := e.accounts.GetCode(address)
	if err != nil {
		return nil, err
	}

	if code == nil {
		return nil, fmt.Errorf("no code deployed at address %s", address)
	}

	return code, nil
}

func (e *hostEnv) GetCachedProgram(location ast.Location) (*ast.Program, error) {
	if e.ctx.ASTCache == nil {
		return nil, nil
	}

	program, err := e.ctx.ASTCache.GetProgram(location)
	if program != nil {
		// Program was found within cache, do an explicit ledger register touch
		// to ensure consistent reads during chunk verification.
		addressLocation, ok := location.(runtime.AddressLocation)
		if !ok {
			return nil, fmt.Errorf("import location must be an account address")
		}

		address := flow.BytesToAddress(addressLocation)

		e.accounts.TouchCode(address)
	}

	return program, err
}

func (e *hostEnv) CacheProgram(location ast.Location, program *ast.Program) error {
	if e.ctx.ASTCache == nil {
		return nil
	}

	return e.ctx.ASTCache.SetProgram(location, program)
}

func (e *hostEnv) Log(message string) {
	e.logs = append(e.logs, message)
}

func (e *hostEnv) EmitEvent(event cadence.Event) {
	e.events = append(e.events, event)
}

func (e *hostEnv) GenerateUUID() uint64 {
	uuid, err := e.uuidGenerator.GenerateUUID()
	if err != nil {
		// TODO - Return error once Cadence interface accommodates it
		panic(fmt.Errorf("cannot get UUID: %w", err))
	}

	return uuid
}

func (e *hostEnv) GetComputationLimit() uint64 {
	if e.transactionEnv != nil {
		return e.transactionEnv.GetComputationLimit()
	}

	return e.ctx.GasLimit
}

func (e *hostEnv) DecodeArgument(b []byte, t cadence.Type) (cadence.Value, error) {
	return jsoncdc.Decode(b)
}

func (e *hostEnv) Events() []cadence.Event {
	return e.events
}

func (e *hostEnv) Logs() []string {
	return e.logs
}

func (e *hostEnv) VerifySignature(
	signature []byte,
	tag []byte,
	signedData []byte,
	publicKey []byte,
	signatureAlgorithm string,
	hashAlgorithm string,
) bool {
	panic("implement me")
}

// Block Environment Functions

// GetCurrentBlockHeight returns the current block height.
func (e *hostEnv) GetCurrentBlockHeight() uint64 {
	if e.ctx.BlockHeader == nil {
		panic("GetCurrentBlockHeight is not supported by this environment")
	}

	return e.ctx.BlockHeader.Height
}

// UnsafeRandom returns a random uint64, where the process of random number derivation is not cryptographically
// secure.
func (e *hostEnv) UnsafeRandom() uint64 {
	if e.rng == nil {
		panic("UnsafeRandom is not supported by this environment")
	}

	buf := make([]byte, 8)
	_, _ = e.rng.Read(buf) // Always succeeds, no need to check error
	return binary.LittleEndian.Uint64(buf)
}

// GetBlockAtHeight returns the block at the given height.
func (e *hostEnv) GetBlockAtHeight(height uint64) (hash runtime.BlockHash, timestamp int64, exists bool, err error) {
	if e.ctx.Blocks == nil {
		panic("GetBlockAtHeight is not supported by this environment")
	}

	block, err := e.ctx.Blocks.ByHeight(height)
	// TODO remove dependency on storage
	if errors.Is(err, storage.ErrNotFound) {
		return runtime.BlockHash{}, 0, false, nil
	} else if err != nil {
		return runtime.BlockHash{}, 0, false, fmt.Errorf(
			"unexpected failure of GetBlockAtHeight, height %v: %w", height, err)
	}

	return runtime.BlockHash(block.ID()), block.Header.Timestamp.UnixNano(), true, nil
}

// Transaction Environment Functions

func (e *hostEnv) CreateAccount(payer runtime.Address) (address runtime.Address, err error) {
	if e.transactionEnv == nil {
		panic("CreateAccount is not supported by this environment")
	}

	return e.transactionEnv.CreateAccount(payer)
}

func (e *hostEnv) AddAccountKey(address runtime.Address, publicKey []byte) error {
	if e.transactionEnv == nil {
		panic("AddAccountKey is not supported by this environment")
	}

	return e.transactionEnv.AddAccountKey(address, publicKey)
}

func (e *hostEnv) RemoveAccountKey(address runtime.Address, index int) (publicKey []byte, err error) {
	if e.transactionEnv == nil {
		panic("RemoveAccountKey is not supported by this environment")
	}

	return e.transactionEnv.RemoveAccountKey(address, index)
}

func (e *hostEnv) UpdateAccountCode(address runtime.Address, code []byte) (err error) {
	if e.transactionEnv == nil {
		panic("UpdateAccountCode is not supported by this environment")
	}

	return e.transactionEnv.UpdateAccountCode(address, code)
}

func (e *hostEnv) GetSigningAccounts() []runtime.Address {
	if e.transactionEnv == nil {
		panic("GetSigningAccounts is not supported by this environment")
	}

	return e.transactionEnv.GetSigningAccounts()
}

// Transaction Environment

type transactionEnv struct {
<<<<<<< HEAD
	vm     *VirtualMachine
	ctx    Context
	ledger Ledger
=======
	vm       *VirtualMachine
	ledger   state.Ledger
	accounts *state.Accounts
	tx       *flow.TransactionBody

	// txCtx is an execution context used to execute meta transactions
	// within this transaction context.
	txCtx Context
>>>>>>> 3059407e

	tx          *flow.TransactionBody
	authorizers []runtime.Address
}

func newTransactionEnv(
	vm *VirtualMachine,
<<<<<<< HEAD
	ctx Context,
	ledger Ledger,
=======
	ledger state.Ledger,
	accounts *state.Accounts,
>>>>>>> 3059407e
	tx *flow.TransactionBody,
) *transactionEnv {
	return &transactionEnv{
<<<<<<< HEAD
		vm:     vm,
		ctx:    ctx,
		ledger: ledger,
		tx:     tx,
=======
		vm:                         vm,
		ledger:                     ledger,
		accounts:                   accounts,
		tx:                         tx,
		txCtx:                      txCtx,
		restrictContractDeployment: restrictContractDeployment,
		restrictAccountCreation:    restrictAccountCreation,
>>>>>>> 3059407e
	}
}

func (e *transactionEnv) GetSigningAccounts() []runtime.Address {
	if e.authorizers == nil {
		e.authorizers = make([]runtime.Address, len(e.tx.Authorizers))

		for i, auth := range e.tx.Authorizers {
			e.authorizers[i] = runtime.Address(auth)
		}
	}

	return e.authorizers
}

func (e *transactionEnv) GetComputationLimit() uint64 {
	return e.tx.GasLimit
}

func (e *transactionEnv) CreateAccount(payer runtime.Address) (address runtime.Address, err error) {
	err = e.vm.invokeMetaTransaction(
		e.ctx,
		deductAccountCreationFeeTransaction(
			flow.Address(payer),
			e.ctx.Chain.ServiceAddress(),
			e.ctx.RestrictedAccountCreationEnabled,
		),
		e.ledger,
	)
	if err != nil {
		return address, err
	}

	var flowAddress flow.Address

<<<<<<< HEAD
	flowAddress, err = createAccount(e.ledger, e.ctx.Chain, nil)
=======
	flowAddress, err = e.accounts.Create(nil)
>>>>>>> 3059407e
	if err != nil {
		return address, err
	}

	err = e.vm.invokeMetaTransaction(
		e.ctx,
		initFlowTokenTransaction(flowAddress, e.ctx.Chain.ServiceAddress()),
		e.ledger,
	)
	if err != nil {
		return address, err
	}

	return runtime.Address(flowAddress), nil
}

// AddAccountKey adds a public key to an existing account.
//
// This function returns an error if the specified account does not exist or
// if the key insertion fails.
func (e *transactionEnv) AddAccountKey(address runtime.Address, encPublicKey []byte) (err error) {
	accountAddress := flow.Address(address)

	var ok bool

	ok, err = e.accounts.Exists(accountAddress)
	if err != nil {
		return err
	}

	if !ok {
		return fmt.Errorf("account with address %s does not exist", address)
	}

	var publicKey flow.AccountPublicKey

	publicKey, err = flow.DecodeRuntimeAccountPublicKey(encPublicKey, 0)
	if err != nil {
		return fmt.Errorf("cannot decode runtime public account key: %w", err)
	}

	var publicKeys []flow.AccountPublicKey

	publicKeys, err = e.accounts.GetPublicKeys(accountAddress)
	if err != nil {
		return err
	}

	publicKeys = append(publicKeys, publicKey)

	return e.accounts.SetPublicKeys(accountAddress, publicKeys)
}

// RemoveAccountKey removes a public key by index from an existing account.
//
// This function returns an error if the specified account does not exist, the
// provided key is invalid, or if key deletion fails.
func (e *transactionEnv) RemoveAccountKey(address runtime.Address, index int) (publicKey []byte, err error) {
	accountAddress := flow.Address(address)

	var ok bool

	ok, err = e.accounts.Exists(accountAddress)
	if err != nil {
		return nil, err
	}

	if !ok {
		return nil, fmt.Errorf("account with address %s does not exist", address)
	}

	var publicKeys []flow.AccountPublicKey

	publicKeys, err = e.accounts.GetPublicKeys(accountAddress)
	if err != nil {
		return publicKey, err
	}

	if index < 0 || index > len(publicKeys)-1 {
		return publicKey, fmt.Errorf("invalid key index %d, account has %d keys", index, len(publicKeys))
	}

	removedKey := publicKeys[index]

	publicKeys = append(publicKeys[:index], publicKeys[index+1:]...)

	err = e.accounts.SetPublicKeys(accountAddress, publicKeys)
	if err != nil {
		return publicKey, err
	}

	var removedKeyBytes []byte

	removedKeyBytes, err = flow.EncodeRuntimeAccountPublicKey(removedKey)
	if err != nil {
		return nil, fmt.Errorf("cannot encode removed runtime account key: %w", err)
	}

	return removedKeyBytes, nil
}

// UpdateAccountCode updates the deployed code on an existing account.
//
// This function returns an error if the specified account does not exist or is
// not a valid signing account.
func (e *transactionEnv) UpdateAccountCode(address runtime.Address, code []byte) (err error) {
	accountAddress := flow.Address(address)

	// currently, every transaction that sets account code (deploys/updates contracts)
	// must be signed by the service account
	if e.ctx.RestrictedDeploymentEnabled && !e.isAuthorizer(runtime.Address(e.ctx.Chain.ServiceAddress())) {
		return fmt.Errorf("code deployment requires authorization from the service account")
	}

	return e.accounts.SetCode(accountAddress, code)
}

func (e *transactionEnv) isAuthorizer(address runtime.Address) bool {
	for _, accountAddress := range e.GetSigningAccounts() {
		if accountAddress == address {
			return true
		}
	}

	return false
}<|MERGE_RESOLUTION|>--- conflicted
+++ resolved
@@ -19,27 +19,13 @@
 var _ runtime.Interface = &hostEnv{}
 
 type hostEnv struct {
-<<<<<<< HEAD
-	ctx    Context
-	ledger Ledger
-
-	runtime.Metrics
-
-=======
-	vm            *VirtualMachine
+	ctx           Context
 	ledger        state.Ledger
-	astCache      ASTCache
-	blocks        Blocks
 	accounts      *state.Accounts
 	uuidGenerator *UUIDGenerator
 
 	runtime.Metrics
 
-	gasLimit    uint64
-	blockHeader *flow.Header
-	rng         *rand.Rand
-
->>>>>>> 3059407e
 	events []cadence.Event
 	logs   []string
 	uuid   uint64
@@ -48,32 +34,19 @@
 	rng            *rand.Rand
 }
 
-<<<<<<< HEAD
-func newEnvironment(ctx Context, ledger Ledger) *hostEnv {
-	env := &hostEnv{
-		ctx:     ctx,
-		ledger:  ledger,
-		Metrics: &noopMetricsCollector{},
-=======
-func newEnvironment(vm *VirtualMachine, ctx Context, ledger state.Ledger) *hostEnv {
-	addresses := state.NewAddresses(ledger, vm.chain)
+func newEnvironment(ctx Context, ledger state.Ledger) *hostEnv {
+	addresses := state.NewAddresses(ledger, ctx.Chain)
 	accounts := state.NewAccounts(ledger, addresses)
 
 	uuids := state.NewUUIDs(ledger)
 	uuidGenerator := NewUUIDGenerator(uuids)
 
 	env := &hostEnv{
-		vm:                         vm,
-		ledger:                     ledger,
-		astCache:                   ctx.ASTCache,
-		blocks:                     ctx.Blocks,
-		accounts:                   accounts,
-		uuidGenerator:              uuidGenerator,
-		Metrics:                    &noopMetricsCollector{},
-		gasLimit:                   ctx.GasLimit,
-		restrictContractDeployment: ctx.RestrictedDeploymentEnabled,
-		restrictAccountCreation:    ctx.RestrictedAccountCreationEnabled,
->>>>>>> 3059407e
+		ctx:           ctx,
+		ledger:        ledger,
+		Metrics:       &noopMetricsCollector{},
+		accounts:      accounts,
+		uuidGenerator: uuidGenerator,
 	}
 
 	if ctx.BlockHeader != nil {
@@ -330,20 +303,10 @@
 // Transaction Environment
 
 type transactionEnv struct {
-<<<<<<< HEAD
-	vm     *VirtualMachine
-	ctx    Context
-	ledger Ledger
-=======
 	vm       *VirtualMachine
+	ctx      Context
 	ledger   state.Ledger
 	accounts *state.Accounts
-	tx       *flow.TransactionBody
-
-	// txCtx is an execution context used to execute meta transactions
-	// within this transaction context.
-	txCtx Context
->>>>>>> 3059407e
 
 	tx          *flow.TransactionBody
 	authorizers []runtime.Address
@@ -351,30 +314,17 @@
 
 func newTransactionEnv(
 	vm *VirtualMachine,
-<<<<<<< HEAD
 	ctx Context,
-	ledger Ledger,
-=======
 	ledger state.Ledger,
 	accounts *state.Accounts,
->>>>>>> 3059407e
 	tx *flow.TransactionBody,
 ) *transactionEnv {
 	return &transactionEnv{
-<<<<<<< HEAD
-		vm:     vm,
-		ctx:    ctx,
-		ledger: ledger,
-		tx:     tx,
-=======
-		vm:                         vm,
-		ledger:                     ledger,
-		accounts:                   accounts,
-		tx:                         tx,
-		txCtx:                      txCtx,
-		restrictContractDeployment: restrictContractDeployment,
-		restrictAccountCreation:    restrictAccountCreation,
->>>>>>> 3059407e
+		vm:       vm,
+		ctx:      ctx,
+		ledger:   ledger,
+		accounts: accounts,
+		tx:       tx,
 	}
 }
 
@@ -410,11 +360,7 @@
 
 	var flowAddress flow.Address
 
-<<<<<<< HEAD
-	flowAddress, err = createAccount(e.ledger, e.ctx.Chain, nil)
-=======
 	flowAddress, err = e.accounts.Create(nil)
->>>>>>> 3059407e
 	if err != nil {
 		return address, err
 	}
