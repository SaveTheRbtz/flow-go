package fvm

import (
	"encoding/binary"
	"errors"
	"fmt"
	"math/rand"

	"github.com/onflow/cadence"
	jsoncdc "github.com/onflow/cadence/encoding/json"
	"github.com/onflow/cadence/runtime"
	"github.com/onflow/cadence/runtime/ast"
	"github.com/onflow/cadence/runtime/common"

	fvmEvent "github.com/onflow/flow-go/fvm/event"
	"github.com/onflow/flow-go/fvm/state"
	"github.com/onflow/flow-go/model/flow"
	"github.com/onflow/flow-go/storage"

	"github.com/onflow/flow-go-sdk/crypto"
)

var _ runtime.Interface = &hostEnv{}
var _ runtime.HighLevelStorage = &hostEnv{}

type hostEnv struct {
	ctx              Context
	st               *state.State
	vm               *VirtualMachine
	accounts         *state.Accounts
	addressGenerator flow.AddressGenerator
	uuidGenerator    *UUIDGenerator
	runtime.Metrics
	events             []flow.Event
	serviceEvents      []flow.Event
	totalEventByteSize uint64
	logs               []string
	totalGasUsed       uint64
	transactionEnv     *transactionEnv
	rng                *rand.Rand
}

func (e *hostEnv) Hash(data []byte, hashAlgorithm string) ([]byte, error) {

	hasher, err := crypto.NewHasher(crypto.StringToHashAlgorithm(hashAlgorithm))
	if err != nil {
		panic(fmt.Errorf("cannot create hasher: %w", err))
	}
	return hasher.ComputeHash(data), nil
}

func newEnvironment(ctx Context, vm *VirtualMachine, st *state.State) (*hostEnv, error) {
	accounts := state.NewAccounts(st)
	generator, err := state.NewStateBoundAddressGenerator(st, ctx.Chain)
	if err != nil {
		return nil, err
	}

	uuids := state.NewUUIDs(st)
	uuidGenerator := NewUUIDGenerator(uuids)

	env := &hostEnv{
		ctx:                ctx,
		st:                 st,
		vm:                 vm,
		Metrics:            &noopMetricsCollector{},
		accounts:           accounts,
		addressGenerator:   generator,
		uuidGenerator:      uuidGenerator,
		totalEventByteSize: uint64(0),
	}

	if ctx.BlockHeader != nil {
		env.seedRNG(ctx.BlockHeader)
	}

	if ctx.Metrics != nil {
		env.Metrics = &metricsCollector{ctx.Metrics}
	}

	return env, nil
}

func (e *hostEnv) seedRNG(header *flow.Header) {
	// Seed the random number generator with entropy created from the block header ID. The random number generator will
	// be used by the UnsafeRandom function.
	id := header.ID()
	source := rand.NewSource(int64(binary.BigEndian.Uint64(id[:])))
	e.rng = rand.New(source)
}

func (e *hostEnv) setTransaction(tx *flow.TransactionBody, txIndex uint32) {
	e.transactionEnv = newTransactionEnv(
		e.vm,
		e.ctx,
		e.st,
		e.accounts,
		e.addressGenerator,
		tx,
		txIndex,
	)
}

func (e *hostEnv) getEvents() []flow.Event {
	return e.events
}

func (e *hostEnv) getServiceEvents() []flow.Event {
	return e.serviceEvents
}

func (e *hostEnv) getLogs() []string {
	return e.logs
}

func (e *hostEnv) GetValue(owner, key []byte) ([]byte, error) {
	v, _ := e.accounts.GetValue(
		flow.BytesToAddress(owner),
		string(key),
	)
	return v, nil
}

func (e *hostEnv) SetValue(owner, key, value []byte) error {
	return e.accounts.SetValue(
		flow.BytesToAddress(owner),
		string(key),
		value,
	)
}

func (e *hostEnv) ValueExists(owner, key []byte) (exists bool, err error) {
	v, err := e.GetValue(owner, key)
	if err != nil {
		return false, err
	}

	return len(v) > 0, nil
}

func (e *hostEnv) GetStorageUsed(address common.Address) (value uint64, err error) {
	return e.accounts.GetStorageUsed(flow.BytesToAddress(address.Bytes()))
}

func (e *hostEnv) GetStorageCapacity(address common.Address) (value uint64, err error) {
	script := getStorageCapacityScript(flow.BytesToAddress(address.Bytes()), e.ctx.Chain.ServiceAddress())

	err = e.vm.Run(
		e.ctx,
		script,
		e.st,
	)
	if err != nil {
		return 0, err
	}

	var capacity uint64
	// TODO: Figure out how to handle this error. Currently if a runtime error occurs, storage capacity will be 0.
	// 1. An error will occur if user has removed their FlowToken.Vault -- should this be allowed?
	// 2. There will also be an error in case the accounts balance times megabytesPerFlow constant overflows,
	//		which shouldn't happen unless the the price of storage is reduced at least 100 fold
	// 3. Any other error indicates a bug in our implementation. How can we reliably check the Cadence error?
	if script.Err == nil {
		// Return type is actually a UFix64 with the unit of megabytes so some conversion is necessary
		// divide the unsigned int by (1e8 (the scale of Fix64) / 1e6 (for mega)) to get bytes (rounded down)
		capacity = script.Value.ToGoValue().(uint64) / 100
	}

	return capacity, nil
}

func (e *hostEnv) GetAccountBalance(address common.Address) (value uint64, err error) {
	script := getFlowTokenBalanceScript(flow.BytesToAddress(address.Bytes()), e.ctx.Chain.ServiceAddress())

	err = e.vm.Run(
		e.ctx,
		script,
		e.st,
	)
	if err != nil {
		return 0, err
	}

	var balance uint64
	// TODO: Figure out how to handle this error. Currently if a runtime error occurs, balance will be 0.
	// 1. An error will occur if user has removed their FlowToken.Vault -- should this be allowed?
	// 2. Any other error indicates a bug in our implementation. How can we reliably check the Cadence error?
	if script.Err == nil {
		balance = script.Value.ToGoValue().(uint64)
	}

	return balance, nil
}

func (e *hostEnv) ResolveLocation(
	identifiers []runtime.Identifier,
	location runtime.Location,
) ([]runtime.ResolvedLocation, error) {

	addressLocation, isAddress := location.(common.AddressLocation)

	// if the location is not an address location, e.g. an identifier location (`import Crypto`),
	// then return a single resolved location which declares all identifiers.

	if !isAddress {
		return []runtime.ResolvedLocation{
			{
				Location:    location,
				Identifiers: identifiers,
			},
		}, nil
	}

	// if the location is an address,
	// and no specific identifiers where requested in the import statement,
	// then fetch all identifiers at this address

	if len(identifiers) == 0 {
		address := flow.Address(addressLocation.Address)

		err := e.accounts.CheckAccountNotFrozen(address)
		if err != nil {
<<<<<<< HEAD
			return nil, err
=======
			return nil, fmt.Errorf("resolve location: %w", err)
>>>>>>> c5e7caee
		}

		contractNames, err := e.accounts.GetContractNames(address)
		if err != nil {
			panic(err)
		}

		// if there are no contractNames deployed,
		// then return no resolved locations

		if len(contractNames) == 0 {
			return nil, nil
		}

		identifiers = make([]ast.Identifier, len(contractNames))

		for i := range identifiers {
			identifiers[i] = runtime.Identifier{
				Identifier: contractNames[i],
			}
		}
	}

	// return one resolved location per identifier.
	// each resolved location is an address contract location

	resolvedLocations := make([]runtime.ResolvedLocation, len(identifiers))
	for i := range resolvedLocations {
		identifier := identifiers[i]
		resolvedLocations[i] = runtime.ResolvedLocation{
			Location: common.AddressLocation{
				Address: addressLocation.Address,
				Name:    identifier.Identifier,
			},
			Identifiers: []runtime.Identifier{identifier},
		}
	}

	return resolvedLocations, nil
}

func (e *hostEnv) GetCode(location runtime.Location) ([]byte, error) {
	contractLocation, ok := location.(common.AddressLocation)
	if !ok {
		return nil, fmt.Errorf("can only get code for an account contract (an AddressLocation)")
	}

	address := flow.BytesToAddress(contractLocation.Address.Bytes())

	err := e.accounts.CheckAccountNotFrozen(address)
	if err != nil {
<<<<<<< HEAD
		return nil, err
=======
		return nil, fmt.Errorf("get code: %w", err)
>>>>>>> c5e7caee
	}

	code, err := e.accounts.GetContract(contractLocation.Name, address)
	if err != nil {
		return nil, err
	}

	return code, nil
}

func (e *hostEnv) GetCachedProgram(location common.Location) (*ast.Program, error) {
	if e.ctx.ASTCache == nil {
		return nil, nil
	}

	program, err := e.ctx.ASTCache.GetProgram(location)
	if program != nil {
		// Program was found within cache, do an explicit ledger register touch
		// to ensure consistent reads during chunk verification.
		if addressLocation, ok := location.(common.AddressLocation); ok {
			e.accounts.TouchContract(addressLocation.Name, flow.BytesToAddress(addressLocation.Address.Bytes()))
		}
	}

	// TODO: improve error passing https://github.com/onflow/cadence/issues/202
	return program, err
}

func (e *hostEnv) CacheProgram(location common.Location, program *ast.Program) error {
	if e.ctx.ASTCache == nil {
		return nil
	}

	// TODO: improve error passing https://github.com/onflow/cadence/issues/202
	return e.ctx.ASTCache.SetProgram(location, program)
}

func (e *hostEnv) Log(message string) error {
	if e.ctx.CadenceLoggingEnabled {
		e.logs = append(e.logs, message)
	}
	return nil
}

func (e *hostEnv) EmitEvent(event cadence.Event) error {

	if e.transactionEnv == nil {
		return errors.New("emitting events is not supported")
	}

	payload, err := jsoncdc.Encode(event)
	if err != nil {
		return fmt.Errorf("failed to json encode a cadence event: %w", err)
	}

	e.totalEventByteSize += uint64(len(payload))

	// skip limit if payer is service account
	if e.transactionEnv.tx.Payer != e.ctx.Chain.ServiceAddress() {
		if e.totalEventByteSize > e.ctx.EventCollectionByteSizeLimit {
			return &EventLimitExceededError{
				TotalByteSize: e.totalEventByteSize,
				Limit:         e.ctx.EventCollectionByteSizeLimit,
			}
		}
	}

	flowEvent := flow.Event{
		Type:             flow.EventType(event.EventType.ID()),
		TransactionID:    e.transactionEnv.TxID(),
		TransactionIndex: e.transactionEnv.TxIndex(),
		EventIndex:       uint32(len(e.events)),
		Payload:          payload,
	}

	if fvmEvent.IsServiceEvent(event, e.ctx.Chain) {
		e.serviceEvents = append(e.serviceEvents, flowEvent)
	}

	e.events = append(e.events, flowEvent)
	return nil
}

func (e *hostEnv) GenerateUUID() (uint64, error) {
	// TODO add not supported
	uuid, err := e.uuidGenerator.GenerateUUID()
	return uuid, err
}

func (e *hostEnv) GetComputationLimit() uint64 {
	if e.transactionEnv != nil {
		return e.transactionEnv.GetComputationLimit()
	}

	return e.ctx.GasLimit
}

func (e *hostEnv) SetComputationUsed(used uint64) error {
	e.totalGasUsed = used
	return nil
}

func (e *hostEnv) SetAccountFrozen(address common.Address, frozen bool) error {

	flowAddress := flow.Address(address)

	if e.transactionEnv.isAuthorizerServiceAccount() {
		return fmt.Errorf("SetAccountFrozen can only be used in transactions authorized by service account")
	}

	err := e.accounts.SetAccountFrozen(flowAddress, frozen)
	if err != nil {
		return fmt.Errorf("cannot set account [%s] frozen [%t]: %w", flowAddress, frozen, err)
	}
	return nil
}

func (e *hostEnv) DecodeArgument(b []byte, t cadence.Type) (cadence.Value, error) {
	return jsoncdc.Decode(b)
}

func (e *hostEnv) Events() []flow.Event {
	return e.events
}

func (e *hostEnv) Logs() []string {
	return e.logs
}

func (e *hostEnv) VerifySignature(
	signature []byte,
	tag string,
	message []byte,
	rawPublicKey []byte,
	rawSigAlgo string,
	rawHashAlgo string,
) (bool, error) {
	valid, err := verifySignatureFromRuntime(
		e.ctx.SignatureVerifier,
		signature,
		tag,
		message,
		rawPublicKey,
		rawSigAlgo,
		rawHashAlgo,
	)

	if err != nil {
		return false, err
	}

	return valid, nil
}

func (e *hostEnv) HighLevelStorageEnabled() bool {
	return e.ctx.SetValueHandler != nil
}

func (e *hostEnv) SetCadenceValue(owner common.Address, key string, value cadence.Value) error {
	return e.ctx.SetValueHandler(flow.Address(owner), key, value)
}

// Block Environment Functions

// GetCurrentBlockHeight returns the current block height.
func (e *hostEnv) GetCurrentBlockHeight() (uint64, error) {
	if e.ctx.BlockHeader == nil {
		return 0, errors.New("getting the current block height is not supported")
	}
	return e.ctx.BlockHeader.Height, nil
}

// UnsafeRandom returns a random uint64, where the process of random number derivation is not cryptographically
// secure.
func (e *hostEnv) UnsafeRandom() (uint64, error) {
	if e.rng == nil {
		return 0, errors.New("unsafe random is not supported")
	}
	buf := make([]byte, 8)
	_, _ = e.rng.Read(buf) // Always succeeds, no need to check error
	return binary.LittleEndian.Uint64(buf), nil
}

func runtimeBlockFromHeader(header *flow.Header) runtime.Block {
	return runtime.Block{
		Height:    header.Height,
		View:      header.View,
		Hash:      runtime.BlockHash(header.ID()),
		Timestamp: header.Timestamp.UnixNano(),
	}
}

// GetBlockAtHeight returns the block at the given height.
func (e *hostEnv) GetBlockAtHeight(height uint64) (runtime.Block, bool, error) {
	if e.ctx.Blocks == nil {
		return runtime.Block{}, false, errors.New("getting block information is not supported")
	}

	if e.ctx.BlockHeader != nil && height == e.ctx.BlockHeader.Height {
		return runtimeBlockFromHeader(e.ctx.BlockHeader), true, nil
	}

	header, err := e.ctx.Blocks.ByHeightFrom(height, e.ctx.BlockHeader)
	// TODO: remove dependency on storage
	if errors.Is(err, storage.ErrNotFound) {
		return runtime.Block{}, false, nil
	} else if err != nil {
		// TODO: improve error passing https://github.com/onflow/cadence/issues/202
		return runtime.Block{}, false, fmt.Errorf("unexpected failure of GetBlockAtHeight, height %v: %w", height, err)
	}

	// TODO: improve error passing https://github.com/onflow/cadence/issues/202
	return runtimeBlockFromHeader(header), true, nil
}

// Transaction Environment Functions

func (e *hostEnv) CreateAccount(payer runtime.Address) (address runtime.Address, err error) {
	if e.transactionEnv == nil {
		return runtime.Address{}, errors.New("creating accounts is not supported")
	}

	// TODO: improve error passing https://github.com/onflow/cadence/issues/202
	return e.transactionEnv.CreateAccount(payer)
}

func (e *hostEnv) AddAccountKey(address runtime.Address, publicKey []byte) error {
	if e.transactionEnv == nil {
		return errors.New("adding account keys is not supported")
	}

	err := e.accounts.CheckAccountNotFrozen(flow.Address(address))
	if err != nil {
<<<<<<< HEAD
		return err
=======
		return fmt.Errorf("add count key: %w", err)
>>>>>>> c5e7caee
	}

	// TODO: improve error passing https://github.com/onflow/cadence/issues/202
	return e.transactionEnv.AddAccountKey(address, publicKey)
}

func (e *hostEnv) RemoveAccountKey(address runtime.Address, index int) (publicKey []byte, err error) {
	if e.transactionEnv == nil {
		return nil, errors.New("removing account keys is not supported")
	}

	err = e.accounts.CheckAccountNotFrozen(flow.Address(address))
	if err != nil {
<<<<<<< HEAD
		return nil, err
=======
		return nil, fmt.Errorf("remove account key: %w", err)
>>>>>>> c5e7caee
	}

	// TODO: improve error passing https://github.com/onflow/cadence/issues/202
	return e.transactionEnv.RemoveAccountKey(address, index)
}

func (e *hostEnv) UpdateAccountContractCode(address runtime.Address, name string, code []byte) (err error) {
	if e.transactionEnv == nil {
		return errors.New("updating account contract code is not supported")
	}

	err = e.accounts.CheckAccountNotFrozen(flow.Address(address))
	if err != nil {
<<<<<<< HEAD
		return err
=======
		return fmt.Errorf("update account contract code: %w", err)
>>>>>>> c5e7caee
	}

	// TODO: improve error passing https://github.com/onflow/cadence/issues/202
	return e.transactionEnv.UpdateAccountContractCode(address, name, code)
}

func (e *hostEnv) GetAccountContractCode(address runtime.Address, name string) (code []byte, err error) {
	return e.GetCode(common.AddressLocation{
		Address: address,
		Name:    name,
	})
}

func (e *hostEnv) RemoveAccountContractCode(address runtime.Address, name string) (err error) {
	if e.transactionEnv == nil {
		return errors.New("removing account contracts is not supported")
	}

	err = e.accounts.CheckAccountNotFrozen(flow.Address(address))
	if err != nil {
<<<<<<< HEAD
		return err
=======
		return fmt.Errorf("remove account contract code: %w", err)
>>>>>>> c5e7caee
	}

	// TODO: improve error passing https://github.com/onflow/cadence/issues/202
	return e.transactionEnv.RemoveAccountContractCode(address, name)
}

func (e *transactionEnv) UpdateAccountContractCode(address runtime.Address, name string, code []byte) (err error) {
	accountAddress := flow.Address(address)

	// must be signed by the service account
	if e.ctx.RestrictedDeploymentEnabled && !e.isAuthorizerServiceAccount() {
		// TODO: improve error passing https://github.com/onflow/cadence/issues/202
		return errors.New("code deployment requires authorization from the service account")
	}

	return e.accounts.SetContract(name, accountAddress, code)
}

func (e *transactionEnv) RemoveAccountContractCode(address runtime.Address, name string) (err error) {
	accountAddress := flow.Address(address)

	// must be signed by the service account
	if e.ctx.RestrictedDeploymentEnabled && !e.isAuthorizerServiceAccount() {
		// TODO: improve error passing https://github.com/onflow/cadence/issues/202
		return errors.New("code deployment requires authorization from the service account")
	}

	return e.accounts.DeleteContract(name, accountAddress)
}

func (e *hostEnv) GetSigningAccounts() ([]runtime.Address, error) {
	if e.transactionEnv == nil {
		return nil, errors.New("getting signer accounts is not supported")
	}

	return e.transactionEnv.GetSigningAccounts(), nil
}

// Transaction Environment

type transactionEnv struct {
	vm               *VirtualMachine
	ctx              Context
	st               *state.State
	accounts         *state.Accounts
	addressGenerator flow.AddressGenerator

	tx      *flow.TransactionBody
	txIndex uint32
	txID    flow.Identifier

	authorizers []runtime.Address
}

func newTransactionEnv(
	vm *VirtualMachine,
	ctx Context,
	st *state.State,
	accounts *state.Accounts,
	addressGenerator flow.AddressGenerator,
	tx *flow.TransactionBody,
	txIndex uint32,

) *transactionEnv {
	return &transactionEnv{
		vm:               vm,
		ctx:              ctx,
		st:               st,
		accounts:         accounts,
		addressGenerator: addressGenerator,
		tx:               tx,
		txIndex:          txIndex,
		txID:             tx.ID(),
	}
}

func (e *transactionEnv) GetSigningAccounts() []runtime.Address {
	if e.authorizers == nil {
		e.authorizers = make([]runtime.Address, len(e.tx.Authorizers))

		for i, auth := range e.tx.Authorizers {
			e.authorizers[i] = runtime.Address(auth)
		}
	}

	return e.authorizers
}

func (e *transactionEnv) TxIndex() uint32 {
	return e.txIndex
}

func (e *transactionEnv) TxID() flow.Identifier {
	return e.txID
}

func (e *transactionEnv) GetComputationLimit() uint64 {
	return e.tx.GasLimit
}

func (e *transactionEnv) CreateAccount(payer runtime.Address) (address runtime.Address, err error) {
	flowAddress, err := e.addressGenerator.NextAddress()
	if err != nil {
		return address, err
	}

	err = e.accounts.Create(nil, flowAddress)
	if err != nil {
		// TODO: improve error passing https://github.com/onflow/cadence/issues/202
		return address, err
	}

	if e.ctx.ServiceAccountEnabled {
		err = e.vm.invokeMetaTransaction(
			e.ctx,
			initAccountTransaction(
				flow.Address(payer),
				flowAddress,
				e.ctx.Chain.ServiceAddress(),
				e.ctx.RestrictedAccountCreationEnabled),
			e.st,
		)
		if err != nil {
			// TODO: improve error passing https://github.com/onflow/cadence/issues/202
			return address, err
		}
	}

	return runtime.Address(flowAddress), nil
}

// AddAccountKey adds a public key to an existing account.
//
// This function returns an error if the specified account does not exist or
// if the key insertion fails.
func (e *transactionEnv) AddAccountKey(address runtime.Address, encodedPublicKey []byte) (err error) {
	accountAddress := flow.Address(address)

	var ok bool

	ok, err = e.accounts.Exists(accountAddress)
	if err != nil {
		// TODO: improve error passing https://github.com/onflow/cadence/issues/202
		return err
	}

	if !ok {
		// TODO: improve error passing https://github.com/onflow/cadence/issues/202
		return fmt.Errorf("account with address %s does not exist", address)
	}

	var publicKey flow.AccountPublicKey

	publicKey, err = flow.DecodeRuntimeAccountPublicKey(encodedPublicKey, 0)
	if err != nil {
		return fmt.Errorf("cannot decode runtime public account key: %w", err)
	}

	err = e.accounts.AppendPublicKey(accountAddress, publicKey)
	if err != nil {
		return fmt.Errorf("failed to add public key to account: %w", err)
	}

	return nil
}

// RemoveAccountKey revokes a public key by index from an existing account.
//
// This function returns an error if the specified account does not exist, the
// provided key is invalid, or if key revoking fails.
func (e *transactionEnv) RemoveAccountKey(address runtime.Address, keyIndex int) (encodedPublicKey []byte, err error) {
	accountAddress := flow.Address(address)

	var ok bool

	ok, err = e.accounts.Exists(accountAddress)
	if err != nil {
		// TODO: improve error passing https://github.com/onflow/cadence/issues/202
		return nil, err
	}

	if !ok {
		// TODO: improve error passing https://github.com/onflow/cadence/issues/202
		return nil, fmt.Errorf("account with address %s does not exist", address)
	}

	if keyIndex < 0 {
		return nil, fmt.Errorf("key index must be positve, received %d", keyIndex)
	}

	var publicKey flow.AccountPublicKey
	publicKey, err = e.accounts.GetPublicKey(accountAddress, uint64(keyIndex))
	if err != nil {
		return nil, err
	}

	// mark this key as revoked
	publicKey.Revoked = true

	encodedPublicKey, err = e.accounts.SetPublicKey(accountAddress, uint64(keyIndex), publicKey)
	if err != nil {
		// TODO: improve error passing https://github.com/onflow/cadence/issues/202 {
		return nil, fmt.Errorf("failed to revoke account key: %w", err)
	}

	return encodedPublicKey, nil
}

func (e *transactionEnv) isAuthorizerServiceAccount() bool {
	return e.isAuthorizer(runtime.Address(e.ctx.Chain.ServiceAddress()))
}

func (e *transactionEnv) isAuthorizer(address runtime.Address) bool {
	for _, accountAddress := range e.GetSigningAccounts() {
		if accountAddress == address {
			return true
		}
	}
	return false
}<|MERGE_RESOLUTION|>--- conflicted
+++ resolved
@@ -220,11 +220,7 @@
 
 		err := e.accounts.CheckAccountNotFrozen(address)
 		if err != nil {
-<<<<<<< HEAD
-			return nil, err
-=======
 			return nil, fmt.Errorf("resolve location: %w", err)
->>>>>>> c5e7caee
 		}
 
 		contractNames, err := e.accounts.GetContractNames(address)
@@ -276,11 +272,7 @@
 
 	err := e.accounts.CheckAccountNotFrozen(address)
 	if err != nil {
-<<<<<<< HEAD
-		return nil, err
-=======
 		return nil, fmt.Errorf("get code: %w", err)
->>>>>>> c5e7caee
 	}
 
 	code, err := e.accounts.GetContract(contractLocation.Name, address)
@@ -514,11 +506,7 @@
 
 	err := e.accounts.CheckAccountNotFrozen(flow.Address(address))
 	if err != nil {
-<<<<<<< HEAD
-		return err
-=======
 		return fmt.Errorf("add count key: %w", err)
->>>>>>> c5e7caee
 	}
 
 	// TODO: improve error passing https://github.com/onflow/cadence/issues/202
@@ -532,11 +520,7 @@
 
 	err = e.accounts.CheckAccountNotFrozen(flow.Address(address))
 	if err != nil {
-<<<<<<< HEAD
-		return nil, err
-=======
 		return nil, fmt.Errorf("remove account key: %w", err)
->>>>>>> c5e7caee
 	}
 
 	// TODO: improve error passing https://github.com/onflow/cadence/issues/202
@@ -550,11 +534,7 @@
 
 	err = e.accounts.CheckAccountNotFrozen(flow.Address(address))
 	if err != nil {
-<<<<<<< HEAD
-		return err
-=======
 		return fmt.Errorf("update account contract code: %w", err)
->>>>>>> c5e7caee
 	}
 
 	// TODO: improve error passing https://github.com/onflow/cadence/issues/202
@@ -575,11 +555,7 @@
 
 	err = e.accounts.CheckAccountNotFrozen(flow.Address(address))
 	if err != nil {
-<<<<<<< HEAD
-		return err
-=======
 		return fmt.Errorf("remove account contract code: %w", err)
->>>>>>> c5e7caee
 	}
 
 	// TODO: improve error passing https://github.com/onflow/cadence/issues/202
