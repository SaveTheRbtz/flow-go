package sema

import (
	"encoding/gob"
	"fmt"
	"math"
	"math/big"
	"strings"

	"github.com/raviqqe/hamt"

	"github.com/dapperlabs/flow-go/pkg/language/runtime/ast"
	"github.com/dapperlabs/flow-go/pkg/language/runtime/common"
	"github.com/dapperlabs/flow-go/pkg/language/runtime/errors"
)

type Type interface {
	isType()
	String() string
	Equal(other Type) bool
	IsResourceType() bool
}

// AnyType represents the top type
type AnyType struct{}

func (*AnyType) isType() {}

func (*AnyType) String() string {
	return "Any"
}

func (*AnyType) Equal(other Type) bool {
	_, ok := other.(*AnyType)
	return ok
}

func (*AnyType) IsResourceType() bool {
	return false
}

// NeverType represents the bottom type
type NeverType struct{}

func (*NeverType) isType() {}

func (*NeverType) String() string {
	return "Never"
}

func (*NeverType) Equal(other Type) bool {
	_, ok := other.(*NeverType)
	return ok
}

func (*NeverType) IsResourceType() bool {
	return false
}

// VoidType represents the void type
type VoidType struct{}

func (*VoidType) isType() {}

func (*VoidType) String() string {
	return "Void"
}

func (*VoidType) Equal(other Type) bool {
	_, ok := other.(*VoidType)
	return ok
}

func (*VoidType) IsResourceType() bool {
	return false
}

// InvalidType represents a type that is invalid.
// It is the result of type checking failing and
// can't be expressed in programs.
//
type InvalidType struct{}

func (*InvalidType) isType() {}

func (*InvalidType) String() string {
	return "<<invalid>>"
}

func (*InvalidType) Equal(other Type) bool {
	_, ok := other.(*InvalidType)
	return ok
}

func (*InvalidType) IsResourceType() bool {
	return false
}

func isInvalidType(ty Type) bool {
	_, ok := ty.(*InvalidType)
	return ok
}

// OptionalType represents the optional variant of another type
type OptionalType struct {
	Type Type
}

func (*OptionalType) isType() {}

func (t *OptionalType) String() string {
	if t.Type == nil {
		return "optional"
	}
	return fmt.Sprintf("%s?", t.Type.String())
}

func (t *OptionalType) Equal(other Type) bool {
	otherOptional, ok := other.(*OptionalType)
	if !ok {
		return false
	}
	return t.Type.Equal(otherOptional.Type)
}

func (t *OptionalType) IsResourceType() bool {
	return t.Type.IsResourceType()
}

// BoolType represents the boolean type
type BoolType struct{}

func (*BoolType) isType() {}

func (*BoolType) String() string {
	return "Bool"
}

func (*BoolType) Equal(other Type) bool {
	_, ok := other.(*BoolType)
	return ok
}

func (*BoolType) IsResourceType() bool {
	return false
}

// CharacterType represents the character type

type CharacterType struct{}

func (*CharacterType) isType() {}

func (*CharacterType) String() string {
	return "Character"
}

func (*CharacterType) Equal(other Type) bool {
	_, ok := other.(*CharacterType)
	return ok
}

func (*CharacterType) IsResourceType() bool {
	return false
}

// StringType represents the string type
type StringType struct{}

func (*StringType) isType() {}

func (*StringType) String() string {
	return "String"
}

func (*StringType) Equal(other Type) bool {
	_, ok := other.(*StringType)
	return ok
}

<<<<<<< HEAD
func (t *StringType) GetMember(field string) *Member {
	switch field {
	case "length":
		return NewMemberForType(t, "length", Member{
			Type:          &IntType{},
			VariableKind:  ast.VariableKindConstant,
			IsInitialized: true,
		})
	case "concat":
		return NewMemberForType(t, "concat", Member{
			Type: &FunctionType{
				ParameterTypes: []Type{
					&StringType{},
				},
				ReturnType: &StringType{},
=======
func (*StringType) IsResourceType() bool {
	return false
}

var stringMembers = map[string]*Member{
	"length": {
		Type:          &IntType{},
		VariableKind:  ast.VariableKindConstant,
		IsInitialized: true,
	},
	"concat": {
		Type: &FunctionType{
			ParameterTypes: []Type{
				&StringType{},
>>>>>>> 5af1407f
			},
		})
	case "slice":
		return NewMemberForType(t, "slice", Member{
			Type: &FunctionType{
				ParameterTypes: []Type{
					&IntType{},
					&IntType{},
				},
				ReturnType: &StringType{},
			},
			ArgumentLabels: []string{"from", "upTo"},
		})
	default:
		return nil
	}
}

// Ranged

type Ranged interface {
	Min() *big.Int
	Max() *big.Int
}

// IntegerType represents the super-type of all integer types
type IntegerType struct{}

func (*IntegerType) isType() {}

func (*IntegerType) String() string {
	return "integer"
}

func (*IntegerType) Equal(other Type) bool {
	_, ok := other.(*IntegerType)
	return ok
}

func (*IntegerType) IsResourceType() bool {
	return false
}

func (*IntegerType) Min() *big.Int {
	return nil
}

func (*IntegerType) Max() *big.Int {
	return nil
}

// IntType represents the arbitrary-precision integer type `Int`
type IntType struct{}

func (*IntType) isType() {}

func (*IntType) String() string {
	return "Int"
}

func (*IntType) Equal(other Type) bool {
	_, ok := other.(*IntType)
	return ok
}

func (*IntType) IsResourceType() bool {
	return false
}

func (*IntType) Min() *big.Int {
	return nil
}

func (*IntType) Max() *big.Int {
	return nil
}

// Int8Type represents the 8-bit signed integer type `Int8`

type Int8Type struct{}

func (*Int8Type) isType() {}

func (*Int8Type) String() string {
	return "Int8"
}

func (*Int8Type) Equal(other Type) bool {
	_, ok := other.(*Int8Type)
	return ok
}

func (*Int8Type) IsResourceType() bool {
	return false
}

var Int8TypeMin = big.NewInt(0).SetInt64(math.MinInt8)
var Int8TypeMax = big.NewInt(0).SetInt64(math.MaxInt8)

func (*Int8Type) Min() *big.Int {
	return Int8TypeMin
}

func (*Int8Type) Max() *big.Int {
	return Int8TypeMax
}

// Int16Type represents the 16-bit signed integer type `Int16`
type Int16Type struct{}

func (*Int16Type) isType() {}

func (*Int16Type) String() string {
	return "Int16"
}

func (*Int16Type) Equal(other Type) bool {
	_, ok := other.(*Int16Type)
	return ok
}

func (*Int16Type) IsResourceType() bool {
	return false
}

var Int16TypeMin = big.NewInt(0).SetInt64(math.MinInt16)
var Int16TypeMax = big.NewInt(0).SetInt64(math.MaxInt16)

func (*Int16Type) Min() *big.Int {
	return Int16TypeMin
}

func (*Int16Type) Max() *big.Int {
	return Int16TypeMax
}

// Int32Type represents the 32-bit signed integer type `Int32`
type Int32Type struct{}

func (*Int32Type) isType() {}

func (*Int32Type) String() string {
	return "Int32"
}

func (*Int32Type) Equal(other Type) bool {
	_, ok := other.(*Int32Type)
	return ok
}

func (*Int32Type) IsResourceType() bool {
	return false
}

var Int32TypeMin = big.NewInt(0).SetInt64(math.MinInt32)
var Int32TypeMax = big.NewInt(0).SetInt64(math.MaxInt32)

func (*Int32Type) Min() *big.Int {
	return Int32TypeMin
}

func (*Int32Type) Max() *big.Int {
	return Int32TypeMax
}

// Int64Type represents the 64-bit signed integer type `Int64`
type Int64Type struct{}

func (*Int64Type) isType() {}

func (*Int64Type) String() string {
	return "Int64"
}

func (*Int64Type) Equal(other Type) bool {
	_, ok := other.(*Int64Type)
	return ok
}

func (*Int64Type) IsResourceType() bool {
	return false
}

var Int64TypeMin = big.NewInt(0).SetInt64(math.MinInt64)
var Int64TypeMax = big.NewInt(0).SetInt64(math.MaxInt64)

func (*Int64Type) Min() *big.Int {
	return Int64TypeMin
}

func (*Int64Type) Max() *big.Int {
	return Int64TypeMax
}

// UInt8Type represents the 8-bit unsigned integer type `UInt8`
type UInt8Type struct{}

func (*UInt8Type) isType() {}

func (*UInt8Type) String() string {
	return "UInt8"
}

func (*UInt8Type) Equal(other Type) bool {
	_, ok := other.(*UInt8Type)
	return ok
}

func (*UInt8Type) IsResourceType() bool {
	return false
}

var UInt8TypeMin = big.NewInt(0)
var UInt8TypeMax = big.NewInt(0).SetUint64(math.MaxUint8)

func (*UInt8Type) Min() *big.Int {
	return UInt8TypeMin
}

func (*UInt8Type) Max() *big.Int {
	return UInt8TypeMax
}

// UInt16Type represents the 16-bit unsigned integer type `UInt16`
type UInt16Type struct{}

func (*UInt16Type) isType() {}

func (*UInt16Type) String() string {
	return "UInt16"
}

func (*UInt16Type) Equal(other Type) bool {
	_, ok := other.(*UInt16Type)
	return ok
}

func (*UInt16Type) IsResourceType() bool {
	return false
}

var UInt16TypeMin = big.NewInt(0)
var UInt16TypeMax = big.NewInt(0).SetUint64(math.MaxUint16)

func (*UInt16Type) Min() *big.Int {
	return UInt16TypeMin
}

func (*UInt16Type) Max() *big.Int {
	return UInt16TypeMax
}

// UInt32Type represents the 32-bit unsigned integer type `UInt32`
type UInt32Type struct{}

func (*UInt32Type) isType() {}

func (*UInt32Type) String() string {
	return "UInt32"
}

func (*UInt32Type) Equal(other Type) bool {
	_, ok := other.(*UInt32Type)
	return ok
}

func (*UInt32Type) IsResourceType() bool {
	return false
}

var UInt32TypeMin = big.NewInt(0)
var UInt32TypeMax = big.NewInt(0).SetUint64(math.MaxUint32)

func (*UInt32Type) Min() *big.Int {
	return UInt32TypeMin
}

func (*UInt32Type) Max() *big.Int {
	return UInt32TypeMax
}

// UInt64Type represents the 64-bit unsigned integer type `UInt64`
type UInt64Type struct{}

func (*UInt64Type) isType() {}

func (*UInt64Type) String() string {
	return "UInt64"
}

func (*UInt64Type) Equal(other Type) bool {
	_, ok := other.(*UInt64Type)
	return ok
}

func (*UInt64Type) IsResourceType() bool {
	return false
}

var UInt64TypeMin = big.NewInt(0)
var UInt64TypeMax = big.NewInt(0).SetUint64(math.MaxUint64)

func (*UInt64Type) Min() *big.Int {
	return UInt64TypeMin
}

func (*UInt64Type) Max() *big.Int {
	return UInt64TypeMax
}

// ArrayType

type ArrayType interface {
	Type
	isArrayType()
	elementType() Type
}

func getArrayMember(ty ArrayType, field string) *Member {
	switch field {
	case "append":
		return NewMemberForType(ty, "append", Member{
			VariableKind: ast.VariableKindConstant,
			Type: &FunctionType{
				ParameterTypes: []Type{
					ty.elementType(),
				},
				ReturnType: &VoidType{},
			},
			IsInitialized: true,
		})
	case "concat":
		return NewMemberForType(ty, "concat", Member{
			VariableKind: ast.VariableKindConstant,
			Type: &FunctionType{
				ParameterTypes: []Type{ty},
				ReturnType:     ty,
			},
			IsInitialized: true,
		})
	case "insert":
		return NewMemberForType(ty, "insert", Member{
			VariableKind: ast.VariableKindConstant,
			Type: &FunctionType{
				ParameterTypes: []Type{
					&IntegerType{},
					ty.elementType(),
				},
				ReturnType: &VoidType{},
			},
			IsInitialized:  true,
			ArgumentLabels: []string{"at", ArgumentLabelNotRequired},
		})
	case "remove":
		return NewMemberForType(ty, "remove", Member{
			VariableKind: ast.VariableKindConstant,
			Type: &FunctionType{
				ParameterTypes: []Type{&IntegerType{}},
				ReturnType:     ty.elementType(),
			},
			IsInitialized:  true,
			ArgumentLabels: []string{"at"},
		})
	case "removeFirst":
		return NewMemberForType(ty, "removeFirst", Member{
			VariableKind: ast.VariableKindConstant,
			Type: &FunctionType{
				ParameterTypes: []Type{},
				ReturnType:     ty.elementType(),
			},
			IsInitialized: true,
		})
	case "removeLast":
		return NewMemberForType(ty, "removeLast", Member{
			VariableKind: ast.VariableKindConstant,
			Type: &FunctionType{
				ParameterTypes: []Type{},
				ReturnType:     ty.elementType(),
			},
			IsInitialized: true,
		})
	case "contains":
		return NewMemberForType(ty, "contains", Member{
			VariableKind: ast.VariableKindConstant,
			Type: &FunctionType{
				ParameterTypes: []Type{ty.elementType()},
				ReturnType:     &BoolType{},
			},
			IsInitialized: true,
		})
	case "length":
		return NewMemberForType(ty, "length", Member{
			Type:          &IntType{},
			VariableKind:  ast.VariableKindConstant,
			IsInitialized: true,
		})
	default:
		return nil
	}
}

// VariableSizedType is a variable sized array type
type VariableSizedType struct {
	Type
}

func (*VariableSizedType) isType()      {}
func (*VariableSizedType) isArrayType() {}

func (t *VariableSizedType) elementType() Type {
	return t.Type
}

func (t *VariableSizedType) String() string {
	return ArrayTypeToString(t)
}

func (t *VariableSizedType) Equal(other Type) bool {
	otherArray, ok := other.(*VariableSizedType)
	if !ok {
		return false
	}

	return t.Type.Equal(otherArray.Type)
}

<<<<<<< HEAD
func (t *VariableSizedType) GetMember(identifier string) *Member {
	return getArrayMember(t, identifier)
=======
func (t *VariableSizedType) IsResourceType() bool {
	return t.Type.IsResourceType()
>>>>>>> 5af1407f
}

// ConstantSizedType is a constant sized array type
type ConstantSizedType struct {
	Type
	Size int
}

func (*ConstantSizedType) isType()      {}
func (*ConstantSizedType) isArrayType() {}

func (t *ConstantSizedType) elementType() Type {
	return t.Type
}

func (t *ConstantSizedType) String() string {
	return ArrayTypeToString(t)
}

func (t *ConstantSizedType) Equal(other Type) bool {
	otherArray, ok := other.(*ConstantSizedType)
	if !ok {
		return false
	}

	return t.Type.Equal(otherArray.Type) &&
		t.Size == otherArray.Size
}

<<<<<<< HEAD
func (t *ConstantSizedType) GetMember(identifier string) *Member {
	return getArrayMember(t, identifier)
=======
func (t *ConstantSizedType) IsResourceType() bool {
	return t.Type.IsResourceType()
>>>>>>> 5af1407f
}

// ArrayTypeToString

func ArrayTypeToString(arrayType ArrayType) string {
	var arraySuffixes strings.Builder
	var currentType Type = arrayType
	currentTypeIsArrayType := true
	for currentTypeIsArrayType {
		switch arrayType := currentType.(type) {
		case *ConstantSizedType:
			_, err := fmt.Fprintf(&arraySuffixes, "[%d]", arrayType.Size)
			if err != nil {
				panic(&errors.UnreachableError{})
			}
			currentType = arrayType.Type
		case *VariableSizedType:
			arraySuffixes.WriteString("[]")
			currentType = arrayType.Type
		default:
			currentTypeIsArrayType = false
		}
	}

	baseType := currentType.String()
	return baseType + arraySuffixes.String()
}

// FunctionType

type FunctionType struct {
	ParameterTypes        []Type
	ReturnType            Type
	Apply                 func([]Type) Type
	RequiredArgumentCount *int
}

func (*FunctionType) isType() {}

func (t *FunctionType) String() string {
	var parameters strings.Builder
	for i, parameter := range t.ParameterTypes {
		if i > 0 {
			parameters.WriteString(", ")
		}
		parameters.WriteString(parameter.String())
	}

	return fmt.Sprintf("((%s): %s)", parameters.String(), t.ReturnType.String())
}

func (t *FunctionType) Equal(other Type) bool {
	otherFunction, ok := other.(*FunctionType)
	if !ok {
		return false
	}

	if len(t.ParameterTypes) != len(otherFunction.ParameterTypes) {
		return false
	}

	for i, parameterType := range t.ParameterTypes {
		otherParameterType := otherFunction.ParameterTypes[i]
		if !parameterType.Equal(otherParameterType) {
			return false
		}
	}

	return t.ReturnType.Equal(otherFunction.ReturnType)
}

func (*FunctionType) IsResourceType() bool {
	return false
}

// BaseTypes

var baseTypes hamt.Map

func init() {

	typeNames := map[string]Type{
		"": &VoidType{},
	}

	types := []Type{
		&VoidType{},
		&AnyType{},
		&NeverType{},
		&BoolType{},
		&CharacterType{},
		&IntType{},
		&StringType{},
		&Int8Type{},
		&Int16Type{},
		&Int32Type{},
		&Int64Type{},
		&UInt8Type{},
		&UInt16Type{},
		&UInt32Type{},
		&UInt64Type{},
	}

	for _, ty := range types {
		typeName := ty.String()

		// check type is not accidentally redeclared
		if _, ok := typeNames[typeName]; ok {
			panic(&errors.UnreachableError{})
		}

		typeNames[typeName] = ty
	}

	for name, baseType := range typeNames {
		key := common.StringKey(name)
		baseTypes = baseTypes.Insert(key, baseType)
	}
}

// CompositeType

type CompositeType struct {
	Kind         common.CompositeKind
	Identifier   string
	Conformances []*InterfaceType
	Members      map[string]*Member
	// TODO: add support for overloaded initializers
	ConstructorParameterTypes []Type
}

func (*CompositeType) isType() {}

func (t *CompositeType) String() string {
	return t.Identifier
}

func (t *CompositeType) Equal(other Type) bool {
	otherStructure, ok := other.(*CompositeType)
	if !ok {
		return false
	}

	return otherStructure.Kind == t.Kind &&
		otherStructure.Identifier == t.Identifier
}

<<<<<<< HEAD
func (t *CompositeType) GetMember(identifier string) *Member {
	return t.Members[identifier]
=======
func (t *CompositeType) IsResourceType() bool {
	return t.Kind == common.CompositeKindResource
>>>>>>> 5af1407f
}

// Member

type Member struct {
	Type           Type
	VariableKind   ast.VariableKind
	IsInitialized  bool
	ArgumentLabels []string
}

// NewMemberForType initializes a new member type and panics if the member declaration is invalid.
func NewMemberForType(ty Type, identifier string, member Member) *Member {
	if functionType, ok := member.Type.(*FunctionType); ok {
		if member.ArgumentLabels != nil && len(member.ArgumentLabels) != len(functionType.ParameterTypes) {
			panic(fmt.Sprintf(
				"member %s.%s has incorrect argument label count",
				ty.String(),
				identifier,
			))
		}
	} else {
		if member.ArgumentLabels != nil {
			panic(fmt.Sprintf(
				"non-function member %s.%s should not declare argument labels",
				ty.String(),
				identifier,
			))
		}
	}

	return &member
}

type HasMembers interface {
	GetMember(string) *Member
}

// InterfaceType

type InterfaceType struct {
	CompositeKind             common.CompositeKind
	Identifier                string
	Members                   map[string]*Member
	InitializerParameterTypes []Type
}

func (*InterfaceType) isType() {}

func (t *InterfaceType) String() string {
	return t.Identifier
}

func (t *InterfaceType) Equal(other Type) bool {
	otherInterface, ok := other.(*InterfaceType)
	if !ok {
		return false
	}

	return otherInterface.CompositeKind == t.CompositeKind &&
		otherInterface.Identifier == t.Identifier
}

<<<<<<< HEAD
func (t *InterfaceType) GetMember(identifier string) *Member {
	return t.Members[identifier]
=======
func (t *InterfaceType) IsResourceType() bool {
	return t.CompositeKind == common.CompositeKindResource
>>>>>>> 5af1407f
}

// InterfaceMetaType

type InterfaceMetaType struct {
	InterfaceType *InterfaceType
}

func (*InterfaceMetaType) isType() {}

func (t *InterfaceMetaType) String() string {
	return fmt.Sprintf("%s.Type", t.InterfaceType.Identifier)
}

func (t *InterfaceMetaType) Equal(other Type) bool {
	otherInterface, ok := other.(*InterfaceMetaType)
	if !ok {
		return false
	}

	return otherInterface.InterfaceType.Equal(t.InterfaceType)
}

func (*InterfaceMetaType) IsResourceType() bool {
	return false
}

// DictionaryType

type DictionaryType struct {
	KeyType   Type
	ValueType Type
}

func (*DictionaryType) isType() {}

func (t *DictionaryType) String() string {
	return fmt.Sprintf("%s[%s]", t.ValueType, t.KeyType)
}

func (t *DictionaryType) Equal(other Type) bool {
	otherDictionary, ok := other.(*DictionaryType)
	if !ok {
		return false
	}

	return otherDictionary.KeyType.Equal(t.KeyType) &&
		otherDictionary.ValueType.Equal(t.ValueType)
}

<<<<<<< HEAD
func (t *DictionaryType) GetMember(identifer string) *Member {
	switch identifer {
	case "length":
		return NewMemberForType(t, "length", Member{
			Type:          &IntType{},
			VariableKind:  ast.VariableKindConstant,
			IsInitialized: true,
		})
=======
func (t *DictionaryType) IsResourceType() bool {
	return t.KeyType.IsResourceType() ||
		t.ValueType.IsResourceType()
}

var dictionaryMembers = map[string]*Member{
	"length": {
		Type:          &IntType{},
		VariableKind:  ast.VariableKindConstant,
		IsInitialized: true,
	},
}

func getDictionaryMember(ty *DictionaryType, field string) *Member {
	switch field {
>>>>>>> 5af1407f
	case "remove":
		return NewMemberForType(t, "remove", Member{
			VariableKind: ast.VariableKindConstant,
			Type: &FunctionType{
				ParameterTypes: []Type{
					t.KeyType,
				},
				ReturnType: &OptionalType{
					Type: t.ValueType,
				},
			},
			IsInitialized:  true,
			ArgumentLabels: []string{"key"},
		})
	default:
		return nil
	}
}

func init() {
	gob.Register(&AnyType{})
	gob.Register(&NeverType{})
	gob.Register(&VoidType{})
	gob.Register(&InvalidType{})
	gob.Register(&OptionalType{})
	gob.Register(&BoolType{})
	gob.Register(&StringType{})
	gob.Register(&IntegerType{})
	gob.Register(&IntType{})
	gob.Register(&Int8Type{})
	gob.Register(&Int16Type{})
	gob.Register(&Int32Type{})
	gob.Register(&Int64Type{})
	gob.Register(&UInt8Type{})
	gob.Register(&UInt16Type{})
	gob.Register(&UInt32Type{})
	gob.Register(&UInt64Type{})
	gob.Register(&DictionaryType{})
	gob.Register(&VariableSizedType{})
	gob.Register(&ConstantSizedType{})
	gob.Register(&FunctionType{})
	gob.Register(&CompositeType{})
	gob.Register(&InterfaceType{})
	gob.Register(&InterfaceMetaType{})
	gob.Register(&DictionaryType{})
}<|MERGE_RESOLUTION|>--- conflicted
+++ resolved
@@ -178,7 +178,10 @@
 	return ok
 }
 
-<<<<<<< HEAD
+func (*StringType) IsResourceType() bool {
+	return false
+}
+
 func (t *StringType) GetMember(field string) *Member {
 	switch field {
 	case "length":
@@ -194,22 +197,6 @@
 					&StringType{},
 				},
 				ReturnType: &StringType{},
-=======
-func (*StringType) IsResourceType() bool {
-	return false
-}
-
-var stringMembers = map[string]*Member{
-	"length": {
-		Type:          &IntType{},
-		VariableKind:  ast.VariableKindConstant,
-		IsInitialized: true,
-	},
-	"concat": {
-		Type: &FunctionType{
-			ParameterTypes: []Type{
-				&StringType{},
->>>>>>> 5af1407f
 			},
 		})
 	case "slice":
@@ -636,13 +623,12 @@
 	return t.Type.Equal(otherArray.Type)
 }
 
-<<<<<<< HEAD
 func (t *VariableSizedType) GetMember(identifier string) *Member {
 	return getArrayMember(t, identifier)
-=======
+}
+ 
 func (t *VariableSizedType) IsResourceType() bool {
 	return t.Type.IsResourceType()
->>>>>>> 5af1407f
 }
 
 // ConstantSizedType is a constant sized array type
@@ -672,13 +658,12 @@
 		t.Size == otherArray.Size
 }
 
-<<<<<<< HEAD
 func (t *ConstantSizedType) GetMember(identifier string) *Member {
 	return getArrayMember(t, identifier)
-=======
+}
+
 func (t *ConstantSizedType) IsResourceType() bool {
 	return t.Type.IsResourceType()
->>>>>>> 5af1407f
 }
 
 // ArrayTypeToString
@@ -826,13 +811,12 @@
 		otherStructure.Identifier == t.Identifier
 }
 
-<<<<<<< HEAD
 func (t *CompositeType) GetMember(identifier string) *Member {
 	return t.Members[identifier]
-=======
+}
+
 func (t *CompositeType) IsResourceType() bool {
 	return t.Kind == common.CompositeKindResource
->>>>>>> 5af1407f
 }
 
 // Member
@@ -896,13 +880,12 @@
 		otherInterface.Identifier == t.Identifier
 }
 
-<<<<<<< HEAD
 func (t *InterfaceType) GetMember(identifier string) *Member {
 	return t.Members[identifier]
-=======
+}
+
 func (t *InterfaceType) IsResourceType() bool {
 	return t.CompositeKind == common.CompositeKindResource
->>>>>>> 5af1407f
 }
 
 // InterfaceMetaType
@@ -953,7 +936,11 @@
 		otherDictionary.ValueType.Equal(t.ValueType)
 }
 
-<<<<<<< HEAD
+func (t *DictionaryType) IsResourceType() bool {
+	return t.KeyType.IsResourceType() ||
+		t.ValueType.IsResourceType()
+}
+
 func (t *DictionaryType) GetMember(identifer string) *Member {
 	switch identifer {
 	case "length":
@@ -962,23 +949,6 @@
 			VariableKind:  ast.VariableKindConstant,
 			IsInitialized: true,
 		})
-=======
-func (t *DictionaryType) IsResourceType() bool {
-	return t.KeyType.IsResourceType() ||
-		t.ValueType.IsResourceType()
-}
-
-var dictionaryMembers = map[string]*Member{
-	"length": {
-		Type:          &IntType{},
-		VariableKind:  ast.VariableKindConstant,
-		IsInitialized: true,
-	},
-}
-
-func getDictionaryMember(ty *DictionaryType, field string) *Member {
-	switch field {
->>>>>>> 5af1407f
 	case "remove":
 		return NewMemberForType(t, "remove", Member{
 			VariableKind: ast.VariableKindConstant,
