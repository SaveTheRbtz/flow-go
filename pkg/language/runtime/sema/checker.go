package sema

import (
	"github.com/dapperlabs/flow-go/pkg/language/runtime/activations"
	"github.com/dapperlabs/flow-go/pkg/language/runtime/ast"
	"github.com/dapperlabs/flow-go/pkg/language/runtime/common"
	"github.com/dapperlabs/flow-go/pkg/language/runtime/errors"
	"github.com/raviqqe/hamt"
)

const ArgumentLabelNotRequired = "_"
const InitializerIdentifier = "init"
const SelfIdentifier = "self"
const BeforeIdentifier = "before"
const ResultIdentifier = "result"

type functionContext struct {
	returnType Type
	loops      int
}

var beforeType = &FunctionType{
	ParameterTypes: []Type{&AnyType{}},
	ReturnType:     &AnyType{},
	Apply: func(types []Type) Type {
		return types[0]
	},
}

// Checker

type Checker struct {
	Program           *ast.Program
	PredeclaredValues map[string]ValueDeclaration
	PredeclaredTypes  map[string]TypeDeclaration
	ImportCheckers    map[ast.ImportLocation]*Checker
	errors            []error
	valueActivations  *activations.Activations
	typeActivations   *activations.Activations
	functionContexts  []*functionContext
	GlobalValues      map[string]*Variable
	GlobalTypes       map[string]Type
	inCondition       bool
	Occurrences       *Occurrences
	variableOrigins   map[*Variable]*Origin
	memberOrigins     map[Type]map[string]*Origin
	exitDetector      *ExitDetector
	seenImports       map[ast.ImportLocation]bool
	isChecked         bool
	// TODO: refactor into fields on AST?
	FunctionDeclarationFunctionTypes   map[*ast.FunctionDeclaration]*FunctionType
	VariableDeclarationValueTypes      map[*ast.VariableDeclaration]Type
	VariableDeclarationTargetTypes     map[*ast.VariableDeclaration]Type
	AssignmentStatementValueTypes      map[*ast.AssignmentStatement]Type
	AssignmentStatementTargetTypes     map[*ast.AssignmentStatement]Type
	CompositeDeclarationTypes          map[*ast.CompositeDeclaration]*CompositeType
	InitializerFunctionTypes           map[*ast.InitializerDeclaration]*FunctionType
	FunctionExpressionFunctionType     map[*ast.FunctionExpression]*FunctionType
	InvocationExpressionArgumentTypes  map[*ast.InvocationExpression][]Type
	InvocationExpressionParameterTypes map[*ast.InvocationExpression][]Type
	InterfaceDeclarationTypes          map[*ast.InterfaceDeclaration]*InterfaceType
	FailableDowncastingTypes           map[*ast.FailableDowncastExpression]Type
	ReturnStatementValueTypes          map[*ast.ReturnStatement]Type
	ReturnStatementReturnTypes         map[*ast.ReturnStatement]Type
	BinaryExpressionResultTypes        map[*ast.BinaryExpression]Type
	BinaryExpressionRightTypes         map[*ast.BinaryExpression]Type
	MemberExpressionMembers            map[*ast.MemberExpression]*Member
}

func NewChecker(
	program *ast.Program,
	predeclaredValues map[string]ValueDeclaration,
	predeclaredTypes map[string]TypeDeclaration,
) (*Checker, error) {
	typeActivations := &activations.Activations{}
	typeActivations.Push(baseTypes)

	valueActivations := &activations.Activations{}
	valueActivations.Push(hamt.NewMap())

	checker := &Checker{
		Program:                            program,
		PredeclaredValues:                  predeclaredValues,
		PredeclaredTypes:                   predeclaredTypes,
		ImportCheckers:                     map[ast.ImportLocation]*Checker{},
		valueActivations:                   valueActivations,
		typeActivations:                    typeActivations,
		GlobalValues:                       map[string]*Variable{},
		GlobalTypes:                        map[string]Type{},
		Occurrences:                        NewOccurrences(),
		variableOrigins:                    map[*Variable]*Origin{},
		memberOrigins:                      map[Type]map[string]*Origin{},
		exitDetector:                       NewExitDetector(),
		seenImports:                        map[ast.ImportLocation]bool{},
		FunctionDeclarationFunctionTypes:   map[*ast.FunctionDeclaration]*FunctionType{},
		VariableDeclarationValueTypes:      map[*ast.VariableDeclaration]Type{},
		VariableDeclarationTargetTypes:     map[*ast.VariableDeclaration]Type{},
		AssignmentStatementValueTypes:      map[*ast.AssignmentStatement]Type{},
		AssignmentStatementTargetTypes:     map[*ast.AssignmentStatement]Type{},
		CompositeDeclarationTypes:          map[*ast.CompositeDeclaration]*CompositeType{},
		InitializerFunctionTypes:           map[*ast.InitializerDeclaration]*FunctionType{},
		FunctionExpressionFunctionType:     map[*ast.FunctionExpression]*FunctionType{},
		InvocationExpressionArgumentTypes:  map[*ast.InvocationExpression][]Type{},
		InvocationExpressionParameterTypes: map[*ast.InvocationExpression][]Type{},
		InterfaceDeclarationTypes:          map[*ast.InterfaceDeclaration]*InterfaceType{},
		FailableDowncastingTypes:           map[*ast.FailableDowncastExpression]Type{},
		ReturnStatementValueTypes:          map[*ast.ReturnStatement]Type{},
		ReturnStatementReturnTypes:         map[*ast.ReturnStatement]Type{},
		BinaryExpressionResultTypes:        map[*ast.BinaryExpression]Type{},
		BinaryExpressionRightTypes:         map[*ast.BinaryExpression]Type{},
		MemberExpressionMembers:            map[*ast.MemberExpression]*Member{},
	}

	for name, declaration := range predeclaredValues {
		checker.declareValue(name, declaration)
		checker.declareGlobalValue(name)
	}

	for name, declaration := range predeclaredTypes {
		checker.declareTypeDeclaration(name, declaration)
	}

	err := checker.checkerError()
	if err != nil {
		return nil, err
	}

	return checker, nil
}

type ValueDeclaration interface {
	ValueDeclarationType() Type
	ValueDeclarationKind() common.DeclarationKind
	ValueDeclarationPosition() ast.Position
	ValueDeclarationIsConstant() bool
	ValueDeclarationArgumentLabels() []string
}

type TypeDeclaration interface {
	TypeDeclarationType() Type
	TypeDeclarationKind() common.DeclarationKind
	TypeDeclarationPosition() ast.Position
}

func (checker *Checker) declareValue(name string, declaration ValueDeclaration) {
	variable := checker.declareVariable(
		name,
		declaration.ValueDeclarationType(),
		declaration.ValueDeclarationKind(),
		declaration.ValueDeclarationPosition(),
		declaration.ValueDeclarationIsConstant(),
		declaration.ValueDeclarationArgumentLabels(),
	)
	checker.recordVariableDeclarationOccurrence(name, variable)
}

func (checker *Checker) declareTypeDeclaration(name string, declaration TypeDeclaration) {
	identifier := ast.Identifier{
		Identifier: name,
		Pos:        declaration.TypeDeclarationPosition(),
	}

	ty := declaration.TypeDeclarationType()
	checker.declareType(identifier, ty)
	checker.recordVariableDeclarationOccurrence(
		identifier.Identifier,
		&Variable{
			Kind:       declaration.TypeDeclarationKind(),
			IsConstant: true,
			Type:       ty,
			Pos:        &identifier.Pos,
		},
	)
}

func (checker *Checker) IsChecked() bool {
	return checker.isChecked
}

func (checker *Checker) Check() error {
	if !checker.IsChecked() {
		checker.errors = nil
		checker.Program.Accept(checker)
		checker.isChecked = true
	}
	err := checker.checkerError()
	if err != nil {
		return err
	}
	return nil
}

func (checker *Checker) checkerError() *CheckerError {
	if len(checker.errors) > 0 {
		return &CheckerError{
			Errors: checker.errors,
		}
	}
	return nil
}

func (checker *Checker) report(errs ...error) {
	checker.errors = append(checker.errors, errs...)
}

func (checker *Checker) IsSubType(subType Type, superType Type) bool {
	if subType.Equal(superType) {
		return true
	}

	if _, ok := superType.(*AnyType); ok {
		return true
	}

	if _, ok := subType.(*NeverType); ok {
		return true
	}

	switch typedSuperType := superType.(type) {
	case *IntegerType:
		switch subType.(type) {
		case *IntType,
			*Int8Type, *Int16Type, *Int32Type, *Int64Type,
			*UInt8Type, *UInt16Type, *UInt32Type, *UInt64Type:

			return true

		default:
			return false
		}
	case *CharacterType:
		// TODO: only allow valid character literals
		return subType.Equal(&StringType{})
	case *OptionalType:
		optionalSubType, ok := subType.(*OptionalType)
		if !ok {
			// T <: U? if T <: U
			return checker.IsSubType(subType, typedSuperType.Type)
		}
		// optionals are covariant: T? <: U? if T <: U
		return checker.IsSubType(optionalSubType.Type, typedSuperType.Type)

	case *InterfaceType:
		compositeSubType, ok := subType.(*CompositeType)
		if !ok {
			return false
		}
		// TODO: optimize, use set
		for _, conformance := range compositeSubType.Conformances {
			if typedSuperType.Equal(conformance) {
				return true
			}
		}
		return false

	case *DictionaryType:
		typedSubType, ok := subType.(*DictionaryType)
		if !ok {
			return false
		}

		return checker.IsSubType(typedSubType.KeyType, typedSuperType.KeyType) &&
			checker.IsSubType(typedSubType.ValueType, typedSuperType.ValueType)

	case *VariableSizedType:
		typedSubType, ok := subType.(*VariableSizedType)
		if !ok {
			return false
		}

		return checker.IsSubType(
			typedSubType.elementType(),
			typedSuperType.elementType(),
		)

	case *ConstantSizedType:
		typedSubType, ok := subType.(*ConstantSizedType)
		if !ok {
			return false
		}

		if typedSubType.Size != typedSuperType.Size {
			return false
		}

		return checker.IsSubType(
			typedSubType.elementType(),
			typedSuperType.elementType(),
		)
	}

	// TODO: functions

	return false
}

func (checker *Checker) IndexableElementType(indexedType Type, isAssignment bool) Type {
	switch indexedType := indexedType.(type) {
	case ArrayType:
		return indexedType.elementType()
	case *StringType:
		return &CharacterType{}
	case *DictionaryType:
		valueType := indexedType.ValueType
		if isAssignment {
			return valueType
		} else {
			return &OptionalType{Type: valueType}
		}
	}

	return nil
}

func (checker *Checker) IsIndexingType(indexingType Type, indexedType Type) bool {
	switch indexedType := indexedType.(type) {
	// arrays and strings can be indexed with integers
	case ArrayType:
		return checker.IsSubType(indexingType, &IntegerType{})
	case *StringType:
		return checker.IsSubType(indexingType, &IntegerType{})
	// dictionaries can be indexed with the dictionary type's key type
	case *DictionaryType:
		return checker.IsSubType(indexingType, indexedType.KeyType)
	}

	return false
}

func (checker *Checker) IsConcatenatableType(ty Type) bool {
	_, isArrayType := ty.(ArrayType)
	return checker.IsSubType(ty, &StringType{}) || isArrayType
}

func (checker *Checker) IsEquatableType(ty Type) bool {
	return checker.IsSubType(ty, &StringType{}) ||
		checker.IsSubType(ty, &BoolType{}) ||
		checker.IsSubType(ty, &IntType{})
}

func (checker *Checker) setVariable(name string, variable *Variable) {
	checker.valueActivations.Set(name, variable)
}

func (checker *Checker) setType(name string, ty Type) {
	checker.typeActivations.Set(name, ty)
}

func (checker *Checker) findVariable(name string) *Variable {
	value := checker.valueActivations.Find(name)
	if value == nil {
		return nil
	}
	variable, ok := value.(*Variable)
	if !ok {
		return nil
	}
	return variable
}

func (checker *Checker) FindType(name string) Type {
	value := checker.typeActivations.Find(name)
	if value == nil {
		return nil
	}
	ty, ok := value.(Type)
	if !ok {
		return nil
	}
	return ty
}

func (checker *Checker) pushActivations() {
	checker.valueActivations.PushCurrent()
	checker.typeActivations.PushCurrent()
}

func (checker *Checker) popActivations() {
	checker.valueActivations.Pop()
	checker.typeActivations.Pop()
}

func (checker *Checker) VisitProgram(program *ast.Program) ast.Repr {

	// pre-declare interfaces, composites, and functions (check afterwards)

	for _, declaration := range program.InterfaceDeclarations() {
		checker.declareInterfaceDeclaration(declaration)
	}

	for _, declaration := range program.CompositeDeclarations() {
		checker.declareCompositeDeclaration(declaration)
	}

	for _, declaration := range program.FunctionDeclarations() {
		checker.declareFunctionDeclaration(declaration)
	}

	// check all declarations

	for _, declaration := range program.Declarations {
		declaration.Accept(checker)
		checker.declareGlobalDeclaration(declaration)
	}

	return nil
}

func (checker *Checker) VisitFunctionDeclaration(declaration *ast.FunctionDeclaration) ast.Repr {
	return checker.visitFunctionDeclaration(declaration, true)
}

func (checker *Checker) visitFunctionDeclaration(declaration *ast.FunctionDeclaration, mustExit bool) ast.Repr {
	checker.checkFunctionAccessModifier(declaration)

	// global functions were previously declared, see `declareFunctionDeclaration`

	functionType := checker.FunctionDeclarationFunctionTypes[declaration]
	if functionType == nil {
		functionType = checker.declareFunctionDeclaration(declaration)
	}

	checker.checkFunction(
		declaration.Parameters,
		functionType,
		declaration.FunctionBlock,
		mustExit,
	)

	return nil
}

func (checker *Checker) declareFunctionDeclaration(declaration *ast.FunctionDeclaration) *FunctionType {

	functionType := checker.functionType(declaration.Parameters, declaration.ReturnTypeAnnotation)
	argumentLabels := checker.argumentLabels(declaration.Parameters)

	checker.FunctionDeclarationFunctionTypes[declaration] = functionType

	checker.declareFunction(
		declaration.Identifier,
		functionType,
		argumentLabels,
		true,
	)

	return functionType
}

func (checker *Checker) checkFunctionAccessModifier(declaration *ast.FunctionDeclaration) {
	switch declaration.Access {
	case ast.AccessNotSpecified, ast.AccessPublic:
		return
	default:
		checker.report(
			&InvalidAccessModifierError{
				DeclarationKind: common.DeclarationKindFunction,
				Access:          declaration.Access,
				Pos:             declaration.StartPosition(),
			},
		)
	}
}

func (checker *Checker) argumentLabels(parameters []*ast.Parameter) []string {
	argumentLabels := make([]string, len(parameters))

	for i, parameter := range parameters {
		argumentLabel := parameter.Label
		// if no argument label is given, the parameter name
		// is used as the argument labels and is required
		if argumentLabel == "" {
			argumentLabel = parameter.Identifier.Identifier
		}
		argumentLabels[i] = argumentLabel
	}

	return argumentLabels
}

func (checker *Checker) checkFunction(
	parameters []*ast.Parameter,
	functionType *FunctionType,
	functionBlock *ast.FunctionBlock,
	mustExit bool,
) {
	checker.pushActivations()
	defer checker.popActivations()

	// check argument labels
	checker.checkArgumentLabels(parameters)

	checker.declareParameters(parameters, functionType.ParameterTypes)

	if functionBlock != nil {
		func() {
			// check the function's block
			checker.enterFunction(functionType)
			defer checker.leaveFunction()

			checker.visitFunctionBlock(functionBlock, functionType.ReturnType)
		}()

		if mustExit && !functionType.ReturnType.Equal(&VoidType{}) {
<<<<<<< HEAD
			if !FunctionBlockExits(functionBlock) {
=======
			if !checker.exitDetector.Exits(functionBlock) {
>>>>>>> 8516fc1f
				checker.report(
					&MissingReturnStatementError{
						StartPos: functionBlock.StartPosition(),
						EndPos:   functionBlock.EndPosition(),
					},
				)
			}
		}
	}
}

// checkArgumentLabels checks that all argument labels (if any) are unique
//
func (checker *Checker) checkArgumentLabels(parameters []*ast.Parameter) {

	argumentLabelPositions := map[string]ast.Position{}

	for _, parameter := range parameters {
		label := parameter.Label
		if label == "" || label == ArgumentLabelNotRequired {
			continue
		}

		labelPos := parameter.StartPos

		if previousPos, ok := argumentLabelPositions[label]; ok {
			checker.report(
				&RedeclarationError{
					Kind:        common.DeclarationKindArgumentLabel,
					Name:        label,
					Pos:         labelPos,
					PreviousPos: &previousPos,
				},
			)
		}

		argumentLabelPositions[label] = labelPos
	}
}

// declareParameters declares a constant for each parameter,
// ensuring names are unique and constants don'T already exist
//
func (checker *Checker) declareParameters(parameters []*ast.Parameter, parameterTypes []Type) {

	depth := checker.valueActivations.Depth()

	for i, parameter := range parameters {
		identifier := parameter.Identifier

		// check if variable with this identifier is already declared in the current scope
		existingVariable := checker.findVariable(identifier.Identifier)
		if existingVariable != nil && existingVariable.Depth == depth {
			checker.report(
				&RedeclarationError{
					Kind:        common.DeclarationKindParameter,
					Name:        identifier.Identifier,
					Pos:         identifier.Pos,
					PreviousPos: existingVariable.Pos,
				},
			)

			continue
		}

		parameterType := parameterTypes[i]

		variable := &Variable{
			Kind:       common.DeclarationKindParameter,
			IsConstant: true,
			Type:       parameterType,
			Depth:      depth,
			Pos:        &identifier.Pos,
		}
		checker.setVariable(identifier.Identifier, variable)
		checker.recordVariableDeclarationOccurrence(identifier.Identifier, variable)
	}
}

func (checker *Checker) VisitVariableDeclaration(declaration *ast.VariableDeclaration) ast.Repr {
	checker.visitVariableDeclaration(declaration, false)
	return nil
}

func (checker *Checker) visitVariableDeclaration(declaration *ast.VariableDeclaration, isOptionalBinding bool) {
	valueType := declaration.Value.Accept(checker).(Type)

	checker.VariableDeclarationValueTypes[declaration] = valueType

	valueIsInvalid := isInvalidType(valueType)

	// if the variable declaration is a optional binding, the value must be optional

	var valueIsOptional bool
	var optionalValueType *OptionalType

	if isOptionalBinding && !valueIsInvalid {
		optionalValueType, valueIsOptional = valueType.(*OptionalType)
		if !valueIsOptional {
			checker.report(
				&TypeMismatchError{
					ExpectedType: &OptionalType{},
					ActualType:   valueType,
					StartPos:     declaration.Value.StartPosition(),
					EndPos:       declaration.Value.EndPosition(),
				},
			)
		}
	}

	declarationType := valueType

	// does the declaration have an explicit type annotation?
	if declaration.TypeAnnotation != nil {
		declarationType = checker.ConvertType(declaration.TypeAnnotation.Type)

		// check the value type is a subtype of the declaration type
		if declarationType != nil && valueType != nil && !valueIsInvalid && !isInvalidType(declarationType) {

			if isOptionalBinding {
				if optionalValueType != nil &&
					(optionalValueType.Equal(declarationType) ||
						!checker.IsSubType(optionalValueType.Type, declarationType)) {

					checker.report(
						&TypeMismatchError{
							ExpectedType: declarationType,
							ActualType:   optionalValueType.Type,
							StartPos:     declaration.Value.StartPosition(),
							EndPos:       declaration.Value.EndPosition(),
						},
					)
				}

			} else {
				if !checker.IsTypeCompatible(declaration.Value, valueType, declarationType) {
					checker.report(
						&TypeMismatchError{
							ExpectedType: declarationType,
							ActualType:   valueType,
							StartPos:     declaration.Value.StartPosition(),
							EndPos:       declaration.Value.EndPosition(),
						},
					)
				}
			}
		}
	} else if isOptionalBinding && optionalValueType != nil {
		declarationType = optionalValueType.Type
	}

	checker.VariableDeclarationTargetTypes[declaration] = declarationType

	variable := checker.declareVariable(
		declaration.Identifier.Identifier,
		declarationType,
		declaration.DeclarationKind(),
		declaration.Identifier.Pos,
		declaration.IsConstant,
		nil,
	)
	checker.recordVariableDeclarationOccurrence(declaration.Identifier.Identifier, variable)
}

func (checker *Checker) IsTypeCompatible(expression ast.Expression, valueType Type, targetType Type) bool {
	switch typedExpression := expression.(type) {
	case *ast.IntExpression:
		unwrappedTargetType := checker.unwrapOptionalType(targetType)
		if checker.IsSubType(unwrappedTargetType, &IntegerType{}) &&
			!checker.IsSubType(unwrappedTargetType, &NeverType{}) {

			checker.checkIntegerLiteral(typedExpression, unwrappedTargetType)

			return true
		}
	}

	return checker.IsSubType(valueType, targetType)
}

// checkIntegerLiteral checks that the value of the integer literal
// fits into range of the target integer type
//
func (checker *Checker) checkIntegerLiteral(expression *ast.IntExpression, integerType Type) {
	intRange := integerType.(Ranged)
	literalValue := expression.Value
	rangeMin := intRange.Min()
	rangeMax := intRange.Max()
	if (rangeMin != nil && literalValue.Cmp(rangeMin) == -1) ||
		(rangeMax != nil && literalValue.Cmp(rangeMax) == 1) {

		checker.report(
			&InvalidIntegerLiteralRangeError{
				ExpectedType:     integerType,
				ExpectedRangeMin: rangeMin,
				ExpectedRangeMax: rangeMax,
				StartPos:         expression.StartPosition(),
				EndPos:           expression.EndPosition(),
			},
		)
	}
}

func (checker *Checker) declareVariable(
	identifier string,
	ty Type,
	kind common.DeclarationKind,
	pos ast.Position,
	isConstant bool,
	argumentLabels []string,
) *Variable {

	depth := checker.valueActivations.Depth()

	// check if variable with this name is already declared in the current scope
	existingVariable := checker.findVariable(identifier)
	if existingVariable != nil && existingVariable.Depth == depth {
		checker.report(
			&RedeclarationError{
				Kind:        kind,
				Name:        identifier,
				Pos:         pos,
				PreviousPos: existingVariable.Pos,
			},
		)
	}

	// variable with this name is not declared in current scope, declare it
	variable := &Variable{
		Kind:           kind,
		IsConstant:     isConstant,
		Depth:          depth,
		Type:           ty,
		Pos:            &pos,
		ArgumentLabels: argumentLabels,
	}
	checker.setVariable(identifier, variable)
	return variable
}

func (checker *Checker) declareGlobalDeclaration(declaration ast.Declaration) {
	name := declaration.DeclarationName()
	if name == "" {
		return
	}
	checker.declareGlobalValue(name)
	checker.declareGlobalType(name)
}

func (checker *Checker) declareGlobalValue(name string) {
	variable := checker.findVariable(name)
	if variable == nil {
		return
	}
	checker.GlobalValues[name] = variable
}

func (checker *Checker) declareGlobalType(name string) {
	ty := checker.FindType(name)
	if ty == nil {
		return
	}
	checker.GlobalTypes[name] = ty
}

func (checker *Checker) VisitBlock(block *ast.Block) ast.Repr {

	checker.pushActivations()
	defer checker.popActivations()

	checker.visitStatements(block.Statements)

	return nil
}

func (checker *Checker) visitStatements(statements []ast.Statement) {

	// check all statements
	for _, statement := range statements {

		// check statement is not a local composite or interface declaration

		if compositeDeclaration, ok := statement.(*ast.CompositeDeclaration); ok {
			checker.report(
				&InvalidDeclarationError{
					Kind:     compositeDeclaration.DeclarationKind(),
					StartPos: statement.StartPosition(),
					EndPos:   statement.EndPosition(),
				},
			)

			continue
		}

		if interfaceDeclaration, ok := statement.(*ast.InterfaceDeclaration); ok {
			checker.report(
				&InvalidDeclarationError{
					Kind:     interfaceDeclaration.DeclarationKind(),
					StartPos: statement.StartPosition(),
					EndPos:   statement.EndPosition(),
				},
			)

			continue
		}

		// check statement

		statement.Accept(checker)
	}
}

func (checker *Checker) VisitFunctionBlock(functionBlock *ast.FunctionBlock) ast.Repr {
	// NOTE: see visitFunctionBlock
	panic(&errors.UnreachableError{})
}

func (checker *Checker) visitFunctionBlock(functionBlock *ast.FunctionBlock, returnType Type) {

	checker.pushActivations()
	defer checker.popActivations()

	checker.visitConditions(functionBlock.PreConditions)

	// NOTE: not checking block as it enters a new scope
	// and post-conditions need to be able to refer to block's declarations

	checker.visitStatements(functionBlock.Block.Statements)

	// if there is a post-condition, declare the function `before`

	// TODO: improve: only declare when a condition actually refers to `before`?

	if len(functionBlock.PostConditions) > 0 {
		checker.declareBefore()
	}

	// if there is a return type, declare the constant `result`
	// which has the return type

	if _, ok := returnType.(*VoidType); !ok {
		checker.declareVariable(
			ResultIdentifier,
			returnType,
			common.DeclarationKindConstant,
			ast.Position{},
			true,
			nil,
		)
		// TODO: record occurrence - but what position?
	}

	checker.visitConditions(functionBlock.PostConditions)
}

func (checker *Checker) declareBefore() {

	checker.declareVariable(
		BeforeIdentifier,
		beforeType,
		common.DeclarationKindFunction,
		ast.Position{},
		true,
		nil,
	)
	// TODO: record occurrence – but what position?
}

func (checker *Checker) visitConditions(conditions []*ast.Condition) {

	// flag the checker to be inside a condition.
	// this flag is used to detect illegal expressions,
	// see e.g. VisitFunctionExpression

	wasInCondition := checker.inCondition
	checker.inCondition = true
	defer func() {
		checker.inCondition = wasInCondition
	}()

	// check all conditions: check the expression
	// and ensure the result is boolean

	for _, condition := range conditions {
		condition.Accept(checker)
	}
}

func (checker *Checker) VisitCondition(condition *ast.Condition) ast.Repr {

	// check test expression is boolean

	testType := condition.Test.Accept(checker).(Type)

	if !isInvalidType(testType) && !checker.IsSubType(testType, &BoolType{}) {
		checker.report(
			&TypeMismatchError{
				ExpectedType: &BoolType{},
				ActualType:   testType,
				StartPos:     condition.Test.StartPosition(),
				EndPos:       condition.Test.EndPosition(),
			},
		)
	}

	// check message expression results in a string

	if condition.Message != nil {

		messageType := condition.Message.Accept(checker).(Type)

		if !isInvalidType(messageType) && !checker.IsSubType(messageType, &StringType{}) {
			checker.report(
				&TypeMismatchError{
					ExpectedType: &StringType{},
					ActualType:   testType,
					StartPos:     condition.Message.StartPosition(),
					EndPos:       condition.Message.EndPosition(),
				},
			)
		}
	}

	return nil
}

func (checker *Checker) VisitReturnStatement(statement *ast.ReturnStatement) ast.Repr {

	// check value type matches enclosing function's return type

	if statement.Expression == nil {
		return nil
	}

	valueType := statement.Expression.Accept(checker).(Type)
	valueIsInvalid := isInvalidType(valueType)

	returnType := checker.currentFunction().returnType

	checker.ReturnStatementValueTypes[statement] = valueType
	checker.ReturnStatementReturnTypes[statement] = returnType

	if valueType == nil {
		return nil
	} else if valueIsInvalid {
		// return statement has expression, but function has Void return type?
		if _, ok := returnType.(*VoidType); ok {
			checker.report(
				&InvalidReturnValueError{
					StartPos: statement.Expression.StartPosition(),
					EndPos:   statement.Expression.EndPosition(),
				},
			)
		}
	} else if !isInvalidType(returnType) &&
		!checker.IsTypeCompatible(statement.Expression, valueType, returnType) {

		checker.report(
			&TypeMismatchError{
				ExpectedType: returnType,
				ActualType:   valueType,
				StartPos:     statement.Expression.StartPosition(),
				EndPos:       statement.Expression.EndPosition(),
			},
		)
	}

	return nil
}

func (checker *Checker) VisitBreakStatement(statement *ast.BreakStatement) ast.Repr {

	// check statement is inside loop

	if checker.currentFunction().loops == 0 {
		checker.report(
			&ControlStatementError{
				ControlStatement: common.ControlStatementBreak,
				StartPos:         statement.StartPos,
				EndPos:           statement.EndPos,
			},
		)
	}

	return nil
}

func (checker *Checker) VisitContinueStatement(statement *ast.ContinueStatement) ast.Repr {

	// check statement is inside loop

	if checker.currentFunction().loops == 0 {
		checker.report(
			&ControlStatementError{
				ControlStatement: common.ControlStatementContinue,
				StartPos:         statement.StartPos,
				EndPos:           statement.EndPos,
			},
		)
	}

	return nil
}

func (checker *Checker) VisitIfStatement(statement *ast.IfStatement) ast.Repr {

	thenElement := statement.Then

	var elseElement ast.Element = ast.NotAnElement{}
	if statement.Else != nil {
		elseElement = statement.Else
	}

	switch test := statement.Test.(type) {
	case ast.Expression:
		checker.visitConditional(test, thenElement, elseElement)

	case *ast.VariableDeclaration:
		func() {
			checker.pushActivations()
			defer checker.popActivations()

			checker.visitVariableDeclaration(test, true)

			thenElement.Accept(checker)
		}()

		elseElement.Accept(checker)

	default:
		panic(&errors.UnreachableError{})
	}

	return nil
}

func (checker *Checker) VisitWhileStatement(statement *ast.WhileStatement) ast.Repr {

	testExpression := statement.Test
	testType := testExpression.Accept(checker).(Type)

	if !checker.IsSubType(testType, &BoolType{}) {
		checker.report(
			&TypeMismatchError{
				ExpectedType: &BoolType{},
				ActualType:   testType,
				StartPos:     testExpression.StartPosition(),
				EndPos:       testExpression.EndPosition(),
			},
		)
	}

	checker.currentFunction().loops += 1
	defer func() {
		checker.currentFunction().loops -= 1
	}()

	statement.Block.Accept(checker)

	return nil
}

func (checker *Checker) VisitAssignment(assignment *ast.AssignmentStatement) ast.Repr {

	valueType := assignment.Value.Accept(checker).(Type)
	checker.AssignmentStatementValueTypes[assignment] = valueType

	targetType := checker.visitAssignmentValueType(assignment, valueType)
	checker.AssignmentStatementTargetTypes[assignment] = targetType

	return nil
}

func (checker *Checker) visitAssignmentValueType(assignment *ast.AssignmentStatement, valueType Type) (targetType Type) {
	switch target := assignment.Target.(type) {
	case *ast.IdentifierExpression:
		return checker.visitIdentifierExpressionAssignment(assignment, target, valueType)

	case *ast.IndexExpression:
		return checker.visitIndexExpressionAssignment(assignment, target, valueType)

	case *ast.MemberExpression:
		return checker.visitMemberExpressionAssignment(assignment, target, valueType)

	default:
		panic(&unsupportedAssignmentTargetExpression{
			target: target,
		})
	}

	panic(&errors.UnreachableError{})
}

func (checker *Checker) visitIdentifierExpressionAssignment(
	assignment *ast.AssignmentStatement,
	target *ast.IdentifierExpression,
	valueType Type,
) (targetType Type) {
	identifier := target.Identifier.Identifier

	// check identifier was declared before
	variable := checker.findVariable(identifier)
	if variable == nil {
		checker.report(
			&NotDeclaredError{
				ExpectedKind: common.DeclarationKindVariable,
				Name:         identifier,
				Pos:          target.StartPosition(),
			},
		)

		return &InvalidType{}
	} else {
		// check identifier is not a constant
		if variable.IsConstant {
			checker.report(
				&AssignmentToConstantError{
					Name:     identifier,
					StartPos: target.StartPosition(),
					EndPos:   target.EndPosition(),
				},
			)
		}

		// check value type is subtype of variable type
		if !isInvalidType(valueType) &&
			!checker.IsTypeCompatible(assignment.Value, valueType, variable.Type) {

			checker.report(
				&TypeMismatchError{
					ExpectedType: variable.Type,
					ActualType:   valueType,
					StartPos:     assignment.Value.StartPosition(),
					EndPos:       assignment.Value.EndPosition(),
				},
			)
		}

		return variable.Type
	}
}

func (checker *Checker) visitIndexExpressionAssignment(
	assignment *ast.AssignmentStatement,
	target *ast.IndexExpression,
	valueType Type,
) (elementType Type) {

	elementType = checker.visitIndexingExpression(target.Expression, target.Index, true)

	if elementType == nil {
		return &InvalidType{}
	}

	if !isInvalidType(elementType) &&
		!checker.IsTypeCompatible(assignment.Value, valueType, elementType) {

		checker.report(
			&TypeMismatchError{
				ExpectedType: elementType,
				ActualType:   valueType,
				StartPos:     assignment.Value.StartPosition(),
				EndPos:       assignment.Value.EndPosition(),
			},
		)
	}

	return elementType
}

func (checker *Checker) visitMemberExpressionAssignment(
	assignment *ast.AssignmentStatement,
	target *ast.MemberExpression,
	valueType Type,
) (memberType Type) {

	member := checker.visitMember(target)

	if member == nil {
		return
	}

	// check member is not constant

	if member.VariableKind == ast.VariableKindConstant {
		if member.IsInitialized {
			checker.report(
				&AssignmentToConstantMemberError{
					Name:     target.Identifier.Identifier,
					StartPos: assignment.Value.StartPosition(),
					EndPos:   assignment.Value.EndPosition(),
				},
			)
		}
	}

	member.IsInitialized = true

	// if value type is valid, check value can be assigned to member
	if !isInvalidType(valueType) &&
		!checker.IsTypeCompatible(assignment.Value, valueType, member.Type) {

		checker.report(
			&TypeMismatchError{
				ExpectedType: member.Type,
				ActualType:   valueType,
				StartPos:     assignment.Value.StartPosition(),
				EndPos:       assignment.Value.EndPosition(),
			},
		)
	}

	return member.Type
}

// visitIndexingExpression checks if the indexed expression is indexable,
// checks if the indexing expression can be used to index into the indexed expression,
// and returns the expected element type
//
func (checker *Checker) visitIndexingExpression(
	indexedExpression ast.Expression,
	indexingExpression ast.Expression,
	isAssignment bool,
) Type {

	indexedType := indexedExpression.Accept(checker).(Type)
	indexingType := indexingExpression.Accept(checker).(Type)

	// NOTE: check indexed type first for UX reasons

	// check indexed expression's type is indexable
	// by getting the expected element

	if isInvalidType(indexedType) {
		return &InvalidType{}
	}

	elementType := checker.IndexableElementType(indexedType, isAssignment)
	if elementType == nil {
		elementType = &InvalidType{}

		checker.report(
			&NotIndexableTypeError{
				Type:     indexedType,
				StartPos: indexedExpression.StartPosition(),
				EndPos:   indexedExpression.EndPosition(),
			},
		)
	} else {

		// check indexing expression's type can be used to index
		// into indexed expression's type

		if !isInvalidType(indexingType) &&
			!checker.IsIndexingType(indexingType, indexedType) {

			checker.report(
				&NotIndexingTypeError{
					Type:     indexingType,
					StartPos: indexingExpression.StartPosition(),
					EndPos:   indexingExpression.EndPosition(),
				},
			)
		}
	}

	return elementType
}

func (checker *Checker) VisitIdentifierExpression(expression *ast.IdentifierExpression) ast.Repr {
	variable := checker.findAndCheckVariable(expression, true)
	if variable == nil {
		return &InvalidType{}
	}

	return variable.Type
}

func (checker *Checker) findAndCheckVariable(expression *ast.IdentifierExpression, recordOccurrence bool) *Variable {
	identifier := expression.Identifier.Identifier
	variable := checker.findVariable(identifier)
	if variable == nil {
		checker.report(
			&NotDeclaredError{
				ExpectedKind: common.DeclarationKindValue,
				Name:         identifier,
				Pos:          expression.StartPosition(),
			},
		)
		return nil
	}

	if recordOccurrence {
		checker.recordVariableReferenceOccurrence(
			expression.StartPosition(),
			expression.EndPosition(),
			variable,
		)
	}

	return variable
}

func (checker *Checker) visitBinaryOperation(expr *ast.BinaryExpression) (left, right Type) {
	left = expr.Left.Accept(checker).(Type)
	right = expr.Right.Accept(checker).(Type)
	return
}

func (checker *Checker) VisitBinaryExpression(expression *ast.BinaryExpression) ast.Repr {

	leftType, rightType := checker.visitBinaryOperation(expression)

	leftIsInvalid := isInvalidType(leftType)
	rightIsInvalid := isInvalidType(rightType)
	anyInvalid := leftIsInvalid || rightIsInvalid

	operation := expression.Operation
	operationKind := binaryOperationKind(operation)

	switch operationKind {
	case BinaryOperationKindIntegerArithmetic,
		BinaryOperationKindIntegerComparison:

		return checker.checkBinaryExpressionIntegerArithmeticOrComparison(
			expression, operation, operationKind,
			leftType, rightType,
			leftIsInvalid, rightIsInvalid, anyInvalid,
		)

	case BinaryOperationKindEquality:

		return checker.checkBinaryExpressionEquality(
			expression, operation, operationKind,
			leftType, rightType,
			leftIsInvalid, rightIsInvalid, anyInvalid,
		)

	case BinaryOperationKindBooleanLogic:

		return checker.checkBinaryExpressionBooleanLogic(
			expression, operation, operationKind,
			leftType, rightType,
			leftIsInvalid, rightIsInvalid, anyInvalid,
		)

	case BinaryOperationKindNilCoalescing:
		resultType := checker.checkBinaryExpressionNilCoalescing(
			expression, operation, operationKind,
			leftType, rightType,
			leftIsInvalid, rightIsInvalid, anyInvalid,
		)

		checker.BinaryExpressionResultTypes[expression] = resultType
		checker.BinaryExpressionRightTypes[expression] = rightType

		return resultType

	case BinaryOperationKindConcatenation:
		return checker.checkBinaryExpressionConcatenation(
			expression, operation, operationKind,
			leftType, rightType,
			leftIsInvalid, rightIsInvalid, anyInvalid,
		)
	}

	panic(&unsupportedOperation{
		kind:      common.OperationKindBinary,
		operation: operation,
		startPos:  expression.StartPosition(),
		endPos:    expression.EndPosition(),
	})
}

func (checker *Checker) checkBinaryExpressionIntegerArithmeticOrComparison(
	expression *ast.BinaryExpression,
	operation ast.Operation,
	operationKind BinaryOperationKind,
	leftType, rightType Type,
	leftIsInvalid, rightIsInvalid, anyInvalid bool,
) Type {
	// check both types are integer subtypes

	leftIsInteger := checker.IsSubType(leftType, &IntegerType{})
	rightIsInteger := checker.IsSubType(rightType, &IntegerType{})

	if !leftIsInteger && !rightIsInteger {
		if !anyInvalid {
			checker.report(
				&InvalidBinaryOperandsError{
					Operation: operation,
					LeftType:  leftType,
					RightType: rightType,
					StartPos:  expression.StartPosition(),
					EndPos:    expression.EndPosition(),
				},
			)
		}
	} else if !leftIsInteger {
		if !leftIsInvalid {
			checker.report(
				&InvalidBinaryOperandError{
					Operation:    operation,
					Side:         common.OperandSideLeft,
					ExpectedType: &IntegerType{},
					ActualType:   leftType,
					StartPos:     expression.Left.StartPosition(),
					EndPos:       expression.Left.EndPosition(),
				},
			)
		}
	} else if !rightIsInteger {
		if !rightIsInvalid {
			checker.report(
				&InvalidBinaryOperandError{
					Operation:    operation,
					Side:         common.OperandSideRight,
					ExpectedType: &IntegerType{},
					ActualType:   rightType,
					StartPos:     expression.Right.StartPosition(),
					EndPos:       expression.Right.EndPosition(),
				},
			)
		}
	}

	// check both types are equal
	if !anyInvalid && !leftType.Equal(rightType) {
		checker.report(
			&InvalidBinaryOperandsError{
				Operation: operation,
				LeftType:  leftType,
				RightType: rightType,
				StartPos:  expression.StartPosition(),
				EndPos:    expression.EndPosition(),
			},
		)
	}

	switch operationKind {
	case BinaryOperationKindIntegerArithmetic:
		return leftType
	case BinaryOperationKindIntegerComparison:
		return &BoolType{}
	}

	panic(&errors.UnreachableError{})
}

func (checker *Checker) checkBinaryExpressionEquality(
	expression *ast.BinaryExpression,
	operation ast.Operation,
	operationKind BinaryOperationKind,
	leftType, rightType Type,
	leftIsInvalid, rightIsInvalid, anyInvalid bool,
) (resultType Type) {
	// check both types are equal, and boolean subtypes or integer subtypes

	resultType = &BoolType{}

	if !anyInvalid &&
		leftType != nil &&
		!(checker.isValidEqualityType(leftType) &&
			checker.compatibleEqualityTypes(leftType, rightType)) {

		checker.report(
			&InvalidBinaryOperandsError{
				Operation: operation,
				LeftType:  leftType,
				RightType: rightType,
				StartPos:  expression.StartPosition(),
				EndPos:    expression.EndPosition(),
			},
		)
	}

	return
}

func (checker *Checker) isValidEqualityType(ty Type) bool {
	if checker.IsSubType(ty, &BoolType{}) {
		return true
	}

	if checker.IsSubType(ty, &IntegerType{}) {
		return true
	}

	if checker.IsSubType(ty, &StringType{}) {
		return true
	}

	if checker.IsSubType(ty, &CharacterType{}) {
		return true
	}

	if _, ok := ty.(*OptionalType); ok {
		return true
	}

	return false
}

func (checker *Checker) compatibleEqualityTypes(leftType, rightType Type) bool {
	unwrappedLeft := checker.unwrapOptionalType(leftType)
	unwrappedRight := checker.unwrapOptionalType(rightType)

	if unwrappedLeft.Equal(unwrappedRight) {
		return true
	}

	if _, ok := unwrappedLeft.(*NeverType); ok {
		return true
	}

	if _, ok := unwrappedRight.(*NeverType); ok {
		return true
	}

	return false
}

// unwrapOptionalType returns the type if it is not an optional type,
// or the inner-most type if it is (optional types are repeatedly unwrapped)
//
func (checker *Checker) unwrapOptionalType(ty Type) Type {
	for {
		optionalType, ok := ty.(*OptionalType)
		if !ok {
			return ty
		}
		ty = optionalType.Type
	}
}

func (checker *Checker) checkBinaryExpressionBooleanLogic(
	expression *ast.BinaryExpression,
	operation ast.Operation,
	operationKind BinaryOperationKind,
	leftType, rightType Type,
	leftIsInvalid, rightIsInvalid, anyInvalid bool,
) Type {
	// check both types are integer subtypes

	leftIsBool := checker.IsSubType(leftType, &BoolType{})
	rightIsBool := checker.IsSubType(rightType, &BoolType{})

	if !leftIsBool && !rightIsBool {
		if !anyInvalid {
			checker.report(
				&InvalidBinaryOperandsError{
					Operation: operation,
					LeftType:  leftType,
					RightType: rightType,
					StartPos:  expression.StartPosition(),
					EndPos:    expression.EndPosition(),
				},
			)
		}
	} else if !leftIsBool {
		if !leftIsInvalid {
			checker.report(
				&InvalidBinaryOperandError{
					Operation:    operation,
					Side:         common.OperandSideLeft,
					ExpectedType: &BoolType{},
					ActualType:   leftType,
					StartPos:     expression.Left.StartPosition(),
					EndPos:       expression.Left.EndPosition(),
				},
			)
		}
	} else if !rightIsBool {
		if !rightIsInvalid {
			checker.report(
				&InvalidBinaryOperandError{
					Operation:    operation,
					Side:         common.OperandSideRight,
					ExpectedType: &BoolType{},
					ActualType:   rightType,
					StartPos:     expression.Right.StartPosition(),
					EndPos:       expression.Right.EndPosition(),
				},
			)
		}
	}

	return &BoolType{}
}

func (checker *Checker) checkBinaryExpressionNilCoalescing(
	expression *ast.BinaryExpression,
	operation ast.Operation,
	operationKind BinaryOperationKind,
	leftType, rightType Type,
	leftIsInvalid, rightIsInvalid, anyInvalid bool,
) Type {
	leftOptional, leftIsOptional := leftType.(*OptionalType)

	if !leftIsInvalid {
		if !leftIsOptional {
			checker.report(
				&InvalidBinaryOperandError{
					Operation:    operation,
					Side:         common.OperandSideLeft,
					ExpectedType: &OptionalType{},
					ActualType:   leftType,
					StartPos:     expression.Left.StartPosition(),
					EndPos:       expression.Left.EndPosition(),
				},
			)
		}
	}

	if leftIsInvalid || !leftIsOptional {
		return &InvalidType{}
	}

	leftInner := leftOptional.Type

	if _, ok := leftInner.(*NeverType); ok {
		return rightType
	} else {
		canNarrow := false

		if !rightIsInvalid {
			if !checker.IsSubType(rightType, leftOptional) {
				checker.report(
					&InvalidBinaryOperandError{
						Operation:    operation,
						Side:         common.OperandSideRight,
						ExpectedType: leftOptional,
						ActualType:   rightType,
						StartPos:     expression.Right.StartPosition(),
						EndPos:       expression.Right.EndPosition(),
					},
				)
			} else {
				canNarrow = checker.IsSubType(rightType, leftInner)
			}
		}

		if !canNarrow {
			return leftOptional
		}
		return leftInner
	}
}

func (checker *Checker) checkBinaryExpressionConcatenation(
	expression *ast.BinaryExpression,
	operation ast.Operation,
	operationKind BinaryOperationKind,
	leftType, rightType Type,
	leftIsInvalid, rightIsInvalid, anyInvalid bool,
) Type {

	// check both types are concatenatable
	leftIsConcat := checker.IsConcatenatableType(leftType)
	rightIsConcat := checker.IsConcatenatableType(rightType)

	if !leftIsConcat && !rightIsConcat {
		if !anyInvalid {
			checker.report(
				&InvalidBinaryOperandsError{
					Operation: operation,
					LeftType:  leftType,
					RightType: rightType,
					StartPos:  expression.StartPosition(),
					EndPos:    expression.EndPosition(),
				},
			)
		}
	} else if !leftIsConcat {
		if !leftIsInvalid {
			checker.report(
				&InvalidBinaryOperandError{
					Operation:    operation,
					Side:         common.OperandSideLeft,
					ExpectedType: rightType,
					ActualType:   leftType,
					StartPos:     expression.Left.StartPosition(),
					EndPos:       expression.Left.EndPosition(),
				},
			)
		}
	} else if !rightIsConcat {
		if !rightIsInvalid {
			checker.report(
				&InvalidBinaryOperandError{
					Operation:    operation,
					Side:         common.OperandSideRight,
					ExpectedType: leftType,
					ActualType:   rightType,
					StartPos:     expression.Right.StartPosition(),
					EndPos:       expression.Right.EndPosition(),
				},
			)
		}
	}

	// check both types are equal
	if !leftType.Equal(rightType) {
		checker.report(
			&InvalidBinaryOperandsError{
				Operation: operation,
				LeftType:  leftType,
				RightType: rightType,
				StartPos:  expression.StartPosition(),
				EndPos:    expression.EndPosition(),
			},
		)
	}

	return leftType
}

func (checker *Checker) VisitUnaryExpression(expression *ast.UnaryExpression) ast.Repr {

	valueType := expression.Expression.Accept(checker).(Type)

	switch expression.Operation {
	case ast.OperationNegate:
		if !checker.IsSubType(valueType, &BoolType{}) {
			checker.report(
				&InvalidUnaryOperandError{
					Operation:    expression.Operation,
					ExpectedType: &BoolType{},
					ActualType:   valueType,
					StartPos:     expression.Expression.StartPosition(),
					EndPos:       expression.Expression.EndPosition(),
				},
			)
		}
		return valueType

	case ast.OperationMinus:
		if !checker.IsSubType(valueType, &IntegerType{}) {
			checker.report(
				&InvalidUnaryOperandError{
					Operation:    expression.Operation,
					ExpectedType: &IntegerType{},
					ActualType:   valueType,
					StartPos:     expression.Expression.StartPosition(),
					EndPos:       expression.Expression.EndPosition(),
				},
			)
		}
		return valueType

	// TODO: check
	case ast.OperationMove:
		return valueType
	}

	panic(&unsupportedOperation{
		kind:      common.OperationKindUnary,
		operation: expression.Operation,
		startPos:  expression.StartPos,
		endPos:    expression.EndPos,
	})
}

func (checker *Checker) VisitExpressionStatement(statement *ast.ExpressionStatement) ast.Repr {
	statement.Expression.Accept(checker)
	return nil
}

func (checker *Checker) VisitBoolExpression(expression *ast.BoolExpression) ast.Repr {
	return &BoolType{}
}

func (checker *Checker) VisitNilExpression(expression *ast.NilExpression) ast.Repr {
	// TODO: verify
	return &OptionalType{
		Type: &NeverType{},
	}
}

func (checker *Checker) VisitIntExpression(expression *ast.IntExpression) ast.Repr {
	return &IntType{}
}

func (checker *Checker) VisitStringExpression(expression *ast.StringExpression) ast.Repr {
	return &StringType{}
}

func (checker *Checker) VisitArrayExpression(expression *ast.ArrayExpression) ast.Repr {

	// visit all elements, ensure they are all the same type

	var elementType Type

	for _, value := range expression.Values {
		valueType := value.Accept(checker).(Type)

		// infer element type from first element
		// TODO: find common super type?
		if elementType == nil {
			elementType = valueType
		} else if !checker.IsSubType(valueType, elementType) {
			checker.report(
				&TypeMismatchError{
					ExpectedType: elementType,
					ActualType:   valueType,
					StartPos:     value.StartPosition(),
					EndPos:       value.EndPosition(),
				},
			)
		}
	}

	if elementType == nil {
		elementType = &NeverType{}
	}

	return &VariableSizedType{
		Type: elementType,
	}
}

func (checker *Checker) VisitDictionaryExpression(expression *ast.DictionaryExpression) ast.Repr {

	// visit all entries, ensure key are all the same type,
	// and values are all the same type

	var keyType, valueType Type

	for _, entry := range expression.Entries {
		entryKeyType := entry.Key.Accept(checker).(Type)
		entryValueType := entry.Value.Accept(checker).(Type)

		// infer key type from first entry's key
		// TODO: find common super type?
		if keyType == nil {
			keyType = entryKeyType
		} else if !checker.IsSubType(entryKeyType, keyType) {
			checker.report(
				&TypeMismatchError{
					ExpectedType: keyType,
					ActualType:   entryKeyType,
					StartPos:     entry.Key.StartPosition(),
					EndPos:       entry.Key.EndPosition(),
				},
			)
		}

		// infer value type from first entry's value
		// TODO: find common super type?
		if valueType == nil {
			valueType = entryValueType
		} else if !checker.IsSubType(entryValueType, valueType) {
			checker.report(
				&TypeMismatchError{
					ExpectedType: valueType,
					ActualType:   entryValueType,
					StartPos:     entry.Value.StartPosition(),
					EndPos:       entry.Value.EndPosition(),
				},
			)
		}
	}

	if keyType == nil {
		keyType = &NeverType{}
	}
	if valueType == nil {
		valueType = &NeverType{}
	}

	return &DictionaryType{
		KeyType:   keyType,
		ValueType: valueType,
	}
}

func (checker *Checker) VisitMemberExpression(expression *ast.MemberExpression) ast.Repr {
	member := checker.visitMember(expression)

	var memberType Type = &InvalidType{}
	if member != nil {
		memberType = member.Type
	}

	return memberType
}

func (checker *Checker) visitMember(expression *ast.MemberExpression) *Member {
	member, ok := checker.MemberExpressionMembers[expression]
	if ok {
		return member
	}

	expressionType := expression.Expression.Accept(checker).(Type)

	origins := checker.memberOrigins[expressionType]

	identifier := expression.Identifier.Identifier
	identifierStartPosition := expression.Identifier.StartPosition()
	identifierEndPosition := expression.Identifier.EndPosition()

	switch ty := expressionType.(type) {
	case *CompositeType:
		member = ty.Members[identifier]
	case *InterfaceType:
		member = ty.Members[identifier]
	case *StringType:
		member = stringMembers[identifier]
	case ArrayType:
		member = getArrayMember(ty, identifier)

		// TODO: implement Equatable interface: https://github.com/dapperlabs/flow-go/issues/78
		if identifier == "contains" {
			functionType := member.Type.(*FunctionType)

			if !checker.IsEquatableType(functionType.ParameterTypes[0]) {
				checker.report(
					&NotEquatableTypeError{
						Type:     expressionType,
						StartPos: identifierStartPosition,
						EndPos:   identifierEndPosition,
					},
				)

				return nil
			}
		}
	case *DictionaryType:
		member = getDictionaryMember(ty, identifier)
	}

	if member == nil {
		if !isInvalidType(expressionType) {
			checker.report(
				&NotDeclaredMemberError{
					Type:     expressionType,
					Name:     identifier,
					StartPos: identifierStartPosition,
					EndPos:   identifierEndPosition,
				},
			)
		}
	} else {
		origin := origins[identifier]
		checker.Occurrences.Put(
			identifierStartPosition,
			identifierEndPosition,
			origin,
		)
	}

	checker.MemberExpressionMembers[expression] = member

	return member
}

func (checker *Checker) VisitIndexExpression(expression *ast.IndexExpression) ast.Repr {
	return checker.visitIndexingExpression(expression.Expression, expression.Index, false)
}

func (checker *Checker) VisitConditionalExpression(expression *ast.ConditionalExpression) ast.Repr {

	thenType, elseType := checker.visitConditional(expression.Test, expression.Then, expression.Else)

	if thenType == nil || elseType == nil {
		panic(&errors.UnreachableError{})
	}

	// TODO: improve
	resultType := thenType

	if !checker.IsSubType(elseType, resultType) {
		checker.report(
			&TypeMismatchError{
				ExpectedType: resultType,
				ActualType:   elseType,
				StartPos:     expression.Else.StartPosition(),
				EndPos:       expression.Else.EndPosition(),
			},
		)
	}

	return resultType
}

func (checker *Checker) VisitInvocationExpression(invocationExpression *ast.InvocationExpression) ast.Repr {

	// check the invoked expression can be invoked

	invokedExpression := invocationExpression.InvokedExpression
	expressionType := invokedExpression.Accept(checker).(Type)

	var returnType Type = &InvalidType{}
	functionType, ok := expressionType.(*FunctionType)
	if !ok {

		if !isInvalidType(expressionType) {
			checker.report(
				&NotCallableError{
					Type:     expressionType,
					StartPos: invokedExpression.StartPosition(),
					EndPos:   invokedExpression.EndPosition(),
				},
			)
		}
	} else {
		// invoked expression has function type

		argumentTypes := checker.checkInvocationArguments(invocationExpression, functionType)

		// if the invocation refers directly to the name of the function as stated in the declaration,
		// or the invocation refers to a function of a composite (member),
		// check that the correct argument labels are supplied in the invocation

		if identifierExpression, ok := invokedExpression.(*ast.IdentifierExpression); ok {
			checker.checkIdentifierInvocationArgumentLabels(
				invocationExpression,
				identifierExpression,
			)
		} else if memberExpression, ok := invokedExpression.(*ast.MemberExpression); ok {
			checker.checkMemberInvocationArgumentLabels(
				invocationExpression,
				memberExpression,
			)
		}

		parameterTypes := functionType.ParameterTypes
		if len(argumentTypes) == len(parameterTypes) &&
			functionType.Apply != nil {

			returnType = functionType.Apply(argumentTypes)
		} else {
			returnType = functionType.ReturnType
		}

		checker.InvocationExpressionArgumentTypes[invocationExpression] = argumentTypes
		checker.InvocationExpressionParameterTypes[invocationExpression] = parameterTypes
	}

	return returnType
}

func (checker *Checker) checkIdentifierInvocationArgumentLabels(
	invocationExpression *ast.InvocationExpression,
	identifierExpression *ast.IdentifierExpression,
) {

	variable := checker.findAndCheckVariable(identifierExpression, false)

	if variable == nil || len(variable.ArgumentLabels) == 0 {
		return
	}

	checker.checkInvocationArgumentLabels(
		invocationExpression.Arguments,
		variable.ArgumentLabels,
	)
}

func (checker *Checker) checkMemberInvocationArgumentLabels(
	invocationExpression *ast.InvocationExpression,
	memberExpression *ast.MemberExpression,
) {
	member := checker.visitMember(memberExpression)

	if member == nil || len(member.ArgumentLabels) == 0 {
		return
	}

	checker.checkInvocationArgumentLabels(
		invocationExpression.Arguments,
		member.ArgumentLabels,
	)
}

func (checker *Checker) checkInvocationArgumentLabels(
	arguments []*ast.Argument,
	argumentLabels []string,
) {
	argumentCount := len(arguments)

	for i, argumentLabel := range argumentLabels {
		if i >= argumentCount {
			break
		}

		argument := arguments[i]
		providedLabel := argument.Label
		if argumentLabel == ArgumentLabelNotRequired {
			// argument label is not required,
			// check it is not provided

			if providedLabel != "" {
				checker.report(
					&IncorrectArgumentLabelError{
						ActualArgumentLabel:   providedLabel,
						ExpectedArgumentLabel: "",
						StartPos:              *argument.LabelStartPos,
						EndPos:                *argument.LabelEndPos,
					},
				)
			}
		} else {
			// argument label is required,
			// check it is provided and correct
			if providedLabel == "" {
				checker.report(
					&MissingArgumentLabelError{
						ExpectedArgumentLabel: argumentLabel,
						StartPos:              argument.Expression.StartPosition(),
						EndPos:                argument.Expression.EndPosition(),
					},
				)
			} else if providedLabel != argumentLabel {
				checker.report(
					&IncorrectArgumentLabelError{
						ActualArgumentLabel:   providedLabel,
						ExpectedArgumentLabel: argumentLabel,
						StartPos:              *argument.LabelStartPos,
						EndPos:                *argument.LabelEndPos,
					},
				)
			}
		}
	}
}

func (checker *Checker) checkInvocationArguments(
	invocationExpression *ast.InvocationExpression,
	functionType *FunctionType,
) (
	argumentTypes []Type,
) {
	argumentCount := len(invocationExpression.Arguments)

	// check the invocation's argument count matches the function's parameter count
	parameterCount := len(functionType.ParameterTypes)
	if argumentCount != parameterCount {

		// TODO: improve
		if functionType.RequiredArgumentCount == nil ||
			argumentCount < *functionType.RequiredArgumentCount {

			checker.report(
				&ArgumentCountError{
					ParameterCount: parameterCount,
					ArgumentCount:  argumentCount,
					StartPos:       invocationExpression.StartPosition(),
					EndPos:         invocationExpression.EndPosition(),
				},
			)
		}
	}

	minCount := argumentCount
	if parameterCount < argumentCount {
		minCount = parameterCount
	}

	for i := 0; i < minCount; i++ {
		// ensure the type of the argument matches the type of the parameter

		parameterType := functionType.ParameterTypes[i]
		argument := invocationExpression.Arguments[i]

		argumentType := argument.Expression.Accept(checker).(Type)

		argumentTypes = append(argumentTypes, argumentType)

		if !checker.IsTypeCompatible(argument.Expression, argumentType, parameterType) {
			checker.report(
				&TypeMismatchError{
					ExpectedType: parameterType,
					ActualType:   argumentType,
					StartPos:     argument.Expression.StartPosition(),
					EndPos:       argument.Expression.EndPosition(),
				},
			)
		}
	}

	return argumentTypes
}

func (checker *Checker) VisitFunctionExpression(expression *ast.FunctionExpression) ast.Repr {

	// TODO: infer
	functionType := checker.functionType(expression.Parameters, expression.ReturnTypeAnnotation)

	checker.FunctionExpressionFunctionType[expression] = functionType

	checker.checkFunction(
		expression.Parameters,
		functionType,
		expression.FunctionBlock,
		true,
	)

	// function expressions are not allowed in conditions

	if checker.inCondition {
		checker.report(
			&FunctionExpressionInConditionError{
				StartPos: expression.StartPosition(),
				EndPos:   expression.EndPosition(),
			},
		)
	}

	return functionType
}

// ConvertType converts an AST type representation to a sema type
func (checker *Checker) ConvertType(t ast.Type) Type {
	switch t := t.(type) {
	case *ast.NominalType:
		identifier := t.Identifier.Identifier
		result := checker.FindType(identifier)
		if result == nil {
			checker.report(
				&NotDeclaredError{
					ExpectedKind: common.DeclarationKindType,
					Name:         identifier,
					Pos:          t.Pos,
				},
			)
			return &InvalidType{}
		}
		return result

	case *ast.VariableSizedType:
		elementType := checker.ConvertType(t.Type)
		return &VariableSizedType{
			Type: elementType,
		}

	case *ast.ConstantSizedType:
		elementType := checker.ConvertType(t.Type)
		return &ConstantSizedType{
			Type: elementType,
			Size: t.Size,
		}

	case *ast.FunctionType:
		var parameterTypes []Type
		for _, parameterTypeAnnotation := range t.ParameterTypeAnnotations {
			parameterType := checker.ConvertType(parameterTypeAnnotation.Type)
			parameterTypes = append(parameterTypes, parameterType)
		}

		returnType := checker.ConvertType(t.ReturnTypeAnnotation.Type)

		return &FunctionType{
			ParameterTypes: parameterTypes,
			ReturnType:     returnType,
		}

	case *ast.OptionalType:
		result := checker.ConvertType(t.Type)
		return &OptionalType{result}

	case *ast.DictionaryType:
		keyType := checker.ConvertType(t.KeyType)
		valueType := checker.ConvertType(t.ValueType)

		return &DictionaryType{
			KeyType:   keyType,
			ValueType: valueType,
		}
	}

	panic(&astTypeConversionError{invalidASTType: t})
}

func (checker *Checker) declareFunction(
	identifier ast.Identifier,
	functionType *FunctionType,
	argumentLabels []string,
	recordOccurrence bool,
) {
	name := identifier.Identifier

	// check if variable with this identifier is already declared in the current scope
	existingVariable := checker.findVariable(name)
	depth := checker.valueActivations.Depth()
	if existingVariable != nil && existingVariable.Depth == depth {
		checker.report(
			&RedeclarationError{
				Kind:        common.DeclarationKindFunction,
				Name:        name,
				Pos:         identifier.Pos,
				PreviousPos: existingVariable.Pos,
			},
		)
	}

	// variable with this identifier is not declared in current scope, declare it
	variable := &Variable{
		Kind:           common.DeclarationKindFunction,
		IsConstant:     true,
		Depth:          depth,
		Type:           functionType,
		ArgumentLabels: argumentLabels,
		Pos:            &identifier.Pos,
	}
	checker.setVariable(name, variable)
	if recordOccurrence {
		checker.recordVariableDeclarationOccurrence(name, variable)
	}
}

func (checker *Checker) enterFunction(functionType *FunctionType) {
	checker.functionContexts = append(checker.functionContexts,
		&functionContext{
			returnType: functionType.ReturnType,
		})
}

func (checker *Checker) leaveFunction() {
	lastIndex := len(checker.functionContexts) - 1
	checker.functionContexts = checker.functionContexts[:lastIndex]
}

func (checker *Checker) currentFunction() *functionContext {
	lastIndex := len(checker.functionContexts) - 1
	if lastIndex < 0 {
		return nil
	}
	return checker.functionContexts[lastIndex]
}

func (checker *Checker) functionType(
	parameters []*ast.Parameter,
	returnTypeAnnotation *ast.TypeAnnotation,
) *FunctionType {

	parameterTypes := checker.parameterTypes(parameters)
	convertedReturnType := checker.ConvertType(returnTypeAnnotation.Type)

	return &FunctionType{
		ParameterTypes: parameterTypes,
		ReturnType:     convertedReturnType,
	}
}

func (checker *Checker) parameterTypes(parameters []*ast.Parameter) []Type {

	parameterTypes := make([]Type, len(parameters))

	for i, parameter := range parameters {
		parameterType := checker.ConvertType(parameter.TypeAnnotation.Type)
		parameterTypes[i] = parameterType
	}

	return parameterTypes
}

// visitConditional checks a conditional. the test expression must be a boolean.
// the then and else elements may be expressions, in which case the types are returned.
func (checker *Checker) visitConditional(
	test ast.Expression,
	thenElement ast.Element,
	elseElement ast.Element,
) (
	thenType, elseType Type,
) {
	testType := test.Accept(checker).(Type)

	if !checker.IsSubType(testType, &BoolType{}) {
		checker.report(
			&TypeMismatchError{
				ExpectedType: &BoolType{},
				ActualType:   testType,
				StartPos:     test.StartPosition(),
				EndPos:       test.EndPosition(),
			},
		)
	}

	thenResult := thenElement.Accept(checker)
	if thenResult != nil {
		thenType = thenResult.(Type)
	}

	elseResult := elseElement.Accept(checker)
	if elseResult != nil {
		elseType = elseResult.(Type)
	}

	return
}

func (checker *Checker) VisitCompositeDeclaration(declaration *ast.CompositeDeclaration) ast.Repr {

	compositeType := checker.CompositeDeclarationTypes[declaration]

	// TODO: also check nested composite members

	// TODO: also check nested composite members' identifiers

	checker.checkMemberIdentifiers(
		declaration.Members.Fields,
		declaration.Members.Functions,
	)

	checker.checkInitializers(
		declaration.Members.Initializers,
		declaration.Members.Fields,
		compositeType,
		declaration.DeclarationKind(),
		declaration.Identifier.Identifier,
		compositeType.ConstructorParameterTypes,
		initializerKindComposite,
	)

	if compositeType != nil {
		checker.checkFieldsInitialized(declaration, compositeType)

		checker.checkCompositeFunctions(declaration.Members.Functions, compositeType)

		// check composite conforms to interfaces.
		// NOTE: perform after completing composite type (e.g. setting constructor parameter types)

		for i, interfaceType := range compositeType.Conformances {
			conformance := declaration.Conformances[i]

			checker.checkCompositeConformance(
				compositeType,
				interfaceType,
				declaration.Identifier.Pos,
				conformance.Identifier,
			)
		}
	}

	// TODO: support non-structure composites, such as contracts and resources

	if declaration.CompositeKind != common.CompositeKindStructure {
		checker.report(
			&UnsupportedDeclarationError{
				DeclarationKind: declaration.DeclarationKind(),
				StartPos:        declaration.Identifier.StartPosition(),
				EndPos:          declaration.Identifier.EndPosition(),
			},
		)
	}

	// TODO: support nested declarations for contracts and contract interfaces

	// report error for first nested composite declaration, if any
	if len(declaration.Members.CompositeDeclarations) > 0 {
		firstNestedCompositeDeclaration := declaration.Members.CompositeDeclarations[0]

		checker.report(
			&UnsupportedDeclarationError{
				DeclarationKind: firstNestedCompositeDeclaration.DeclarationKind(),
				StartPos:        firstNestedCompositeDeclaration.Identifier.StartPosition(),
				EndPos:          firstNestedCompositeDeclaration.Identifier.EndPosition(),
			},
		)
	}

	return nil
}

func (checker *Checker) declareCompositeDeclaration(declaration *ast.CompositeDeclaration) {

	// NOTE: fields and functions might already refer to declaration itself.
	// insert a dummy type for now, so lookup succeeds during conversion,
	// then fix up the type reference

	compositeType := &CompositeType{}

	identifier := declaration.Identifier

	checker.declareType(identifier, compositeType)
	checker.recordVariableDeclarationOccurrence(
		identifier.Identifier,
		&Variable{
			Kind:       declaration.DeclarationKind(),
			IsConstant: true,
			Type:       compositeType,
			Pos:        &identifier.Pos,
		},
	)

	conformances := checker.conformances(declaration)

	members, origins := checker.membersAndOrigins(
		declaration.Members.Fields,
		declaration.Members.Functions,
		true,
	)

	*compositeType = CompositeType{
		Kind:         declaration.CompositeKind,
		Identifier:   identifier.Identifier,
		Members:      members,
		Conformances: conformances,
	}

	checker.memberOrigins[compositeType] = origins

	// TODO: support multiple overloaded initializers

	var parameterTypes []Type
	initializerCount := len(declaration.Members.Initializers)
	if initializerCount > 0 {
		firstInitializer := declaration.Members.Initializers[0]
		parameterTypes = checker.parameterTypes(firstInitializer.Parameters)

		if initializerCount > 1 {
			secondInitializer := declaration.Members.Initializers[1]

			checker.report(
				&UnsupportedOverloadingError{
					DeclarationKind: common.DeclarationKindInitializer,
					StartPos:        secondInitializer.StartPosition(),
					EndPos:          secondInitializer.EndPosition(),
				},
			)
		}
	}

	compositeType.ConstructorParameterTypes = parameterTypes

	checker.CompositeDeclarationTypes[declaration] = compositeType

	// declare constructor

	checker.declareCompositeConstructor(declaration, compositeType, parameterTypes)
}

func (checker *Checker) conformances(declaration *ast.CompositeDeclaration) []*InterfaceType {

	var interfaceTypes []*InterfaceType
	seenConformances := map[string]bool{}

	compositeIdentifier := declaration.Identifier.Identifier

	for _, conformance := range declaration.Conformances {
		convertedType := checker.ConvertType(conformance)

		if interfaceType, ok := convertedType.(*InterfaceType); ok {
			interfaceTypes = append(interfaceTypes, interfaceType)

		} else if !isInvalidType(convertedType) {
			checker.report(
				&InvalidConformanceError{
					Type: convertedType,
					Pos:  conformance.Pos,
				},
			)
		}

		conformanceIdentifier := conformance.Identifier.Identifier

		if seenConformances[conformanceIdentifier] {
			checker.report(
				&DuplicateConformanceError{
					CompositeIdentifier: compositeIdentifier,
					Conformance:         conformance,
				},
			)

		}
		seenConformances[conformanceIdentifier] = true
	}
	return interfaceTypes
}

func (checker *Checker) checkCompositeConformance(
	compositeType *CompositeType,
	interfaceType *InterfaceType,
	compositeIdentifierPos ast.Position,
	interfaceIdentifier ast.Identifier,
) {
	var missingMembers []*Member
	var memberMismatches []MemberMismatch
	var initializerMismatch *InitializerMismatch

	// ensure the composite kinds match, e.g. a structure shouldn't be able
	// to conform to a resource interface

	if interfaceType.CompositeKind != compositeType.Kind {
		checker.report(
			&CompositeKindMismatchError{
				ExpectedKind: compositeType.Kind,
				ActualKind:   interfaceType.CompositeKind,
				StartPos:     interfaceIdentifier.StartPosition(),
				EndPos:       interfaceIdentifier.EndPosition(),
			},
		)
	}

	if interfaceType.InitializerParameterTypes != nil {

		initializerType := &FunctionType{
			ParameterTypes: compositeType.ConstructorParameterTypes,
			ReturnType:     &VoidType{},
		}
		interfaceInitializerType := &FunctionType{
			ParameterTypes: interfaceType.InitializerParameterTypes,
			ReturnType:     &VoidType{},
		}

		// TODO: subtype?
		if !initializerType.Equal(interfaceInitializerType) {
			initializerMismatch = &InitializerMismatch{
				CompositeParameterTypes: compositeType.ConstructorParameterTypes,
				InterfaceParameterTypes: interfaceType.InitializerParameterTypes,
			}
		}
	}

	for name, interfaceMember := range interfaceType.Members {

		compositeMember, ok := compositeType.Members[name]
		if !ok {
			missingMembers = append(missingMembers, interfaceMember)
			continue
		}

		if !checker.memberSatisfied(compositeMember, interfaceMember) {
			memberMismatches = append(memberMismatches,
				MemberMismatch{
					CompositeMember: compositeMember,
					InterfaceMember: interfaceMember,
				},
			)
		}
	}

	if len(missingMembers) > 0 ||
		len(memberMismatches) > 0 ||
		initializerMismatch != nil {

		checker.report(
			&ConformanceError{
				CompositeType:       compositeType,
				InterfaceType:       interfaceType,
				Pos:                 compositeIdentifierPos,
				InitializerMismatch: initializerMismatch,
				MissingMembers:      missingMembers,
				MemberMismatches:    memberMismatches,
			},
		)
	}
}

func (checker *Checker) memberSatisfied(compositeMember, interfaceMember *Member) bool {
	// TODO: subtype?
	if !compositeMember.Type.Equal(interfaceMember.Type) {
		return false
	}

	if interfaceMember.VariableKind != ast.VariableKindNotSpecified &&
		compositeMember.VariableKind != interfaceMember.VariableKind {

		return false
	}

	return true
}

// TODO: very simple field initialization check for now.
//  perform proper definite assignment analysis
//
func (checker *Checker) checkFieldsInitialized(
	declaration *ast.CompositeDeclaration,
	compositeType *CompositeType,
) {

	for _, field := range declaration.Members.Fields {
		name := field.Identifier.Identifier
		member := compositeType.Members[name]

		if !member.IsInitialized {
			checker.report(
				&FieldUninitializedError{
					Name:          name,
					Pos:           field.Identifier.Pos,
					CompositeType: compositeType,
				},
			)
		}
	}
}

func (checker *Checker) declareCompositeConstructor(
	compositeDeclaration *ast.CompositeDeclaration,
	compositeType *CompositeType,
	parameterTypes []Type,
) {
	functionType := &FunctionType{
		ReturnType: compositeType,
	}

	var argumentLabels []string

	// TODO: support multiple overloaded initializers

	if len(compositeDeclaration.Members.Initializers) > 0 {
		firstInitializer := compositeDeclaration.Members.Initializers[0]

		argumentLabels = checker.argumentLabels(firstInitializer.Parameters)

		functionType = &FunctionType{
			ParameterTypes: parameterTypes,
			ReturnType:     compositeType,
		}

		checker.InitializerFunctionTypes[firstInitializer] = functionType
	}

	checker.declareFunction(
		compositeDeclaration.Identifier,
		functionType,
		argumentLabels,
		false,
	)
}

func (checker *Checker) membersAndOrigins(
	fields []*ast.FieldDeclaration,
	functions []*ast.FunctionDeclaration,
	requireVariableKind bool,
) (
	members map[string]*Member,
	origins map[string]*Origin,
) {
	memberCount := len(fields) + len(functions)
	members = make(map[string]*Member, memberCount)
	origins = make(map[string]*Origin, memberCount)

	// declare a member for each field
	for _, field := range fields {
		fieldType := checker.ConvertType(field.TypeAnnotation.Type)

		identifier := field.Identifier.Identifier

		members[identifier] = &Member{
			Type:          fieldType,
			VariableKind:  field.VariableKind,
			IsInitialized: false,
		}

		origins[identifier] =
			checker.recordFieldDeclarationOrigin(field, fieldType)

		if requireVariableKind &&
			field.VariableKind == ast.VariableKindNotSpecified {

			checker.report(
				&InvalidVariableKindError{
					Kind:     field.VariableKind,
					StartPos: field.Identifier.Pos,
					EndPos:   field.Identifier.Pos,
				},
			)
		}
	}

	// declare a member for each function
	for _, function := range functions {
		functionType := checker.functionType(function.Parameters, function.ReturnTypeAnnotation)

		argumentLabels := checker.argumentLabels(function.Parameters)

		identifier := function.Identifier.Identifier

		members[identifier] = &Member{
			Type:           functionType,
			VariableKind:   ast.VariableKindConstant,
			IsInitialized:  true,
			ArgumentLabels: argumentLabels,
		}

		origins[identifier] =
			checker.recordFunctionDeclarationOrigin(function, functionType)
	}

	return members, origins
}

func (checker *Checker) recordFieldDeclarationOrigin(
	field *ast.FieldDeclaration,
	fieldType Type,
) *Origin {
	startPosition := field.Identifier.StartPosition()
	endPosition := field.Identifier.EndPosition()

	origin := &Origin{
		Type:            fieldType,
		DeclarationKind: common.DeclarationKindField,
		StartPos:        &startPosition,
		EndPos:          &endPosition,
	}

	checker.Occurrences.Put(
		field.StartPos,
		field.EndPos,
		origin,
	)

	return origin
}

func (checker *Checker) recordFunctionDeclarationOrigin(
	function *ast.FunctionDeclaration,
	functionType *FunctionType,
) *Origin {
	startPosition := function.Identifier.StartPosition()
	endPosition := function.Identifier.EndPosition()

	origin := &Origin{
		Type:            functionType,
		DeclarationKind: common.DeclarationKindFunction,
		StartPos:        &startPosition,
		EndPos:          &endPosition,
	}

	checker.Occurrences.Put(
		startPosition,
		endPosition,
		origin,
	)
	return origin
}

func (checker *Checker) checkInitializers(
	initializers []*ast.InitializerDeclaration,
	fields []*ast.FieldDeclaration,
	containerType Type,
	containerDeclarationKind common.DeclarationKind,
	typeIdentifier string,
	initializerParameterTypes []Type,
	initializerKind initializerKind,
) {
	count := len(initializers)

	if count == 0 {
		checker.checkNoInitializerNoFields(fields, initializerKind, typeIdentifier)
		return
	}

	// TODO: check all initializers:
	//  parameter initializerParameterTypes needs to be a slice

	initializer := initializers[0]
	checker.checkInitializer(
		initializer,
		fields,
		containerType,
		containerDeclarationKind,
		typeIdentifier,
		initializerParameterTypes,
		initializerKind,
	)
}

// checkNoInitializerNoFields checks that if there are no initializers
// there are also no fields – otherwise the fields will be uninitialized.
// In interfaces this is allowed.
//
func (checker *Checker) checkNoInitializerNoFields(
	fields []*ast.FieldDeclaration,
	initializerKind initializerKind,
	typeIdentifier string,
) {
	if len(fields) == 0 || initializerKind == initializerKindInterface {
		return
	}

	// report error for first field
	firstField := fields[0]

	checker.report(
		&MissingInitializerError{
			TypeIdentifier: typeIdentifier,
			FirstFieldName: firstField.Identifier.Identifier,
			FirstFieldPos:  firstField.Identifier.Pos,
		},
	)
}

func (checker *Checker) checkInitializer(
	initializer *ast.InitializerDeclaration,
	fields []*ast.FieldDeclaration,
	containerType Type,
	containerDeclarationKind common.DeclarationKind,
	typeIdentifier string,
	initializerParameterTypes []Type,
	initializerKind initializerKind,
) {
	// NOTE: new activation, so `self`
	// is only visible inside initializer

	checker.valueActivations.PushCurrent()
	defer checker.valueActivations.Pop()

	checker.declareSelfValue(containerType)

	// check the initializer is named properly
	identifier := initializer.Identifier.Identifier
	if identifier != InitializerIdentifier {
		checker.report(
			&InvalidInitializerNameError{
				Name: identifier,
				Pos:  initializer.StartPos,
			},
		)
	}

	functionType := &FunctionType{
		ParameterTypes: initializerParameterTypes,
		ReturnType:     &VoidType{},
	}

	checker.checkFunction(
		initializer.Parameters,
		functionType,
		initializer.FunctionBlock,
		true,
	)

	if initializerKind == initializerKindInterface &&
		initializer.FunctionBlock != nil {

		checker.checkInterfaceFunctionBlock(
			initializer.FunctionBlock,
			containerDeclarationKind,
			common.DeclarationKindInitializer,
		)
	}
}

func (checker *Checker) checkCompositeFunctions(
	functions []*ast.FunctionDeclaration,
	selfType *CompositeType,
) {
	for _, function := range functions {
		func() {
			// NOTE: new activation, as function declarations
			// shouldn'T be visible in other function declarations,
			// and `self` is is only visible inside function
			checker.valueActivations.PushCurrent()
			defer checker.valueActivations.Pop()

			checker.declareSelfValue(selfType)

			function.Accept(checker)
		}()
	}
}

func (checker *Checker) declareSelfValue(selfType Type) {

	// NOTE: declare `self` one depth lower ("inside" function),
	// so it can'T be re-declared by the function's parameters

	depth := checker.valueActivations.Depth() + 1

	self := &Variable{
		Kind:       common.DeclarationKindConstant,
		Type:       selfType,
		IsConstant: true,
		Depth:      depth,
		Pos:        nil,
	}
	checker.setVariable(SelfIdentifier, self)
	checker.recordVariableDeclarationOccurrence(SelfIdentifier, self)
}

// checkMemberIdentifiers checks the fields and functions are unique and aren't named `init`
//
func (checker *Checker) checkMemberIdentifiers(
	fields []*ast.FieldDeclaration,
	functions []*ast.FunctionDeclaration,
) {

	positions := map[string]ast.Position{}

	for _, field := range fields {
		checker.checkMemberIdentifier(
			field.Identifier,
			common.DeclarationKindField,
			positions,
		)
	}

	for _, function := range functions {
		checker.checkMemberIdentifier(
			function.Identifier,
			common.DeclarationKindFunction,
			positions,
		)
	}
}

func (checker *Checker) checkMemberIdentifier(
	identifier ast.Identifier,
	kind common.DeclarationKind,
	positions map[string]ast.Position,
) {
	name := identifier.Identifier
	pos := identifier.Pos

	if name == InitializerIdentifier {
		checker.report(
			&InvalidNameError{
				Name: name,
				Pos:  pos,
			},
		)
	}

	if previousPos, ok := positions[name]; ok {
		checker.report(
			&RedeclarationError{
				Name:        name,
				Pos:         pos,
				Kind:        kind,
				PreviousPos: &previousPos,
			},
		)
	} else {
		positions[name] = pos
	}
}

func (checker *Checker) declareType(
	identifier ast.Identifier,
	newType Type,
) {
	name := identifier.Identifier

	existingType := checker.FindType(name)
	if existingType != nil {
		checker.report(
			&RedeclarationError{
				Kind: common.DeclarationKindType,
				Name: name,
				Pos:  identifier.Pos,
				// TODO: previous pos
			},
		)
	}

	// type with this identifier is not declared in current scope, declare it
	checker.setType(name, newType)
}

func (checker *Checker) VisitFieldDeclaration(field *ast.FieldDeclaration) ast.Repr {

	// NOTE: field type is already checked when determining composite function in `compositeType`

	panic(&errors.UnreachableError{})
}

func (checker *Checker) VisitInitializerDeclaration(initializer *ast.InitializerDeclaration) ast.Repr {

	// NOTE: already checked in `checkInitializer`

	panic(&errors.UnreachableError{})
}

func (checker *Checker) VisitInterfaceDeclaration(declaration *ast.InterfaceDeclaration) ast.Repr {

	interfaceType := checker.InterfaceDeclarationTypes[declaration]

	// TODO: also check nested composite members

	// TODO: also check nested composite members' identifiers

	checker.checkMemberIdentifiers(
		declaration.Members.Fields,
		declaration.Members.Functions,
	)

	members, origins := checker.membersAndOrigins(
		declaration.Members.Fields,
		declaration.Members.Functions,
		false,
	)

	interfaceType.Members = members

	checker.memberOrigins[interfaceType] = origins

	checker.checkMemberIdentifiers(
		declaration.Members.Fields,
		declaration.Members.Functions,
	)

	checker.checkInitializers(
		declaration.Members.Initializers,
		declaration.Members.Fields,
		interfaceType,
		declaration.DeclarationKind(),
		declaration.Identifier.Identifier,
		interfaceType.InitializerParameterTypes,
		initializerKindInterface,
	)

	checker.checkInterfaceFunctions(
		declaration.Members.Functions,
		interfaceType,
		declaration.DeclarationKind(),
	)

	// TODO: support non-structure interfaces, such as contracts and resources

	if declaration.CompositeKind != common.CompositeKindStructure {
		checker.report(
			&UnsupportedDeclarationError{
				DeclarationKind: declaration.DeclarationKind(),
				StartPos:        declaration.Identifier.StartPosition(),
				EndPos:          declaration.Identifier.EndPosition(),
			},
		)
	}

	// TODO: support nested declarations for contracts and contract interfaces

	// report error for first nested composite declaration, if any
	if len(declaration.Members.CompositeDeclarations) > 0 {
		firstNestedCompositeDeclaration := declaration.Members.CompositeDeclarations[0]

		checker.report(
			&UnsupportedDeclarationError{
				DeclarationKind: firstNestedCompositeDeclaration.DeclarationKind(),
				StartPos:        firstNestedCompositeDeclaration.Identifier.StartPosition(),
				EndPos:          firstNestedCompositeDeclaration.Identifier.EndPosition(),
			},
		)
	}

	return nil
}

func (checker *Checker) checkInterfaceFunctions(
	functions []*ast.FunctionDeclaration,
	interfaceType Type,
	declarationKind common.DeclarationKind,
) {
	for _, function := range functions {
		func() {
			// NOTE: new activation, as function declarations
			// shouldn'T be visible in other function declarations,
			// and `self` is is only visible inside function
			checker.valueActivations.PushCurrent()
			defer checker.valueActivations.Pop()

			// NOTE: required for
			checker.declareSelfValue(interfaceType)

			checker.visitFunctionDeclaration(function, false)

			if function.FunctionBlock != nil {
				checker.checkInterfaceFunctionBlock(
					function.FunctionBlock,
					declarationKind,
					common.DeclarationKindFunction,
				)
			}
		}()
	}
}

func (checker *Checker) declareInterfaceDeclaration(declaration *ast.InterfaceDeclaration) {

	// NOTE: fields and functions might already refer to interface itself.
	// insert a dummy type for now, so lookup succeeds during conversion,
	// then fix up the type reference

	interfaceType := &InterfaceType{}

	identifier := declaration.Identifier

	checker.declareType(identifier, interfaceType)
	checker.recordVariableDeclarationOccurrence(
		identifier.Identifier,
		&Variable{
			Kind:       declaration.DeclarationKind(),
			IsConstant: true,
			Type:       interfaceType,
			Pos:        &identifier.Pos,
		},
	)

	// NOTE: members are added in `VisitInterfaceDeclaration` –
	//   left out for now, as field and function requirements could refer to e.g. composites
	*interfaceType = InterfaceType{
		CompositeKind: declaration.CompositeKind,
		Identifier:    identifier.Identifier,
	}

	// TODO: support multiple overloaded initializers

	var parameterTypes []Type
	initializerCount := len(declaration.Members.Initializers)
	if initializerCount > 0 {
		firstInitializer := declaration.Members.Initializers[0]
		parameterTypes = checker.parameterTypes(firstInitializer.Parameters)

		if initializerCount > 1 {
			secondInitializer := declaration.Members.Initializers[1]

			checker.report(
				&UnsupportedOverloadingError{
					DeclarationKind: common.DeclarationKindInitializer,
					StartPos:        secondInitializer.StartPosition(),
					EndPos:          secondInitializer.EndPosition(),
				},
			)
		}
	}

	interfaceType.InitializerParameterTypes = parameterTypes

	checker.InterfaceDeclarationTypes[declaration] = interfaceType

	// declare value

	checker.declareInterfaceMetaType(declaration, interfaceType)
}

func (checker *Checker) checkInterfaceFunctionBlock(
	block *ast.FunctionBlock,
	containerKind common.DeclarationKind,
	implementedKind common.DeclarationKind,
) {

	if len(block.Statements) > 0 {
		checker.report(
			&InvalidImplementationError{
				Pos:             block.Statements[0].StartPosition(),
				ContainerKind:   containerKind,
				ImplementedKind: implementedKind,
			},
		)
	} else if len(block.PreConditions) == 0 &&
		len(block.PostConditions) == 0 {

		checker.report(
			&InvalidImplementationError{
				Pos:             block.StartPos,
				ContainerKind:   containerKind,
				ImplementedKind: implementedKind,
			},
		)
	}
}

func (checker *Checker) declareInterfaceMetaType(
	declaration *ast.InterfaceDeclaration,
	interfaceType *InterfaceType,
) {
	metaType := &InterfaceMetaType{
		InterfaceType: interfaceType,
	}

	checker.declareVariable(
		declaration.Identifier.Identifier,
		metaType,
		// TODO: check
		declaration.DeclarationKind(),
		declaration.Identifier.Pos,
		true,
		nil,
	)
}

func (checker *Checker) recordVariableReferenceOccurrence(startPos, endPos ast.Position, variable *Variable) {
	origin, ok := checker.variableOrigins[variable]
	if !ok {
		origin = &Origin{
			Type:            variable.Type,
			DeclarationKind: variable.Kind,
			StartPos:        variable.Pos,
			// TODO:
			EndPos: variable.Pos,
		}
		checker.variableOrigins[variable] = origin
	}
	checker.Occurrences.Put(startPos, endPos, origin)
}

func (checker *Checker) recordVariableDeclarationOccurrence(name string, variable *Variable) {
	if variable.Pos == nil {
		return
	}
	startPos := *variable.Pos
	endPos := variable.Pos.Shifted(len(name) - 1)
	checker.recordVariableReferenceOccurrence(startPos, endPos, variable)
}

func (checker *Checker) VisitImportDeclaration(declaration *ast.ImportDeclaration) ast.Repr {

	imports := checker.Program.Imports()
	imported := imports[declaration.Location]
	if imported == nil {
		checker.report(
			&UnresolvedImportError{
				ImportLocation: declaration.Location,
				StartPos:       declaration.LocationPos,
				EndPos:         declaration.LocationPos,
			},
		)
		return nil
	}

	if checker.seenImports[declaration.Location] {
		checker.report(
			&RepeatedImportError{
				ImportLocation: declaration.Location,
				StartPos:       declaration.LocationPos,
				EndPos:         declaration.LocationPos,
			},
		)
		return nil
	}
	checker.seenImports[declaration.Location] = true

	importChecker, ok := checker.ImportCheckers[declaration.Location]
	var checkerErr *CheckerError
	if !ok || importChecker == nil {
		var err error
		importChecker, err = NewChecker(
			imported,
			checker.PredeclaredValues,
			checker.PredeclaredTypes,
		)
		if err == nil {
			checker.ImportCheckers[declaration.Location] = importChecker
		}
	}

	// NOTE: ignore generic `error` result, get internal *CheckerError
	_ = importChecker.Check()
	checkerErr = importChecker.checkerError()

	if checkerErr != nil {
		checker.report(
			&ImportedProgramError{
				CheckerError:   checkerErr,
				ImportLocation: declaration.Location,
				Pos:            declaration.LocationPos,
			},
		)
		return nil
	}

	missing := make(map[ast.Identifier]bool, len(declaration.Identifiers))
	for _, identifier := range declaration.Identifiers {
		missing[identifier] = true
	}

	checker.importValues(declaration, importChecker, missing)
	checker.importTypes(declaration, importChecker, missing)

	for identifier, _ := range missing {
		checker.report(
			&NotExportedError{
				Name:           identifier.Identifier,
				ImportLocation: declaration.Location,
				Pos:            identifier.Pos,
			},
		)

		// NOTE: declare constant variable with invalid type to silence rest of program
		checker.declareVariable(
			identifier.Identifier,
			&InvalidType{},
			common.DeclarationKindValue,
			identifier.Pos,
			true,
			nil,
		)

		// NOTE: declare type with invalid type to silence rest of program
		checker.declareType(identifier, &InvalidType{})
	}

	return nil
}

func (checker *Checker) importValues(
	declaration *ast.ImportDeclaration,
	importChecker *Checker,
	missing map[ast.Identifier]bool,
) {
	// TODO: consider access modifiers

	// determine which identifiers are imported /
	// which variables need to be declared

	var variables map[string]*Variable
	identifierLength := len(declaration.Identifiers)
	if identifierLength > 0 {
		variables = make(map[string]*Variable, identifierLength)
		for _, identifier := range declaration.Identifiers {
			name := identifier.Identifier
			variable := importChecker.GlobalValues[name]
			if variable == nil {
				continue
			}
			variables[name] = variable
			delete(missing, identifier)
		}
	} else {
		variables = importChecker.GlobalValues
	}

	for name, variable := range variables {

		// TODO: improve position
		// TODO: allow cross-module variables?

		// don't import predeclared values
		if _, ok := importChecker.PredeclaredValues[name]; ok {
			continue
		}

		checker.declareVariable(
			name,
			variable.Type,
			variable.Kind,
			declaration.LocationPos,
			true,
			variable.ArgumentLabels,
		)
	}
}

func (checker *Checker) importTypes(
	declaration *ast.ImportDeclaration,
	importChecker *Checker,
	missing map[ast.Identifier]bool,
) {
	// TODO: consider access modifiers

	// determine which identifiers are imported /
	// which types need to be declared

	var types map[string]Type
	identifierLength := len(declaration.Identifiers)
	if identifierLength > 0 {
		types = make(map[string]Type, identifierLength)
		for _, identifier := range declaration.Identifiers {
			name := identifier.Identifier
			ty := importChecker.GlobalTypes[name]
			if ty == nil {
				continue
			}
			types[name] = ty
			delete(missing, identifier)
		}
	} else {
		types = importChecker.GlobalTypes
	}

	for name, ty := range types {

		// TODO: improve position
		// TODO: allow cross-module types?

		// don't import predeclared values
		if _, ok := importChecker.PredeclaredValues[name]; ok {
			continue
		}

		identifier := ast.Identifier{
			Identifier: name,
			Pos:        declaration.LocationPos,
		}
		checker.declareType(identifier, ty)
	}
}

func (checker *Checker) VisitFailableDowncastExpression(expression *ast.FailableDowncastExpression) ast.Repr {

	leftHandExpression := expression.Expression
	leftHandType := leftHandExpression.Accept(checker).(Type)
	rightHandType := checker.ConvertType(expression.TypeAnnotation.Type)
	checker.FailableDowncastingTypes[expression] = rightHandType

	// TODO: non-Any types (interfaces, wrapped (e.g Any?, [Any], etc.)) are not supported for now

	if _, ok := leftHandType.(*AnyType); !ok {

		checker.report(
			&UnsupportedTypeError{
				Type:     leftHandType,
				StartPos: leftHandExpression.StartPosition(),
				EndPos:   leftHandExpression.EndPosition(),
			},
		)
	}

	return &OptionalType{Type: rightHandType}
}

func (checker *Checker) VisitCreateExpression(expression *ast.CreateExpression) ast.Repr {
	// TODO: check create expressions

	checker.report(
		&UnsupportedExpressionError{
			common.ExpressionKindCreate,
			expression.StartPosition(),
			expression.EndPosition(),
		},
	)

	return &InvalidType{}
}

func (checker *Checker) VisitDestroyExpression(expression *ast.DestroyExpression) ast.Repr {
	// TODO: check destroy expressions

	checker.report(
		&UnsupportedExpressionError{
			common.ExpressionKindDestroy,
			expression.StartPosition(),
			expression.EndPosition(),
		},
	)

	return &InvalidType{}
}<|MERGE_RESOLUTION|>--- conflicted
+++ resolved
@@ -44,7 +44,6 @@
 	Occurrences       *Occurrences
 	variableOrigins   map[*Variable]*Origin
 	memberOrigins     map[Type]map[string]*Origin
-	exitDetector      *ExitDetector
 	seenImports       map[ast.ImportLocation]bool
 	isChecked         bool
 	// TODO: refactor into fields on AST?
@@ -90,7 +89,6 @@
 		Occurrences:                        NewOccurrences(),
 		variableOrigins:                    map[*Variable]*Origin{},
 		memberOrigins:                      map[Type]map[string]*Origin{},
-		exitDetector:                       NewExitDetector(),
 		seenImports:                        map[ast.ImportLocation]bool{},
 		FunctionDeclarationFunctionTypes:   map[*ast.FunctionDeclaration]*FunctionType{},
 		VariableDeclarationValueTypes:      map[*ast.VariableDeclaration]Type{},
@@ -502,11 +500,7 @@
 		}()
 
 		if mustExit && !functionType.ReturnType.Equal(&VoidType{}) {
-<<<<<<< HEAD
 			if !FunctionBlockExits(functionBlock) {
-=======
-			if !checker.exitDetector.Exits(functionBlock) {
->>>>>>> 8516fc1f
 				checker.report(
 					&MissingReturnStatementError{
 						StartPos: functionBlock.StartPosition(),
