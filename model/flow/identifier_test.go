package flow_test

import (
	"encoding/binary"
	"encoding/json"
	"fmt"
	"testing"

	"github.com/stretchr/testify/assert"
	"github.com/stretchr/testify/require"

	"github.com/onflow/flow-go/model/flow"
	"github.com/onflow/flow-go/storage/merkle"
	"github.com/onflow/flow-go/utils/unittest"
)

func TestIdentifierFormat(t *testing.T) {
	id := unittest.IdentifierFixture()

	// should print hex representation with %x formatting verb
	t.Run("%x", func(t *testing.T) {
		formatted := fmt.Sprintf("%x", id)
		assert.Equal(t, id.String(), formatted)
	})

	// should print hex representation with %s formatting verb
	t.Run("%s", func(t *testing.T) {
		formatted := fmt.Sprintf("%s", id) //nolint:gosimple
		assert.Equal(t, id.String(), formatted)
	})

	// should print hex representation with default formatting verb
	t.Run("%v", func(t *testing.T) {
		formatted := fmt.Sprintf("%v", id)
		assert.Equal(t, id.String(), formatted)
	})

	// should handle unsupported verbs
	t.Run("unsupported formatting verb", func(t *testing.T) {
		formatted := fmt.Sprintf("%d", id)
		expected := fmt.Sprintf("%%!d(flow.Identifier=%s)", id)
		assert.Equal(t, expected, formatted)
	})
}

func TestIdentifierJSON(t *testing.T) {
	id := unittest.IdentifierFixture()
	bz, err := json.Marshal(id)
	assert.NoError(t, err)
	assert.Equal(t, fmt.Sprintf("\"%v\"", id), string(bz))
	var actual flow.Identifier
	err = json.Unmarshal(bz, &actual)
	assert.NoError(t, err)
	assert.Equal(t, id, actual)
}

func TestIdentifierSample(t *testing.T) {

	total := 10
	ids := make([]flow.Identifier, total)
	for i := range ids {
		ids[i] = unittest.IdentifierFixture()
	}

	t.Run("Sample creates a random sample", func(t *testing.T) {
		sampleSize := uint(5)
		sample := flow.Sample(sampleSize, ids...)
		require.Len(t, sample, int(sampleSize))
		require.NotEqual(t, sample, ids[:sampleSize])
	})

	t.Run("sample size greater than total size results in the original list", func(t *testing.T) {
		sampleSize := uint(len(ids) + 1)
		sample := flow.Sample(sampleSize, ids...)
		require.Equal(t, sample, ids)
	})

	t.Run("sample size of zero results in an empty list", func(t *testing.T) {
		sampleSize := uint(0)
		sample := flow.Sample(sampleSize, ids...)
		require.Empty(t, sample)
	})
}

func TestMerkleRoot(t *testing.T) {
	total := 10
	ids := make([]flow.Identifier, total)
	for i := range ids {
		ids[i] = unittest.IdentifierFixture()
	}

	idsBad := make([]flow.Identifier, total)
	for i := range idsBad {
		idsBad[i] = ids[len(ids)-1]
	}
	fmt.Println(ids)
	fmt.Println(idsBad)

	require.NotEqual(t, flow.MerkleRoot(ids...), flow.MerkleRoot(idsBad...))
	require.Equal(t, referenceMerkleRoot(t, ids...), flow.MerkleRoot(ids...))
}

// We should ideally replace this with a completely different reference implementation
// Possibly written in another language, such as python, similar to the Ledger Trie Implementation
func referenceMerkleRoot(t *testing.T, ids ...flow.Identifier) flow.Identifier {
	var root flow.Identifier
<<<<<<< HEAD
	tree := merkle.NewTree()
=======
	tree, err := merkle.NewTree(flow.IdentifierLen)
	assert.NoError(t, err)
>>>>>>> b6beeca8
	for idx, id := range ids {
		idxVal := make([]byte, 8)
		binary.BigEndian.PutUint64(idxVal, uint64(idx))
		_, err := tree.Put(id[:], idxVal)
		assert.NoError(t, err)
	}
	hash := tree.Hash()
	copy(root[:], hash)
	return root
}<|MERGE_RESOLUTION|>--- conflicted
+++ resolved
@@ -104,12 +104,8 @@
 // Possibly written in another language, such as python, similar to the Ledger Trie Implementation
 func referenceMerkleRoot(t *testing.T, ids ...flow.Identifier) flow.Identifier {
 	var root flow.Identifier
-<<<<<<< HEAD
-	tree := merkle.NewTree()
-=======
 	tree, err := merkle.NewTree(flow.IdentifierLen)
 	assert.NoError(t, err)
->>>>>>> b6beeca8
 	for idx, id := range ids {
 		idxVal := make([]byte, 8)
 		binary.BigEndian.PutUint64(idxVal, uint64(idx))
