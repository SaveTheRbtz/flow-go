--- conflicted
+++ resolved
@@ -5,12 +5,8 @@
 
 	"github.com/stretchr/testify/assert"
 
-<<<<<<< HEAD
+	"github.com/dapperlabs/flow-go/crypto"
 	"github.com/dapperlabs/flow-go/model/flow"
-=======
-	"github.com/dapperlabs/flow-go/crypto"
-	"github.com/dapperlabs/flow-go/model/types"
->>>>>>> 2ac050e1
 	"github.com/dapperlabs/flow-go/sdk/emulator/constants"
 	"github.com/dapperlabs/flow-go/sdk/templates"
 	"github.com/dapperlabs/flow-go/utils/unittest"
@@ -19,11 +15,7 @@
 func TestCreateAccount(t *testing.T) {
 	publicKey := unittest.PublicKeyFixtures()[0]
 
-<<<<<<< HEAD
-	accountKey := flow.AccountKey{
-=======
-	accountKey := types.AccountPublicKey{
->>>>>>> 2ac050e1
+	accountKey := flow.AccountPublicKey{
 		PublicKey: publicKey,
 		SignAlgo:  publicKey.Algorithm(),
 		HashAlgo:  crypto.SHA3_256,
@@ -31,12 +23,8 @@
 	}
 
 	// create account with no code
-<<<<<<< HEAD
-	scriptA := templates.CreateAccount([]flow.AccountKey{accountKey}, []byte{})
-=======
-	scriptA, err := templates.CreateAccount([]types.AccountPublicKey{accountKey}, []byte{})
+	scriptA, err := templates.CreateAccount([]flow.AccountPublicKey{accountKey}, []byte{})
 	assert.Nil(t, err)
->>>>>>> 2ac050e1
 
 	expectedScriptA := []byte(`
 		fun main() {
@@ -49,12 +37,8 @@
 	assert.Equal(t, expectedScriptA, scriptA)
 
 	// create account with code
-<<<<<<< HEAD
-	scriptB := templates.CreateAccount([]flow.AccountKey{accountKey}, []byte("fun main() {}"))
-=======
-	scriptB, err := templates.CreateAccount([]types.AccountPublicKey{accountKey}, []byte("fun main() {}"))
+	scriptB, err := templates.CreateAccount([]flow.AccountPublicKey{accountKey}, []byte("fun main() {}"))
 	assert.Nil(t, err)
->>>>>>> 2ac050e1
 
 	expectedScriptB := []byte(`
 		fun main() {
